--- conflicted
+++ resolved
@@ -30,13 +30,8 @@
     "babel-plugin-dev-expression": "^0.2.3",
     "dprint": "^0.41.0",
     "esbuild-plugin-babel": "^0.2.3",
-<<<<<<< HEAD
     "eslint": "^8.57.0",
-    "eslint-config-sane": "workspace:*",
-=======
-    "eslint": "^8.54.0",
     "eslint-config-sane": "workspace:^",
->>>>>>> f3e75361
     "find-up-cli": "^5.0.0",
     "husky": "^9.0.11",
     "lint-staged": "^14.0.1",
