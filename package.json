--- conflicted
+++ resolved
@@ -36,14 +36,9 @@
     "@osdk/monorepo.tool.transpile": "workspace:~",
     "@osdk/monorepo.tsconfig": "workspace:~",
     "@types/lint-staged": "^13.3.0",
-<<<<<<< HEAD
     "@types/mustache": "^4.2.6",
-    "@typescript-eslint/parser": "^8.32.0",
-    "@vitest/coverage-v8": "^3.0.7",
-=======
     "@typescript-eslint/parser": "^8.43.0",
     "@vitest/coverage-v8": "^3.2.4",
->>>>>>> c8ba6ea9
     "babel-plugin-dev-expression": "^0.2.3",
     "babel-plugin-minify-dead-code-elimination": "^0.5.2",
     "babel-plugin-transform-inline-environment-variables": "^0.4.4",
@@ -62,12 +57,8 @@
     "husky": "^9.1.7",
     "lint-staged": "^15.5.2",
     "micromatch": "^4.0.8",
-<<<<<<< HEAD
     "mustache": "^4.2.0",
-    "semver": "^7.6.3",
-=======
     "semver": "^7.7.2",
->>>>>>> c8ba6ea9
     "tsc-absolute": "^1.0.1",
     "tsup": "^8.5.0",
     "turbo": "^2.5.6",
@@ -94,14 +85,9 @@
   },
   "packageManager": "pnpm@9.5.0+sha512.140036830124618d624a2187b50d04289d5a087f326c9edfc0ccd733d76c4f52c3a313d4fc148794a2a9d81553016004e6742e8cf850670268a7387fc220c903",
   "dependencies": {
-<<<<<<< HEAD
     "@osdk/maker": "^0.11.3",
-    "@react-navigation/native": "^7.1.0",
-    "@vitejs/plugin-react": "^4.4.1",
-=======
     "@react-navigation/native": "^7.1.17",
     "@vitejs/plugin-react": "^4.7.0",
->>>>>>> c8ba6ea9
     "@vitejs/plugin-vue": "^5.2.4"
   }
 }