--- conflicted
+++ resolved
@@ -45,222 +45,20 @@
       return;
     }
 
-<<<<<<< HEAD
-    // this has the nice effect of faking a 'race' with the below code
-    (async () => {
-      const { data } = await client(FooInterface).fetchPage();
-      const first = data[0];
-      const e = first.$as(Employee);
-    })();
-
-    try {
-      const r = await client(FooInterface)
-        .where({ name: { $ne: "Patti" } })
-        .where({ name: { $ne: "Roth" } })
-        .fetchPage({ $pageSize: 1, $select: ["name"] });
-
-      // This technically matches because the types are `| undefined`
-      expectType<TypeOf<typeof r, PageResult<Osdk<FooInterface, "$all">>>>(
-        true,
-      );
-
-      // const q = client(FooInterface)
-      //   .where({ name: { $ne: "Patti" } });
-      // expectType<TypeOf<typeof q, InterfaceObjectSet<FooInterface>>>(true);
-=======
     const datasetRid =
       "ri.foundry.main.dataset.58070dbb-dd3b-4c82-b012-9c2f8a13dd83";
     await runFoundrySdkClientVerificationTest(datasetRid);
->>>>>>> 53783122
 
     await runInterfacesTest();
 
     // only works in default ontology
-<<<<<<< HEAD
-    const result = await client(WeatherStation).where({
-      geohash: {
-        $within: {
-          $distance: [1_000, "miles"],
-          $of: [0, 0],
-        },
-      },
-    }).fetchPage();
-
-    console.log(result.data[0].geohash);
-
-    // drew a polygon that intersects NY, NJ and PA
-    const intersectResult = await client(BoundariesUsState).where({
-      geometry10M: {
-        $intersects: {
-          $polygon: [
-            [
-              [
-                -75.09653518696345,
-                41.45348773788706,
-              ],
-              [
-                -74.72935560273072,
-                40.946390252360715,
-              ],
-              [
-                -74.06735144976177,
-                41.20045829999643,
-              ],
-              [
-                -74.3141382218981,
-                41.67866397375818,
-              ],
-              [
-                -75.09653518696345,
-                41.45348773788706,
-              ],
-            ],
-          ],
-        },
-      },
-    }).fetchPage();
-
-    console.log(intersectResult.data.map(data => data.usState));
-    console.log(intersectResult.data[0].geometry10M);
-
-    const intersectResultGeojson = await client(BoundariesUsState)
-      .where({
-        $not: {
-          geometry10M: {
-            $intersects: {
-              type: "Polygon",
-              coordinates: [
-                [
-                  [
-                    -75.09653518696345,
-                    41.45348773788706,
-                  ],
-                  [
-                    -74.72935560273072,
-                    40.946390252360715,
-                  ],
-                  [
-                    -74.06735144976177,
-                    41.20045829999643,
-                  ],
-                  [
-                    -74.3141382218981,
-                    41.67866397375818,
-                  ],
-                  [
-                    -75.09653518696345,
-                    41.45348773788706,
-                  ],
-                ],
-              ],
-            },
-          },
-        },
-      }).fetchPage();
-
-    // should be every state except NJ,NY,PA
-    console.log(intersectResultGeojson.data.map(data => data.usState));
-
-    // drew a bbox that intersects NY, NJ and PA
-    const intersectResultbbox = await client(BoundariesUsState)
-      .where({
-        geometry10M: {
-          $intersects: [
-            -75.18845865422688,
-            41.151409247298204,
-            -74.38919193981752,
-            41.676311210175015,
-          ],
-        },
-      }).fetchPage();
-=======
     await runGeoQueriesTest();
->>>>>>> 53783122
 
     await runAssignEmployeeToVentureTest();
 
     await runAggregationsTest();
 
-<<<<<<< HEAD
-    const testStringClause = await client(BoundariesUsState)
-      .where({
-        usState: {
-          $startsWith: "N",
-        },
-      }).fetchPage();
-
-    console.log(testStringClause.data.map(data => data.usState));
-
-    const testAggregateCountNoGroup = await client(BoundariesUsState)
-      .aggregate({
-        $select: { $count: true, latitude: ["min", "max", "avg"] },
-      });
-
-    // Should be 51 because it includes DC
-    console.log(
-      testAggregateCountNoGroup.$count,
-      testAggregateCountNoGroup.latitude.avg,
-      testAggregateCountNoGroup.latitude.max,
-      testAggregateCountNoGroup.latitude.min,
-    );
-    const testAggregateCountWithGroups = await client(BoundariesUsState)
-      .aggregate({
-        $select: { $count: true, latitude: ["min", "max", "avg"] },
-        $groupBy: {
-          usState: "exact",
-          longitude: {
-            $fixedWidth: 10,
-          },
-        },
-      });
-
-    const testAggregateCountWithFixedGroups = await client(BoundariesUsState)
-      .aggregate({
-        $select: { $count: true, latitude: ["min", "max", "avg"] },
-        $groupBy: {
-          longitude: {
-            $exactWithLimit: 40,
-          },
-        },
-      });
-
-    const testAggregateCountWithRangeGroups = await client(BoundariesUsState)
-      .aggregate({
-        $select: { $count: true },
-        $groupBy: {
-          latitude: {
-            $ranges: [[34, 39], [
-              39,
-              42,
-            ], [43, 45]],
-          },
-        },
-      });
-
-    console.log(
-      testAggregateCountWithGroups[0].$group.usState,
-      testAggregateCountWithGroups[0].$count,
-      testAggregateCountWithGroups[0].latitude.avg,
-      testAggregateCountWithGroups[0].latitude.max,
-      testAggregateCountWithGroups[0].latitude.min,
-    );
-
-    await testGroupbysDates();
-
-    console.log(testAggregateCountWithGroups[0].$group.longitude);
-    console.log(
-      "Limit worked:",
-      testAggregateCountWithFixedGroups.length === 40,
-    );
-
-    for (const group of testAggregateCountWithRangeGroups) {
-      console.log(
-        `start:${group.$group.latitude.startValue},end:${group.$group.latitude.endValue}:${group.$count}`,
-      );
-    }
-=======
     await runAggregationGroupByDatesTest();
->>>>>>> 53783122
 
     if (runOld) await typeChecks(client);
   } catch (e) {
@@ -269,92 +67,4 @@
   }
 }
 
-<<<<<<< HEAD
-runTests();
-
-async function checkLinksAndActionsForVentures() {
-  let didValidateOnce = false;
-  for await (const emp of client(Employee).asyncIter()) {
-    console.log(`Employee: ${emp.id}`);
-
-    // TODO: when links are objectsets switch to asyncIter
-    const { data: ventures } = await emp.$link.ventures
-      .fetchPage();
-
-    for (const venture of ventures) {
-      console.log(`  - Venture: ${venture.ventureId} ${venture.ventureName}`);
-    }
-
-    if (ventures.length === 0) {
-      console.log("  - No ventures. ");
-
-      if (!didValidateOnce) {
-        console.log("  - Validating assignEmployee1");
-        didValidateOnce = true;
-
-        const { data: [venture] } = await client(Venture).fetchPage();
-
-        const r = await client(assignEmployee1)({
-          "employee-1": emp,
-          "venture-1": venture,
-        }, {
-          $validateOnly: true,
-        });
-
-        console.log(r);
-      }
-    } else if (didValidateOnce) {
-      // once we are sure a single action can work and we got some ventures we are good here
-      break;
-    }
-  }
-}
-
-async function testGroupbysDates() {
-  const groupedTimestamps = await client(BuilderDeploymentState).aggregate({
-    $select: { $count: true },
-    $groupBy: { currentTimestamp: { $duration: [10, "seconds"] } },
-  });
-
-  const groupedDates = await client(BuilderDeploymentState).aggregate({
-    $select: { $count: true },
-    $groupBy: { date: { $duration: [10, "days"] } },
-  });
-
-  const rangedDates = await client(BuilderDeploymentState).aggregate({
-    $select: { $count: true },
-    $groupBy: {
-      date: {
-        $ranges: [["2008-03-01", "2009-11-05"], ["2015-10-01", "2018-11-05"]],
-      },
-    },
-  });
-
-  const rangedTimestamps = await client(BuilderDeploymentState).aggregate({
-    $select: { $count: true },
-    $groupBy: {
-      currentTimestamp: {
-        $ranges: [["2023-04-02T17:28:00Z", "2023-04-03T18:28:00Z"], [
-          "2023-04-05T17:28:00Z",
-          "2023-04-06T11:28:00Z",
-        ]],
-      },
-    },
-  });
-
-  console.log(groupedTimestamps[0].$group.currentTimestamp);
-  console.log(groupedDates[0].$group.date);
-  console.log(
-    rangedTimestamps[0].$group.currentTimestamp.startValue,
-    rangedTimestamps[0].$group.currentTimestamp.endValue,
-    rangedTimestamps[0].$count,
-  );
-  console.log(
-    rangedDates[0].$group.date.startValue,
-    rangedDates[0].$group.date.endValue,
-    rangedDates[0].$count,
-  );
-}
-=======
-runTests();
->>>>>>> 53783122
+runTests();