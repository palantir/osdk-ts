/*
 * Copyright 2023 Palantir Technologies, Inc. All rights reserved.
 *
 * Licensed under the Apache License, Version 2.0 (the "License");
 * you may not use this file except in compliance with the License.
 * You may obtain a copy of the License at
 *
 *     http://www.apache.org/licenses/LICENSE-2.0
 *
 * Unless required by applicable law or agreed to in writing, software
 * distributed under the License is distributed on an "AS IS" BASIS,
 * WITHOUT WARRANTIES OR CONDITIONS OF ANY KIND, either express or implied.
 * See the License for the specific language governing permissions and
 * limitations under the License.
 */

import { PalantirApiError } from "@osdk/client";
<<<<<<< HEAD
import { Datasets } from "@osdk/internal.foundry";
import { client, logger } from "./index.js";
=======
import * as Branch from "@osdk/internal.foundry/Datasets_Branch";
import * as Dataset from "@osdk/internal.foundry/Datasets_Dataset";
import { client } from "./client.js";
import { logger } from "./logger.js";
>>>>>>> 3125c724

export async function runFoundrySdkClientVerificationTest(
  datasetRid: string,
  branchToCreate = "test",
) {
  const pageSize = 10;

  // will throw if dataset not found
  const dataset = await Datasets.Dataset.getDataset(client, datasetRid);
  logger.info({ dataset }, `Loaded dataset ${datasetRid}`);

  const branchesResult = await Datasets.Branch.listBranches(
    client,
    datasetRid,
    { pageSize },
  );
  logger.info(
    { branchesResult },
    `Loaded branches for dataset ${datasetRid}`,
  );

  if (branchesResult.nextPageToken) {
    throw new Error(
      `You cannot run this test on a dataset with more than ${pageSize} branches`,
    );
  }

  if (!branchesResult.data.find(b => b.branchId === "master")) {
    throw new Error(
      `You can not run this test as dataset ${datasetRid} does not have a master branch.`,
    );
  }

  if (branchesResult.data.find(b => b.branchId === branchToCreate)) {
    throw new Error(
      `Expected that dataset ${datasetRid} would not have a branch called "${branchToCreate}". Aborting`,
    );
  }

  // We want to be sure the error is filled out nicely, so we can use the `master` branch
  // now that we know it exists.
  try {
    await Datasets.Branch.createBranch(client, datasetRid, {
      branchId: "master",
    });
    throw new Error("createBranch(master) should have failed");
  } catch (err) {
    if (err instanceof PalantirApiError) {
      if (err.errorName !== "BranchAlreadyExists") {
        const msg = `Expected BranchAlreadyExists error, got ${err.errorName}`;
        logger.error(err, msg);
        throw new Error(msg);
      }

      logger.info({ err }, "Expected an error and caught it");
    } else {
      throw err;
    }
  }

  const testBranch = await Datasets.Branch.createBranch(
    client,
    datasetRid,
    { branchId: branchToCreate },
  );
  logger.info({ testBranch }, "Created test branch");

  // Returns Promise<void> and should not error
  await Datasets.Branch.deleteBranch(
    client,
    datasetRid,
    testBranch.branchId,
  );

  logger.info(
    testBranch,
    "Created and deleted test branch, which means we handled the Promise<void> correctly",
  );
}<|MERGE_RESOLUTION|>--- conflicted
+++ resolved
@@ -15,15 +15,9 @@
  */
 
 import { PalantirApiError } from "@osdk/client";
-<<<<<<< HEAD
 import { Datasets } from "@osdk/internal.foundry";
-import { client, logger } from "./index.js";
-=======
-import * as Branch from "@osdk/internal.foundry/Datasets_Branch";
-import * as Dataset from "@osdk/internal.foundry/Datasets_Dataset";
 import { client } from "./client.js";
 import { logger } from "./logger.js";
->>>>>>> 3125c724
 
 export async function runFoundrySdkClientVerificationTest(
   datasetRid: string,
