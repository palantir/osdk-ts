import type { ActionDefinition } from '@osdk/api';
<<<<<<< HEAD
import type { ActionReturnTypeForOptions, ApplyActionOptions, NOOP, OsdkActionParameters } from '@osdk/client.api';
=======
import type {
  ActionReturnTypeForOptions,
  ApplyActionOptions,
  ApplyBatchActionOptions,
  NOOP,
  OsdkActionParameters,
} from '@osdk/client';
>>>>>>> 2bb1acb4
import { $osdkMetadata } from '../../OntologyMetadata';

// Represents the definition of the parameters for the action
export type ActionDef$createOfficeAndEmployee$Params = {
  address: {
    description: "The office's physical address (not necessarily shipping address)";
    multiplicity: false;
    nullable: true;
    type: 'string';
  };
  capacity: {
    description: 'The maximum seated-at-desk capacity of the office (maximum fire-safe capacity may be higher)';
    multiplicity: false;
    nullable: true;
    type: 'integer';
  };
  employeeId: {
    description: 'New employee Id';
    multiplicity: false;
    nullable: false;
    type: 'integer';
  };
  officeId: {
    multiplicity: false;
    nullable: false;
    type: 'string';
  };
  officeNames: {
    description: 'A list of all office names';
    multiplicity: true;
    nullable: true;
    type: 'string';
  };
};

// Represents the runtime arguments for the action
export type createOfficeAndEmployee$Params =
  | NOOP<OsdkActionParameters<ActionDef$createOfficeAndEmployee$Params>>
  | NOOP<OsdkActionParameters<ActionDef$createOfficeAndEmployee$Params>>[];

// Represents a fqn of the action
export interface createOfficeAndEmployee {
  /**
   * Create an office and employee
   */
  <
    P extends createOfficeAndEmployee$Params,
    OP extends P extends NOOP<OsdkActionParameters<ActionDef$createOfficeAndEmployee$Params>>[]
      ? ApplyBatchActionOptions
      : ApplyActionOptions,
  >(
    args: P,
    options?: OP,
  ): Promise<ActionReturnTypeForOptions<OP>>;
}

// Represents the definition of the action
export interface ActionDef$createOfficeAndEmployee
  extends ActionDefinition<'createOfficeAndEmployee', 'Office' | 'Employee', createOfficeAndEmployee> {
  apiName: 'createOfficeAndEmployee';
  description: 'Create an office and employee';
  modifiedEntities: { Office: { created: true; modified: false }; Employee: { created: true; modified: false } };
  type: 'action';
  parameters: ActionDef$createOfficeAndEmployee$Params;
  osdkMetadata: typeof $osdkMetadata;
}

export const createOfficeAndEmployee: ActionDef$createOfficeAndEmployee = {
  apiName: 'createOfficeAndEmployee',
  description: 'Create an office and employee',
  modifiedEntities: {
    Office: {
      created: true,
      modified: false,
    },
    Employee: {
      created: true,
      modified: false,
    },
  },
  parameters: {
    officeId: {
      multiplicity: false,
      type: 'string',
      nullable: false,
    },
    address: {
      multiplicity: false,
      type: 'string',
      nullable: true,
      description: "The office's physical address (not necessarily shipping address)",
    },
    capacity: {
      multiplicity: false,
      type: 'integer',
      nullable: true,
      description: 'The maximum seated-at-desk capacity of the office (maximum fire-safe capacity may be higher)',
    },
    officeNames: {
      multiplicity: true,
      type: 'string',
      nullable: true,
      description: 'A list of all office names',
    },
    employeeId: {
      multiplicity: false,
      type: 'integer',
      nullable: false,
      description: 'New employee Id',
    },
  },
  type: 'action',
  osdkMetadata: $osdkMetadata,
};<|MERGE_RESOLUTION|>--- conflicted
+++ resolved
@@ -1,15 +1,11 @@
 import type { ActionDefinition } from '@osdk/api';
-<<<<<<< HEAD
-import type { ActionReturnTypeForOptions, ApplyActionOptions, NOOP, OsdkActionParameters } from '@osdk/client.api';
-=======
 import type {
   ActionReturnTypeForOptions,
   ApplyActionOptions,
   ApplyBatchActionOptions,
   NOOP,
   OsdkActionParameters,
-} from '@osdk/client';
->>>>>>> 2bb1acb4
+} from '@osdk/client.api';
 import { $osdkMetadata } from '../../OntologyMetadata';
 
 // Represents the definition of the parameters for the action
