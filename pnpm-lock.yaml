--- conflicted
+++ resolved
@@ -109,7 +109,7 @@
         version: link:../../../packages/omniapi
       pino:
         specifier: ^8.20.0
-        version: 8.20.0
+        version: 8.21.0
       tiny-invariant:
         specifier: ^1.3.1
         version: 1.3.3
@@ -165,11 +165,7 @@
         specifier: workspace:*
         version: link:../../packages/cli.cmd.typescript
       '@types/react':
-<<<<<<< HEAD
-        specifier: ^18.2.37
-=======
         specifier: ^18.2.79
->>>>>>> 97f627e6
         version: 18.2.79
       '@types/react-dom':
         specifier: ^18.2.15
@@ -267,11 +263,7 @@
         specifier: ^2.5.8
         version: 2.5.8
       '@types/react':
-<<<<<<< HEAD
-        specifier: ^18.2.37
-=======
         specifier: ^18.2.79
->>>>>>> 97f627e6
         version: 18.2.79
       '@types/react-dom':
         specifier: ^18.2.15
@@ -363,11 +355,7 @@
         version: 6.22.2(react-dom@18.2.0)(react@18.2.0)
     devDependencies:
       '@types/react':
-<<<<<<< HEAD
-        specifier: ^18.2.37
-=======
         specifier: ^18
->>>>>>> 97f627e6
         version: 18.2.79
       '@types/react-dom':
         specifier: ^18.2.15
@@ -426,17 +414,10 @@
     dependencies:
       '@typescript-eslint/eslint-plugin':
         specifier: ^6.13.0
-<<<<<<< HEAD
         version: 6.13.1(@typescript-eslint/parser@6.13.1)(eslint@8.57.0)(typescript@5.4.4)
       '@typescript-eslint/parser':
         specifier: ^6.13.0
         version: 6.13.1(eslint@8.57.0)(typescript@5.4.4)
-=======
-        version: 6.13.1(@typescript-eslint/parser@6.13.1)(eslint@8.54.0)(typescript@5.4.5)
-      '@typescript-eslint/parser':
-        specifier: ^6.13.0
-        version: 6.13.1(eslint@8.54.0)(typescript@5.4.5)
->>>>>>> 97f627e6
       eslint:
         specifier: ^8.57.0
         version: 8.57.0
@@ -457,17 +438,10 @@
     dependencies:
       '@typescript-eslint/eslint-plugin':
         specifier: ^6.13.0
-<<<<<<< HEAD
         version: 6.13.1(@typescript-eslint/parser@6.13.1)(eslint@8.57.0)(typescript@5.4.4)
       '@typescript-eslint/parser':
         specifier: ^6.13.0
         version: 6.13.1(eslint@8.57.0)(typescript@5.4.4)
-=======
-        version: 6.13.1(@typescript-eslint/parser@6.13.1)(eslint@8.54.0)(typescript@5.4.5)
-      '@typescript-eslint/parser':
-        specifier: ^6.13.0
-        version: 6.13.1(eslint@8.54.0)(typescript@5.4.5)
->>>>>>> 97f627e6
       eslint:
         specifier: ^8.57.0
         version: 8.57.0
@@ -486,7 +460,7 @@
     devDependencies:
       tsup:
         specifier: ^7.2.0
-        version: 7.2.0(typescript@5.4.5)
+        version: 7.2.0(typescript@5.4.4)
 
   monorepo/tsconfig: {}
 
@@ -712,7 +686,7 @@
         version: 2.0.0
       pino:
         specifier: ^8.20.0
-        version: 8.20.0
+        version: 8.21.0
       ts-expect:
         specifier: ^1.3.0
         version: 1.3.0
@@ -3502,36 +3476,6 @@
       typescript: 5.4.4
     transitivePeerDependencies:
       - supports-color
-    dev: true
-
-  /@typescript-eslint/eslint-plugin@6.13.1(@typescript-eslint/parser@6.13.1)(eslint@8.54.0)(typescript@5.4.5):
-    resolution: {integrity: sha512-5bQDGkXaxD46bPvQt08BUz9YSaO4S0fB1LB5JHQuXTfkGPI3+UUeS387C/e9jRie5GqT8u5kFTrMvAjtX4O5kA==}
-    engines: {node: ^16.0.0 || >=18.0.0}
-    peerDependencies:
-      '@typescript-eslint/parser': ^6.0.0 || ^6.0.0-alpha
-      eslint: ^7.0.0 || ^8.0.0
-      typescript: '*'
-    peerDependenciesMeta:
-      typescript:
-        optional: true
-    dependencies:
-      '@eslint-community/regexpp': 4.8.1
-      '@typescript-eslint/parser': 6.13.1(eslint@8.54.0)(typescript@5.4.5)
-      '@typescript-eslint/scope-manager': 6.13.1
-      '@typescript-eslint/type-utils': 6.13.1(eslint@8.54.0)(typescript@5.4.5)
-      '@typescript-eslint/utils': 6.13.1(eslint@8.54.0)(typescript@5.4.5)
-      '@typescript-eslint/visitor-keys': 6.13.1
-      debug: 4.3.4(supports-color@9.4.0)
-      eslint: 8.54.0
-      graphemer: 1.4.0
-      ignore: 5.2.4
-      natural-compare: 1.4.0
-      semver: 7.6.0
-      ts-api-utils: 1.0.3(typescript@5.4.5)
-      typescript: 5.4.5
-    transitivePeerDependencies:
-      - supports-color
-    dev: false
 
   /@typescript-eslint/parser@6.13.1(eslint@8.57.0)(typescript@5.4.4):
     resolution: {integrity: sha512-fs2XOhWCzRhqMmQf0eicLa/CWSaYss2feXsy7xBD/pLyWke/jCIVc2s1ikEAtSW7ina1HNhv7kONoEfVNEcdDQ==}
@@ -3552,27 +3496,6 @@
       typescript: 5.4.4
     transitivePeerDependencies:
       - supports-color
-    dev: true
-
-  /@typescript-eslint/parser@6.13.1(eslint@8.54.0)(typescript@5.4.5):
-    resolution: {integrity: sha512-fs2XOhWCzRhqMmQf0eicLa/CWSaYss2feXsy7xBD/pLyWke/jCIVc2s1ikEAtSW7ina1HNhv7kONoEfVNEcdDQ==}
-    engines: {node: ^16.0.0 || >=18.0.0}
-    peerDependencies:
-      eslint: ^7.0.0 || ^8.0.0
-      typescript: '*'
-    peerDependenciesMeta:
-      typescript:
-        optional: true
-    dependencies:
-      '@typescript-eslint/scope-manager': 6.13.1
-      '@typescript-eslint/types': 6.13.1
-      '@typescript-eslint/typescript-estree': 6.13.1(typescript@5.4.5)
-      '@typescript-eslint/visitor-keys': 6.13.1
-      debug: 4.3.4(supports-color@9.4.0)
-      eslint: 8.54.0
-      typescript: 5.4.5
-    transitivePeerDependencies:
-      - supports-color
 
   /@typescript-eslint/scope-manager@6.13.1:
     resolution: {integrity: sha512-BW0kJ7ceiKi56GbT2KKzZzN+nDxzQK2DS6x0PiSMPjciPgd/JRQGMibyaN2cPt2cAvuoH0oNvn2fwonHI+4QUQ==}
@@ -3599,27 +3522,6 @@
       typescript: 5.4.4
     transitivePeerDependencies:
       - supports-color
-    dev: true
-
-  /@typescript-eslint/type-utils@6.13.1(eslint@8.54.0)(typescript@5.4.5):
-    resolution: {integrity: sha512-A2qPlgpxx2v//3meMqQyB1qqTg1h1dJvzca7TugM3Yc2USDY+fsRBiojAEo92HO7f5hW5mjAUF6qobOPzlBCBQ==}
-    engines: {node: ^16.0.0 || >=18.0.0}
-    peerDependencies:
-      eslint: ^7.0.0 || ^8.0.0
-      typescript: '*'
-    peerDependenciesMeta:
-      typescript:
-        optional: true
-    dependencies:
-      '@typescript-eslint/typescript-estree': 6.13.1(typescript@5.4.5)
-      '@typescript-eslint/utils': 6.13.1(eslint@8.54.0)(typescript@5.4.5)
-      debug: 4.3.4(supports-color@9.4.0)
-      eslint: 8.54.0
-      ts-api-utils: 1.0.3(typescript@5.4.5)
-      typescript: 5.4.5
-    transitivePeerDependencies:
-      - supports-color
-    dev: false
 
   /@typescript-eslint/types@6.13.1:
     resolution: {integrity: sha512-gjeEskSmiEKKFIbnhDXUyiqVma1gRCQNbVZ1C8q7Zjcxh3WZMbzWVfGE9rHfWd1msQtPS0BVD9Jz9jded44eKg==}
@@ -3642,27 +3544,6 @@
       semver: 7.6.0
       ts-api-utils: 1.0.3(typescript@5.4.4)
       typescript: 5.4.4
-    transitivePeerDependencies:
-      - supports-color
-    dev: true
-
-  /@typescript-eslint/typescript-estree@6.13.1(typescript@5.4.5):
-    resolution: {integrity: sha512-sBLQsvOC0Q7LGcUHO5qpG1HxRgePbT6wwqOiGLpR8uOJvPJbfs0mW3jPA3ujsDvfiVwVlWUDESNXv44KtINkUQ==}
-    engines: {node: ^16.0.0 || >=18.0.0}
-    peerDependencies:
-      typescript: '*'
-    peerDependenciesMeta:
-      typescript:
-        optional: true
-    dependencies:
-      '@typescript-eslint/types': 6.13.1
-      '@typescript-eslint/visitor-keys': 6.13.1
-      debug: 4.3.4(supports-color@9.4.0)
-      globby: 11.1.0
-      is-glob: 4.0.3
-      semver: 7.6.0
-      ts-api-utils: 1.0.3(typescript@5.4.5)
-      typescript: 5.4.5
     transitivePeerDependencies:
       - supports-color
 
@@ -3683,26 +3564,6 @@
     transitivePeerDependencies:
       - supports-color
       - typescript
-    dev: true
-
-  /@typescript-eslint/utils@6.13.1(eslint@8.54.0)(typescript@5.4.5):
-    resolution: {integrity: sha512-ouPn/zVoan92JgAegesTXDB/oUp6BP1v8WpfYcqh649ejNc9Qv+B4FF2Ff626kO1xg0wWwwG48lAJ4JuesgdOw==}
-    engines: {node: ^16.0.0 || >=18.0.0}
-    peerDependencies:
-      eslint: ^7.0.0 || ^8.0.0
-    dependencies:
-      '@eslint-community/eslint-utils': 4.4.0(eslint@8.54.0)
-      '@types/json-schema': 7.0.12
-      '@types/semver': 7.5.7
-      '@typescript-eslint/scope-manager': 6.13.1
-      '@typescript-eslint/types': 6.13.1
-      '@typescript-eslint/typescript-estree': 6.13.1(typescript@5.4.5)
-      eslint: 8.54.0
-      semver: 7.6.0
-    transitivePeerDependencies:
-      - supports-color
-      - typescript
-    dev: false
 
   /@typescript-eslint/visitor-keys@6.13.1:
     resolution: {integrity: sha512-NDhQUy2tg6XGNBGDRm1XybOHSia8mcXmlbKWoQP+nm1BIIMxa55shyJfZkHpEBN62KNPLrocSM2PdPcaLgDKMQ==}
@@ -5320,11 +5181,7 @@
       eslint-import-resolver-webpack:
         optional: true
     dependencies:
-<<<<<<< HEAD
       '@typescript-eslint/parser': 6.13.1(eslint@8.57.0)(typescript@5.4.4)
-=======
-      '@typescript-eslint/parser': 6.13.1(eslint@8.54.0)(typescript@5.4.5)
->>>>>>> 97f627e6
       debug: 3.2.7
       eslint: 8.57.0
       eslint-import-resolver-node: 0.3.9
@@ -5350,11 +5207,7 @@
       '@typescript-eslint/parser':
         optional: true
     dependencies:
-<<<<<<< HEAD
       '@typescript-eslint/parser': 6.13.1(eslint@8.57.0)(typescript@5.4.4)
-=======
-      '@typescript-eslint/parser': 6.13.1(eslint@8.54.0)(typescript@5.4.5)
->>>>>>> 97f627e6
       array-includes: 3.1.7
       array.prototype.findlastindex: 1.2.3
       array.prototype.flat: 1.3.2
@@ -7803,8 +7656,8 @@
   /pino-std-serializers@6.2.2:
     resolution: {integrity: sha512-cHjPPsE+vhj/tnhCy/wiMh3M3z3h/j15zHQX+S9GkTBgqJuTuJzYJ4gUyACLhDaJ7kk9ba9iRDmbH2tJU03OiA==}
 
-  /pino@8.20.0:
-    resolution: {integrity: sha512-uhIfMj5TVp+WynVASaVEJFTncTUe4dHBq6CWplu/vBgvGHhvBvQfxz+vcOrnnBQdORH3izaGEurLfNlq3YxdFQ==}
+  /pino@8.21.0:
+    resolution: {integrity: sha512-ip4qdzjkAyDDZklUaZkcRFb2iA118H9SgRh8yzTkSQK8HilsOJF7rSY8HoW5+I0M46AZgX/pxbprf2vvzQCE0Q==}
     hasBin: true
     dependencies:
       atomic-sleep: 1.0.0
@@ -7817,7 +7670,7 @@
       real-require: 0.2.0
       safe-stable-stringify: 2.4.3
       sonic-boom: 3.8.1
-      thread-stream: 2.6.0
+      thread-stream: 2.7.0
 
   /pirates@4.0.6:
     resolution: {integrity: sha512-saLsH7WeYYPiD25LDuLRRY/i+6HaPYr6G1OUlN39otzkSTxKnubR9RTxS3/Kk50s1g2JTgFwWQDQyplC5/SHZg==}
@@ -9055,8 +8908,8 @@
       any-promise: 1.3.0
     dev: true
 
-  /thread-stream@2.6.0:
-    resolution: {integrity: sha512-t4eNiKdGwd1EV6tx76mRbrOqwvkxz+ssOiQXEXw88m4p/Xp6679vg16sf39BAstRjHOiWIqp5+J2ylHk3pU30g==}
+  /thread-stream@2.7.0:
+    resolution: {integrity: sha512-qQiRWsU/wvNolI6tbbCKd9iKaTnCXsTwVxhhKM6nctPdujTyztjlbUkUTUymidWcMnZ5pWR0ej4a0tjsW021vw==}
     dependencies:
       real-require: 0.2.0
 
@@ -9157,15 +9010,6 @@
       typescript: '>=4.2.0'
     dependencies:
       typescript: 5.4.4
-    dev: true
-
-  /ts-api-utils@1.0.3(typescript@5.4.5):
-    resolution: {integrity: sha512-wNMeqtMz5NtwpT/UZGY5alT+VoKdSsOOP/kqHFcUW1P/VRhH2wJ48+DN2WwUliNbQ976ETwDL0Ifd2VVvgonvg==}
-    engines: {node: '>=16.13.0'}
-    peerDependencies:
-      typescript: '>=4.2.0'
-    dependencies:
-      typescript: 5.4.5
 
   /ts-custom-error@3.3.1:
     resolution: {integrity: sha512-5OX1tzOjxWEgsr/YEUWSuPrQ00deKLh6D7OTWcvNHm12/7QPyRh8SYpyWvA4IZv8H/+GQWQEh/kwo95Q9OVW1A==}
@@ -9291,42 +9135,6 @@
       - ts-node
     dev: true
 
-  /tsup@7.2.0(typescript@5.4.5):
-    resolution: {integrity: sha512-vDHlczXbgUvY3rWvqFEbSqmC1L7woozbzngMqTtL2PGBODTtWlRwGDDawhvWzr5c1QjKe4OAKqJGfE1xeXUvtQ==}
-    engines: {node: '>=16.14'}
-    hasBin: true
-    peerDependencies:
-      '@swc/core': ^1
-      postcss: ^8.4.12
-      typescript: '>=4.1.0'
-    peerDependenciesMeta:
-      '@swc/core':
-        optional: true
-      postcss:
-        optional: true
-      typescript:
-        optional: true
-    dependencies:
-      bundle-require: 4.0.1(esbuild@0.18.20)
-      cac: 6.7.14
-      chokidar: 3.5.3
-      debug: 4.3.4(supports-color@9.4.0)
-      esbuild: 0.18.20
-      execa: 5.1.1
-      globby: 11.1.0
-      joycon: 3.1.1
-      postcss-load-config: 4.0.1(postcss@8.4.38)
-      resolve-from: 5.0.0
-      rollup: 3.29.1
-      source-map: 0.8.0-beta.0
-      sucrase: 3.34.0
-      tree-kill: 1.2.2
-      typescript: 5.4.5
-    transitivePeerDependencies:
-      - supports-color
-      - ts-node
-    dev: true
-
   /tty-table@4.2.1:
     resolution: {integrity: sha512-xz0uKo+KakCQ+Dxj1D/tKn2FSyreSYWzdkL/BYhgN6oMW808g8QRMuh1atAV9fjTPbWBjfbkKQpI/5rEcnAc7g==}
     engines: {node: '>=8.0.0'}
@@ -9551,11 +9359,6 @@
 
   /typescript@5.4.4:
     resolution: {integrity: sha512-dGE2Vv8cpVvw28v8HCPqyb08EzbBURxDpuhJvTrusShUfGnhHBafDsLdS1EhhxyL6BJQE+2cT3dDPAv+MQ6oLw==}
-    engines: {node: '>=14.17'}
-    hasBin: true
-
-  /typescript@5.4.5:
-    resolution: {integrity: sha512-vcI4UpRgg81oIRUFwR0WSIHKt11nJ7SAVlYNIu+QpqeyXP+gpQJy/Z4+F0aGxSE4MqwjyXvW/TzgkLAx2AGHwQ==}
     engines: {node: '>=14.17'}
     hasBin: true
 
