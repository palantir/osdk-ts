--- conflicted
+++ resolved
@@ -998,12 +998,9 @@
       '@osdk/client':
         specifier: workspace:~
         version: link:../client
-<<<<<<< HEAD
       '@osdk/client.api':
         specifier: workspace:~
         version: link:../client.api
-=======
->>>>>>> 48244494
       '@osdk/gateway':
         specifier: workspace:~
         version: link:../gateway
