--- conflicted
+++ resolved
@@ -3528,67 +3528,6 @@
       - supports-color
     dev: true
 
-<<<<<<< HEAD
-  /@typescript-eslint/eslint-plugin@6.13.1(@typescript-eslint/parser@6.21.0)(eslint@8.57.0)(typescript@5.4.4):
-    resolution: {integrity: sha512-5bQDGkXaxD46bPvQt08BUz9YSaO4S0fB1LB5JHQuXTfkGPI3+UUeS387C/e9jRie5GqT8u5kFTrMvAjtX4O5kA==}
-    engines: {node: ^16.0.0 || >=18.0.0}
-    peerDependencies:
-      '@typescript-eslint/parser': ^6.0.0 || ^6.0.0-alpha
-      eslint: ^7.0.0 || ^8.0.0
-      typescript: '*'
-    peerDependenciesMeta:
-      typescript:
-        optional: true
-    dependencies:
-      '@eslint-community/regexpp': 4.10.0
-      '@typescript-eslint/parser': 6.21.0(eslint@8.57.0)(typescript@5.4.4)
-      '@typescript-eslint/scope-manager': 6.13.1
-      '@typescript-eslint/type-utils': 6.13.1(eslint@8.57.0)(typescript@5.4.4)
-      '@typescript-eslint/utils': 6.13.1(eslint@8.57.0)(typescript@5.4.4)
-      '@typescript-eslint/visitor-keys': 6.13.1
-      debug: 4.3.4(supports-color@9.4.0)
-      eslint: 8.57.0
-      graphemer: 1.4.0
-      ignore: 5.3.1
-      natural-compare: 1.4.0
-      semver: 7.6.0
-      ts-api-utils: 1.3.0(typescript@5.4.4)
-      typescript: 5.4.4
-    transitivePeerDependencies:
-      - supports-color
-    dev: true
-
-  /@typescript-eslint/eslint-plugin@6.13.1(@typescript-eslint/parser@6.21.0)(eslint@8.57.0)(typescript@5.4.5):
-    resolution: {integrity: sha512-5bQDGkXaxD46bPvQt08BUz9YSaO4S0fB1LB5JHQuXTfkGPI3+UUeS387C/e9jRie5GqT8u5kFTrMvAjtX4O5kA==}
-    engines: {node: ^16.0.0 || >=18.0.0}
-    peerDependencies:
-      '@typescript-eslint/parser': ^6.0.0 || ^6.0.0-alpha
-      eslint: ^7.0.0 || ^8.0.0
-      typescript: '*'
-    peerDependenciesMeta:
-      typescript:
-        optional: true
-    dependencies:
-      '@eslint-community/regexpp': 4.10.0
-      '@typescript-eslint/parser': 6.21.0(eslint@8.57.0)(typescript@5.4.5)
-      '@typescript-eslint/scope-manager': 6.13.1
-      '@typescript-eslint/type-utils': 6.13.1(eslint@8.57.0)(typescript@5.4.5)
-      '@typescript-eslint/utils': 6.13.1(eslint@8.57.0)(typescript@5.4.5)
-      '@typescript-eslint/visitor-keys': 6.13.1
-      debug: 4.3.4(supports-color@9.4.0)
-      eslint: 8.57.0
-      graphemer: 1.4.0
-      ignore: 5.3.1
-      natural-compare: 1.4.0
-      semver: 7.6.0
-      ts-api-utils: 1.3.0(typescript@5.4.5)
-      typescript: 5.4.5
-    transitivePeerDependencies:
-      - supports-color
-    dev: true
-
-=======
->>>>>>> aa703f38
   /@typescript-eslint/eslint-plugin@7.7.1(@typescript-eslint/parser@7.7.1)(eslint@9.1.1)(typescript@5.4.5):
     resolution: {integrity: sha512-KwfdWXJBOviaBVhxO3p5TJiLpNuh2iyXyjmWN0f1nU87pwyvfS0EmjC6ukQVYVFJd/K1+0NWGPDXiyEyQorn0Q==}
     engines: {node: ^18.18.0 || >=20.0.0}
@@ -8325,34 +8264,6 @@
       react-router: 6.22.2(react@18.3.0)
     dev: false
 
-<<<<<<< HEAD
-  /react-router-dom@6.22.2(react-dom@18.3.0)(react@18.3.0):
-    resolution: {integrity: sha512-WgqxD2qySEIBPZ3w0sHH+PUAiamDeszls9tzqMPBDA1YYVucTBXLU7+gtRfcSnhe92A3glPnvSxK2dhNoAVOIQ==}
-    engines: {node: '>=14.0.0'}
-    peerDependencies:
-      react: '>=16.8'
-      react-dom: '>=16.8'
-    dependencies:
-      '@remix-run/router': 1.15.2
-      react: 18.3.0
-      react-dom: 18.3.0(react@18.3.0)
-      react-router: 6.22.2(react@18.3.0)
-    dev: false
-
-  /react-router@6.22.2(react@18.2.0):
-=======
-  /react-router@6.22.2(react@18.3.0):
->>>>>>> aa703f38
-    resolution: {integrity: sha512-YD3Dzprzpcq+tBMHBS822tCjnWD3iIZbTeSXMY9LPSG541EfoBGyZ3bS25KEnaZjLcmQpw2AVLkFyfgXY8uvcw==}
-    engines: {node: '>=14.0.0'}
-    peerDependencies:
-      react: '>=16.8'
-    dependencies:
-      '@remix-run/router': 1.15.2
-<<<<<<< HEAD
-      react: 18.2.0
-    dev: false
-
   /react-router@6.22.2(react@18.3.0):
     resolution: {integrity: sha512-YD3Dzprzpcq+tBMHBS822tCjnWD3iIZbTeSXMY9LPSG541EfoBGyZ3bS25KEnaZjLcmQpw2AVLkFyfgXY8uvcw==}
     engines: {node: '>=14.0.0'}
@@ -8361,16 +8272,6 @@
     dependencies:
       '@remix-run/router': 1.15.2
       react: 18.3.0
-    dev: false
-
-  /react@18.2.0:
-    resolution: {integrity: sha512-/3IjMdb2L9QbBdWiW5e3P2/npwMBaU9mHCSCUzNln0ZCYbcfTsGbTJrU/kGemdH2IWmB2ioZ+zkxtmq6g09fGQ==}
-    engines: {node: '>=0.10.0'}
-    dependencies:
-      loose-envify: 1.4.0
-=======
-      react: 18.3.0
->>>>>>> aa703f38
     dev: false
 
   /react@18.3.0:
