--- conflicted
+++ resolved
@@ -349,15 +349,9 @@
         specifier: ^8.14.2
         version: 8.14.2
     devDependencies:
-<<<<<<< HEAD
-      '@osdk/examples.basic.sdk':
-        specifier: workspace:*
-        version: link:../../examples/basic/sdk
-=======
       '@types/ws':
         specifier: ^8.5.10
         version: 8.5.10
->>>>>>> 2fa61798
       ts-expect:
         specifier: ^1.3.0
         version: 1.3.0
