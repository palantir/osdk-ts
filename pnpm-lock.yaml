--- conflicted
+++ resolved
@@ -193,17 +193,10 @@
         version: 18.3.0
       '@typescript-eslint/eslint-plugin':
         specifier: ^6.10.0
-<<<<<<< HEAD
-        version: 6.13.1(@typescript-eslint/parser@6.13.1)(eslint@8.57.0)(typescript@5.4.5)
-      '@typescript-eslint/parser':
-        specifier: ^6.10.0
-        version: 6.13.1(eslint@8.57.0)(typescript@5.4.5)
-=======
         version: 6.13.1(@typescript-eslint/parser@7.8.0)(eslint@8.57.0)(typescript@5.4.5)
       '@typescript-eslint/parser':
         specifier: ^7.8.0
         version: 7.8.0(eslint@8.57.0)(typescript@5.4.5)
->>>>>>> 0ee88b88
       '@vitejs/plugin-react':
         specifier: ^4.2.1
         version: 4.2.1(vite@5.2.10)
@@ -298,17 +291,10 @@
         version: 18.3.0
       '@typescript-eslint/eslint-plugin':
         specifier: ^6.10.0
-<<<<<<< HEAD
-        version: 6.13.1(@typescript-eslint/parser@6.13.1)(eslint@8.57.0)(typescript@5.4.5)
-      '@typescript-eslint/parser':
-        specifier: ^6.10.0
-        version: 6.13.1(eslint@8.57.0)(typescript@5.4.5)
-=======
         version: 6.13.1(@typescript-eslint/parser@7.8.0)(eslint@8.57.0)(typescript@5.4.5)
       '@typescript-eslint/parser':
         specifier: ^7.8.0
         version: 7.8.0(eslint@8.57.0)(typescript@5.4.5)
->>>>>>> 0ee88b88
       '@vitejs/plugin-react':
         specifier: ^4.2.1
         version: 4.2.1(vite@5.2.10)
@@ -337,13 +323,8 @@
         specifier: workspace:*
         version: link:../../examples-extra/one_dot_one
       next:
-<<<<<<< HEAD
-        specifier: 14.0.4
-        version: 14.0.4(@babel/core@7.24.4)(react-dom@18.2.0)(react@18.2.0)
-=======
         specifier: 14.2.3
         version: 14.2.3(@babel/core@7.24.4)(react-dom@18.3.0)(react@18.3.0)
->>>>>>> 0ee88b88
       react:
         specifier: ^18
         version: 18.2.0
@@ -3546,69 +3527,7 @@
       '@types/yargs-parser': 21.0.2
     dev: true
 
-<<<<<<< HEAD
-  /@typescript-eslint/eslint-plugin@6.13.1(@typescript-eslint/parser@6.13.1)(eslint@8.57.0)(typescript@5.4.5):
-    resolution: {integrity: sha512-5bQDGkXaxD46bPvQt08BUz9YSaO4S0fB1LB5JHQuXTfkGPI3+UUeS387C/e9jRie5GqT8u5kFTrMvAjtX4O5kA==}
-    engines: {node: ^16.0.0 || >=18.0.0}
-    peerDependencies:
-      '@typescript-eslint/parser': ^6.0.0 || ^6.0.0-alpha
-      eslint: ^7.0.0 || ^8.0.0
-      typescript: '*'
-    peerDependenciesMeta:
-      typescript:
-        optional: true
-    dependencies:
-      '@eslint-community/regexpp': 4.10.0
-      '@typescript-eslint/parser': 6.13.1(eslint@8.57.0)(typescript@5.4.5)
-      '@typescript-eslint/scope-manager': 6.13.1
-      '@typescript-eslint/type-utils': 6.13.1(eslint@8.57.0)(typescript@5.4.5)
-      '@typescript-eslint/utils': 6.13.1(eslint@8.57.0)(typescript@5.4.5)
-      '@typescript-eslint/visitor-keys': 6.13.1
-      debug: 4.3.4(supports-color@9.4.0)
-      eslint: 8.57.0
-      graphemer: 1.4.0
-      ignore: 5.3.1
-      natural-compare: 1.4.0
-      semver: 7.6.0
-      ts-api-utils: 1.3.0(typescript@5.4.5)
-      typescript: 5.4.5
-    transitivePeerDependencies:
-      - supports-color
-    dev: true
-
-  /@typescript-eslint/eslint-plugin@6.13.1(@typescript-eslint/parser@6.21.0)(eslint@8.57.0)(typescript@5.4.4):
-    resolution: {integrity: sha512-5bQDGkXaxD46bPvQt08BUz9YSaO4S0fB1LB5JHQuXTfkGPI3+UUeS387C/e9jRie5GqT8u5kFTrMvAjtX4O5kA==}
-    engines: {node: ^16.0.0 || >=18.0.0}
-    peerDependencies:
-      '@typescript-eslint/parser': ^6.0.0 || ^6.0.0-alpha
-      eslint: ^7.0.0 || ^8.0.0
-      typescript: '*'
-    peerDependenciesMeta:
-      typescript:
-        optional: true
-    dependencies:
-      '@eslint-community/regexpp': 4.10.0
-      '@typescript-eslint/parser': 6.21.0(eslint@8.57.0)(typescript@5.4.4)
-      '@typescript-eslint/scope-manager': 6.13.1
-      '@typescript-eslint/type-utils': 6.13.1(eslint@8.57.0)(typescript@5.4.4)
-      '@typescript-eslint/utils': 6.13.1(eslint@8.57.0)(typescript@5.4.4)
-      '@typescript-eslint/visitor-keys': 6.13.1
-      debug: 4.3.4(supports-color@9.4.0)
-      eslint: 8.57.0
-      graphemer: 1.4.0
-      ignore: 5.3.1
-      natural-compare: 1.4.0
-      semver: 7.6.0
-      ts-api-utils: 1.3.0(typescript@5.4.4)
-      typescript: 5.4.4
-    transitivePeerDependencies:
-      - supports-color
-    dev: true
-
-  /@typescript-eslint/eslint-plugin@6.13.1(@typescript-eslint/parser@6.21.0)(eslint@8.57.0)(typescript@5.4.5):
-=======
   /@typescript-eslint/eslint-plugin@6.13.1(@typescript-eslint/parser@7.8.0)(eslint@8.57.0)(typescript@5.4.5):
->>>>>>> 0ee88b88
     resolution: {integrity: sha512-5bQDGkXaxD46bPvQt08BUz9YSaO4S0fB1LB5JHQuXTfkGPI3+UUeS387C/e9jRie5GqT8u5kFTrMvAjtX4O5kA==}
     engines: {node: ^16.0.0 || >=18.0.0}
     peerDependencies:
@@ -3816,33 +3735,12 @@
       '@typescript-eslint/visitor-keys': 7.7.1
     dev: true
 
-<<<<<<< HEAD
-  /@typescript-eslint/type-utils@6.13.1(eslint@8.57.0)(typescript@5.4.4):
-    resolution: {integrity: sha512-A2qPlgpxx2v//3meMqQyB1qqTg1h1dJvzca7TugM3Yc2USDY+fsRBiojAEo92HO7f5hW5mjAUF6qobOPzlBCBQ==}
-    engines: {node: ^16.0.0 || >=18.0.0}
-    peerDependencies:
-      eslint: ^7.0.0 || ^8.0.0
-      typescript: '*'
-    peerDependenciesMeta:
-      typescript:
-        optional: true
-    dependencies:
-      '@typescript-eslint/typescript-estree': 6.13.1(typescript@5.4.4)
-      '@typescript-eslint/utils': 6.13.1(eslint@8.57.0)(typescript@5.4.4)
-      debug: 4.3.4(supports-color@9.4.0)
-      eslint: 8.57.0
-      ts-api-utils: 1.3.0(typescript@5.4.4)
-      typescript: 5.4.4
-    transitivePeerDependencies:
-      - supports-color
-=======
   /@typescript-eslint/scope-manager@7.8.0:
     resolution: {integrity: sha512-viEmZ1LmwsGcnr85gIq+FCYI7nO90DVbE37/ll51hjv9aG+YZMb4WDE2fyWpUR4O/UrhGRpYXK/XajcGTk2B8g==}
     engines: {node: ^18.18.0 || >=20.0.0}
     dependencies:
       '@typescript-eslint/types': 7.8.0
       '@typescript-eslint/visitor-keys': 7.8.0
->>>>>>> 0ee88b88
     dev: true
 
   /@typescript-eslint/type-utils@6.13.1(eslint@8.57.0)(typescript@5.4.5):
@@ -3900,31 +3798,9 @@
     engines: {node: ^18.18.0 || >=20.0.0}
     dev: true
 
-<<<<<<< HEAD
-  /@typescript-eslint/typescript-estree@6.13.1(typescript@5.4.4):
-    resolution: {integrity: sha512-sBLQsvOC0Q7LGcUHO5qpG1HxRgePbT6wwqOiGLpR8uOJvPJbfs0mW3jPA3ujsDvfiVwVlWUDESNXv44KtINkUQ==}
-    engines: {node: ^16.0.0 || >=18.0.0}
-    peerDependencies:
-      typescript: '*'
-    peerDependenciesMeta:
-      typescript:
-        optional: true
-    dependencies:
-      '@typescript-eslint/types': 6.13.1
-      '@typescript-eslint/visitor-keys': 6.13.1
-      debug: 4.3.4(supports-color@9.4.0)
-      globby: 11.1.0
-      is-glob: 4.0.3
-      semver: 7.6.0
-      ts-api-utils: 1.0.3(typescript@5.4.4)
-      typescript: 5.4.4
-    transitivePeerDependencies:
-      - supports-color
-=======
   /@typescript-eslint/types@7.8.0:
     resolution: {integrity: sha512-wf0peJ+ZGlcH+2ZS23aJbOv+ztjeeP8uQ9GgwMJGVLx/Nj9CJt17GWgWWoSmoRVKAX2X+7fzEnAjxdvK2gqCLw==}
     engines: {node: ^18.18.0 || >=20.0.0}
->>>>>>> 0ee88b88
     dev: true
 
   /@typescript-eslint/typescript-estree@6.13.1(typescript@5.4.5):
@@ -4014,25 +3890,6 @@
       - supports-color
     dev: true
 
-<<<<<<< HEAD
-  /@typescript-eslint/utils@6.13.1(eslint@8.57.0)(typescript@5.4.4):
-    resolution: {integrity: sha512-ouPn/zVoan92JgAegesTXDB/oUp6BP1v8WpfYcqh649ejNc9Qv+B4FF2Ff626kO1xg0wWwwG48lAJ4JuesgdOw==}
-    engines: {node: ^16.0.0 || >=18.0.0}
-    peerDependencies:
-      eslint: ^7.0.0 || ^8.0.0
-    dependencies:
-      '@eslint-community/eslint-utils': 4.4.0(eslint@8.57.0)
-      '@types/json-schema': 7.0.15
-      '@types/semver': 7.5.8
-      '@typescript-eslint/scope-manager': 6.13.1
-      '@typescript-eslint/types': 6.13.1
-      '@typescript-eslint/typescript-estree': 6.13.1(typescript@5.4.4)
-      eslint: 8.57.0
-      semver: 7.6.0
-    transitivePeerDependencies:
-      - supports-color
-      - typescript
-=======
   /@typescript-eslint/typescript-estree@7.8.0(typescript@5.4.5):
     resolution: {integrity: sha512-5pfUCOwK5yjPaJQNy44prjCwtr981dO8Qo9J9PwYXZ0MosgAbfEMB008dJ5sNo3+/BN6ytBPuSvXUg9SAqB0dg==}
     engines: {node: ^18.18.0 || >=20.0.0}
@@ -4053,7 +3910,6 @@
       typescript: 5.4.5
     transitivePeerDependencies:
       - supports-color
->>>>>>> 0ee88b88
     dev: true
 
   /@typescript-eslint/utils@6.13.1(eslint@8.57.0)(typescript@5.4.5):
@@ -7879,13 +7735,8 @@
     resolution: {integrity: sha512-Yd3UES5mWCSqR+qNT93S3UoYUkqAZ9lLg8a7g9rimsWmYGK8cVToA4/sF3RrshdyV3sAGMXVUmpMYOw+dLpOuw==}
     dev: false
 
-<<<<<<< HEAD
-  /next@14.0.4(@babel/core@7.24.4)(react-dom@18.2.0)(react@18.2.0):
-    resolution: {integrity: sha512-qbwypnM7327SadwFtxXnQdGiKpkuhaRLE2uq62/nRul9cj9KhQ5LhHmlziTNqUidZotw/Q1I9OjirBROdUJNgA==}
-=======
   /next@14.2.3(@babel/core@7.24.4)(react-dom@18.3.0)(react@18.3.0):
     resolution: {integrity: sha512-dowFkFTR8v79NPJO4QsBUtxv0g9BrS/phluVpMAt2ku7H+cbcBJlopXjkWlwxrk/xGqMemr7JkGPGemPrLLX7A==}
->>>>>>> 0ee88b88
     engines: {node: '>=18.17.0'}
     hasBin: true
     peerDependencies:
@@ -7908,16 +7759,9 @@
       caniuse-lite: 1.0.30001582
       graceful-fs: 4.2.11
       postcss: 8.4.31
-<<<<<<< HEAD
-      react: 18.2.0
-      react-dom: 18.2.0(react@18.2.0)
-      styled-jsx: 5.1.1(@babel/core@7.24.4)(react@18.2.0)
-      watchpack: 2.4.0
-=======
       react: 18.3.0
       react-dom: 18.3.0(react@18.3.0)
       styled-jsx: 5.1.1(@babel/core@7.24.4)(react@18.3.0)
->>>>>>> 0ee88b88
     optionalDependencies:
       '@next/swc-darwin-arm64': 14.2.3
       '@next/swc-darwin-x64': 14.2.3
