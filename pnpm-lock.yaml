--- conflicted
+++ resolved
@@ -1809,9 +1809,830 @@
         specifier: ^5.5.4
         version: 5.5.4
 
-<<<<<<< HEAD
-=======
-  packages/foundry-sdk-generator:
+  packages/foundry.admin:
+    dependencies:
+      '@osdk/foundry.core':
+        specifier: workspace:*
+        version: link:../foundry.core
+      '@osdk/shared.client':
+        specifier: workspace:^
+        version: link:../shared.client
+      '@osdk/shared.net.platformapi':
+        specifier: workspace:~
+        version: link:../shared.net.platformapi
+    devDependencies:
+      '@osdk/monorepo.api-extractor':
+        specifier: workspace:~
+        version: link:../monorepo.api-extractor
+      '@osdk/monorepo.tsconfig':
+        specifier: workspace:~
+        version: link:../monorepo.tsconfig
+      '@osdk/monorepo.tsup':
+        specifier: workspace:~
+        version: link:../monorepo.tsup
+      typescript:
+        specifier: ^5.5.4
+        version: 5.5.4
+
+  packages/foundry.core:
+    dependencies:
+      '@osdk/shared.client':
+        specifier: workspace:^
+        version: link:../shared.client
+      '@osdk/shared.net.platformapi':
+        specifier: workspace:~
+        version: link:../shared.net.platformapi
+    devDependencies:
+      '@osdk/monorepo.api-extractor':
+        specifier: workspace:~
+        version: link:../monorepo.api-extractor
+      '@osdk/monorepo.tsconfig':
+        specifier: workspace:~
+        version: link:../monorepo.tsconfig
+      '@osdk/monorepo.tsup':
+        specifier: workspace:~
+        version: link:../monorepo.tsup
+      typescript:
+        specifier: ^5.5.4
+        version: 5.5.4
+
+  packages/foundry.datasets:
+    dependencies:
+      '@osdk/foundry.core':
+        specifier: workspace:*
+        version: link:../foundry.core
+      '@osdk/foundry.filesystem':
+        specifier: workspace:*
+        version: link:../foundry.filesystem
+      '@osdk/shared.client':
+        specifier: workspace:^
+        version: link:../shared.client
+      '@osdk/shared.net.platformapi':
+        specifier: workspace:~
+        version: link:../shared.net.platformapi
+    devDependencies:
+      '@osdk/monorepo.api-extractor':
+        specifier: workspace:~
+        version: link:../monorepo.api-extractor
+      '@osdk/monorepo.tsconfig':
+        specifier: workspace:~
+        version: link:../monorepo.tsconfig
+      '@osdk/monorepo.tsup':
+        specifier: workspace:~
+        version: link:../monorepo.tsup
+      typescript:
+        specifier: ^5.5.4
+        version: 5.5.4
+
+  packages/foundry.filesystem:
+    dependencies:
+      '@osdk/foundry.core':
+        specifier: workspace:*
+        version: link:../foundry.core
+      '@osdk/shared.client':
+        specifier: workspace:^
+        version: link:../shared.client
+      '@osdk/shared.net.platformapi':
+        specifier: workspace:~
+        version: link:../shared.net.platformapi
+    devDependencies:
+      '@osdk/monorepo.api-extractor':
+        specifier: workspace:~
+        version: link:../monorepo.api-extractor
+      '@osdk/monorepo.tsconfig':
+        specifier: workspace:~
+        version: link:../monorepo.tsconfig
+      '@osdk/monorepo.tsup':
+        specifier: workspace:~
+        version: link:../monorepo.tsup
+      typescript:
+        specifier: ^5.5.4
+        version: 5.5.4
+
+  packages/foundry.functions:
+    dependencies:
+      '@osdk/foundry.core':
+        specifier: workspace:*
+        version: link:../foundry.core
+      '@osdk/shared.client':
+        specifier: workspace:^
+        version: link:../shared.client
+      '@osdk/shared.net.platformapi':
+        specifier: workspace:~
+        version: link:../shared.net.platformapi
+    devDependencies:
+      '@osdk/monorepo.api-extractor':
+        specifier: workspace:~
+        version: link:../monorepo.api-extractor
+      '@osdk/monorepo.tsconfig':
+        specifier: workspace:~
+        version: link:../monorepo.tsconfig
+      '@osdk/monorepo.tsup':
+        specifier: workspace:~
+        version: link:../monorepo.tsup
+      typescript:
+        specifier: ^5.5.4
+        version: 5.5.4
+
+  packages/foundry.ontologies:
+    dependencies:
+      '@osdk/shared.client':
+        specifier: workspace:^
+        version: link:../shared.client
+      '@osdk/shared.net.platformapi':
+        specifier: workspace:~
+        version: link:../shared.net.platformapi
+    devDependencies:
+      '@osdk/monorepo.api-extractor':
+        specifier: workspace:~
+        version: link:../monorepo.api-extractor
+      '@osdk/monorepo.tsconfig':
+        specifier: workspace:~
+        version: link:../monorepo.tsconfig
+      '@osdk/monorepo.tsup':
+        specifier: workspace:~
+        version: link:../monorepo.tsup
+      typescript:
+        specifier: ^5.5.4
+        version: 5.5.4
+
+  packages/foundry.orchestration:
+    dependencies:
+      '@osdk/foundry.core':
+        specifier: workspace:*
+        version: link:../foundry.core
+      '@osdk/foundry.datasets':
+        specifier: workspace:*
+        version: link:../foundry.datasets
+      '@osdk/foundry.filesystem':
+        specifier: workspace:*
+        version: link:../foundry.filesystem
+      '@osdk/shared.client':
+        specifier: workspace:^
+        version: link:../shared.client
+      '@osdk/shared.net.platformapi':
+        specifier: workspace:~
+        version: link:../shared.net.platformapi
+    devDependencies:
+      '@osdk/monorepo.api-extractor':
+        specifier: workspace:~
+        version: link:../monorepo.api-extractor
+      '@osdk/monorepo.tsconfig':
+        specifier: workspace:~
+        version: link:../monorepo.tsconfig
+      '@osdk/monorepo.tsup':
+        specifier: workspace:~
+        version: link:../monorepo.tsup
+      typescript:
+        specifier: ^5.5.4
+        version: 5.5.4
+
+  packages/foundry.publicapis:
+    dependencies:
+      '@osdk/foundry.core':
+        specifier: workspace:*
+        version: link:../foundry.core
+      '@osdk/shared.client':
+        specifier: workspace:^
+        version: link:../shared.client
+      '@osdk/shared.net.platformapi':
+        specifier: workspace:~
+        version: link:../shared.net.platformapi
+    devDependencies:
+      '@osdk/monorepo.api-extractor':
+        specifier: workspace:~
+        version: link:../monorepo.api-extractor
+      '@osdk/monorepo.tsconfig':
+        specifier: workspace:~
+        version: link:../monorepo.tsconfig
+      '@osdk/monorepo.tsup':
+        specifier: workspace:~
+        version: link:../monorepo.tsup
+      typescript:
+        specifier: ^5.5.4
+        version: 5.5.4
+
+  packages/foundry.streams:
+    dependencies:
+      '@osdk/foundry.core':
+        specifier: workspace:*
+        version: link:../foundry.core
+      '@osdk/foundry.datasets':
+        specifier: workspace:*
+        version: link:../foundry.datasets
+      '@osdk/foundry.filesystem':
+        specifier: workspace:*
+        version: link:../foundry.filesystem
+      '@osdk/shared.client':
+        specifier: workspace:^
+        version: link:../shared.client
+      '@osdk/shared.net.platformapi':
+        specifier: workspace:~
+        version: link:../shared.net.platformapi
+    devDependencies:
+      '@osdk/monorepo.api-extractor':
+        specifier: workspace:~
+        version: link:../monorepo.api-extractor
+      '@osdk/monorepo.tsconfig':
+        specifier: workspace:~
+        version: link:../monorepo.tsconfig
+      '@osdk/monorepo.tsup':
+        specifier: workspace:~
+        version: link:../monorepo.tsup
+      typescript:
+        specifier: ^5.5.4
+        version: 5.5.4
+
+  packages/foundry.thirdpartyapplications:
+    dependencies:
+      '@osdk/foundry.core':
+        specifier: workspace:*
+        version: link:../foundry.core
+      '@osdk/shared.client':
+        specifier: workspace:^
+        version: link:../shared.client
+      '@osdk/shared.net.platformapi':
+        specifier: workspace:~
+        version: link:../shared.net.platformapi
+    devDependencies:
+      '@osdk/monorepo.api-extractor':
+        specifier: workspace:~
+        version: link:../monorepo.api-extractor
+      '@osdk/monorepo.tsconfig':
+        specifier: workspace:~
+        version: link:../monorepo.tsconfig
+      '@osdk/monorepo.tsup':
+        specifier: workspace:~
+        version: link:../monorepo.tsup
+      typescript:
+        specifier: ^5.5.4
+        version: 5.5.4
+
+  packages/generator:
+    dependencies:
+      '@osdk/api':
+        specifier: workspace:~
+        version: link:../api
+      '@osdk/generator-converters':
+        specifier: workspace:~
+        version: link:../generator-converters
+      '@osdk/internal.foundry.core':
+        specifier: workspace:~
+        version: link:../internal.foundry.core
+      fast-deep-equal:
+        specifier: ^3.1.3
+        version: 3.1.3
+      fetch-retry:
+        specifier: ^6.0.0
+        version: 6.0.0
+      prettier:
+        specifier: ^3.0.3
+        version: 3.2.5
+      tiny-invariant:
+        specifier: ^1.3.1
+        version: 1.3.3
+    devDependencies:
+      '@osdk/monorepo.api-extractor':
+        specifier: workspace:~
+        version: link:../monorepo.api-extractor
+      '@osdk/monorepo.tsconfig':
+        specifier: workspace:~
+        version: link:../monorepo.tsconfig
+      '@osdk/monorepo.tsup':
+        specifier: workspace:~
+        version: link:../monorepo.tsup
+      '@types/node':
+        specifier: ^18.0.0
+        version: 18.17.15
+      immer:
+        specifier: ^10.1.1
+        version: 10.1.1
+      ts-expect:
+        specifier: ^1.3.0
+        version: 1.3.0
+      typescript:
+        specifier: ^5.5.4
+        version: 5.5.4
+      vitest:
+        specifier: ^2.0.4
+        version: 2.0.4(@types/node@18.17.15)
+
+  packages/generator-converters:
+    dependencies:
+      '@osdk/api':
+        specifier: workspace:~
+        version: link:../api
+      '@osdk/internal.foundry.core':
+        specifier: workspace:~
+        version: link:../internal.foundry.core
+    devDependencies:
+      '@osdk/monorepo.api-extractor':
+        specifier: workspace:~
+        version: link:../monorepo.api-extractor
+      '@osdk/monorepo.tsconfig':
+        specifier: workspace:~
+        version: link:../monorepo.tsconfig
+      '@osdk/monorepo.tsup':
+        specifier: workspace:~
+        version: link:../monorepo.tsup
+      ts-expect:
+        specifier: ^1.3.0
+        version: 1.3.0
+      typescript:
+        specifier: ^5.5.4
+        version: 5.5.4
+      vitest:
+        specifier: ^2.0.4
+        version: 2.0.4(@types/node@20.14.10)
+
+  packages/internal.foundry:
+    dependencies:
+      '@osdk/internal.foundry.core':
+        specifier: workspace:*
+        version: link:../internal.foundry.core
+      '@osdk/internal.foundry.datasets':
+        specifier: workspace:*
+        version: link:../internal.foundry.datasets
+      '@osdk/internal.foundry.geo':
+        specifier: workspace:*
+        version: link:../internal.foundry.geo
+      '@osdk/internal.foundry.ontologies':
+        specifier: workspace:*
+        version: link:../internal.foundry.ontologies
+      '@osdk/internal.foundry.ontologiesv2':
+        specifier: workspace:*
+        version: link:../internal.foundry.ontologiesv2
+      '@osdk/shared.client':
+        specifier: workspace:^
+        version: link:../shared.client
+      '@osdk/shared.net.platformapi':
+        specifier: workspace:~
+        version: link:../shared.net.platformapi
+    devDependencies:
+      '@osdk/monorepo.api-extractor':
+        specifier: workspace:~
+        version: link:../monorepo.api-extractor
+      '@osdk/monorepo.tsconfig':
+        specifier: workspace:~
+        version: link:../monorepo.tsconfig
+      '@osdk/monorepo.tsup':
+        specifier: workspace:~
+        version: link:../monorepo.tsup
+      typescript:
+        specifier: ^5.5.4
+        version: 5.5.4
+
+  packages/internal.foundry.core:
+    dependencies:
+      '@osdk/internal.foundry.geo':
+        specifier: workspace:*
+        version: link:../internal.foundry.geo
+      '@osdk/shared.client':
+        specifier: workspace:^
+        version: link:../shared.client
+      '@osdk/shared.net.platformapi':
+        specifier: workspace:~
+        version: link:../shared.net.platformapi
+    devDependencies:
+      '@osdk/monorepo.api-extractor':
+        specifier: workspace:~
+        version: link:../monorepo.api-extractor
+      '@osdk/monorepo.tsconfig':
+        specifier: workspace:~
+        version: link:../monorepo.tsconfig
+      '@osdk/monorepo.tsup':
+        specifier: workspace:~
+        version: link:../monorepo.tsup
+      typescript:
+        specifier: ^5.5.4
+        version: 5.5.4
+
+  packages/internal.foundry.datasets:
+    dependencies:
+      '@osdk/internal.foundry.core':
+        specifier: workspace:*
+        version: link:../internal.foundry.core
+      '@osdk/shared.client':
+        specifier: workspace:^
+        version: link:../shared.client
+      '@osdk/shared.net.platformapi':
+        specifier: workspace:~
+        version: link:../shared.net.platformapi
+    devDependencies:
+      '@osdk/monorepo.api-extractor':
+        specifier: workspace:~
+        version: link:../monorepo.api-extractor
+      '@osdk/monorepo.tsconfig':
+        specifier: workspace:~
+        version: link:../monorepo.tsconfig
+      '@osdk/monorepo.tsup':
+        specifier: workspace:~
+        version: link:../monorepo.tsup
+      typescript:
+        specifier: ^5.5.4
+        version: 5.5.4
+
+  packages/internal.foundry.geo:
+    dependencies:
+      '@osdk/shared.client':
+        specifier: workspace:^
+        version: link:../shared.client
+      '@osdk/shared.net.platformapi':
+        specifier: workspace:~
+        version: link:../shared.net.platformapi
+    devDependencies:
+      '@osdk/monorepo.api-extractor':
+        specifier: workspace:~
+        version: link:../monorepo.api-extractor
+      '@osdk/monorepo.tsconfig':
+        specifier: workspace:~
+        version: link:../monorepo.tsconfig
+      '@osdk/monorepo.tsup':
+        specifier: workspace:~
+        version: link:../monorepo.tsup
+      typescript:
+        specifier: ^5.5.4
+        version: 5.5.4
+
+  packages/internal.foundry.ontologies:
+    dependencies:
+      '@osdk/internal.foundry.core':
+        specifier: workspace:*
+        version: link:../internal.foundry.core
+      '@osdk/shared.client':
+        specifier: workspace:^
+        version: link:../shared.client
+      '@osdk/shared.net.platformapi':
+        specifier: workspace:~
+        version: link:../shared.net.platformapi
+    devDependencies:
+      '@osdk/monorepo.api-extractor':
+        specifier: workspace:~
+        version: link:../monorepo.api-extractor
+      '@osdk/monorepo.tsconfig':
+        specifier: workspace:~
+        version: link:../monorepo.tsconfig
+      '@osdk/monorepo.tsup':
+        specifier: workspace:~
+        version: link:../monorepo.tsup
+      typescript:
+        specifier: ^5.5.4
+        version: 5.5.4
+
+  packages/internal.foundry.ontologiesv2:
+    dependencies:
+      '@osdk/internal.foundry.core':
+        specifier: workspace:*
+        version: link:../internal.foundry.core
+      '@osdk/shared.client':
+        specifier: workspace:^
+        version: link:../shared.client
+      '@osdk/shared.net.platformapi':
+        specifier: workspace:~
+        version: link:../shared.net.platformapi
+    devDependencies:
+      '@osdk/monorepo.api-extractor':
+        specifier: workspace:~
+        version: link:../monorepo.api-extractor
+      '@osdk/monorepo.tsconfig':
+        specifier: workspace:~
+        version: link:../monorepo.tsconfig
+      '@osdk/monorepo.tsup':
+        specifier: workspace:~
+        version: link:../monorepo.tsup
+      typescript:
+        specifier: ^5.5.4
+        version: 5.5.4
+
+  packages/maker:
+    dependencies:
+      '@osdk/api':
+        specifier: workspace:~
+        version: link:../api
+      consola:
+        specifier: ^3.2.3
+        version: 3.2.3
+      jiti:
+        specifier: ^1.21.6
+        version: 1.21.6
+      tiny-invariant:
+        specifier: ^1.3.3
+        version: 1.3.3
+      ts-node:
+        specifier: ^10.9.2
+        version: 10.9.2(@types/node@20.14.10)(typescript@5.5.4)
+      yargs:
+        specifier: ^17.7.2
+        version: 17.7.2
+    devDependencies:
+      '@osdk/client.unstable':
+        specifier: workspace:~
+        version: link:../client.unstable
+      '@osdk/internal.foundry.core':
+        specifier: workspace:~
+        version: link:../internal.foundry.core
+      '@osdk/monorepo.api-extractor':
+        specifier: workspace:~
+        version: link:../monorepo.api-extractor
+      '@osdk/monorepo.tsconfig':
+        specifier: workspace:~
+        version: link:../monorepo.tsconfig
+      '@osdk/monorepo.tsup':
+        specifier: workspace:~
+        version: link:../monorepo.tsup
+      '@types/yargs':
+        specifier: ^17.0.32
+        version: 17.0.32
+      typescript:
+        specifier: ^5.5.4
+        version: 5.5.4
+      vitest:
+        specifier: ^2.0.4
+        version: 2.0.4(@types/node@20.14.10)
+
+  packages/monorepo.api-extractor: {}
+
+  packages/monorepo.cspell:
+    dependencies:
+      '@cspell/cspell-types':
+        specifier: ^8.11.0
+        version: 8.11.0
+      '@types/node':
+        specifier: ^18.0.0
+        version: 18.17.15
+
+  packages/monorepo.tool.attw: {}
+
+  packages/monorepo.tool.transpile: {}
+
+  packages/monorepo.tool.typecheck: {}
+
+  packages/monorepo.tsconfig: {}
+
+  packages/monorepo.tsup:
+    dependencies:
+      find-up:
+        specifier: ^7.0.0
+        version: 7.0.0
+    devDependencies:
+      tsup:
+        specifier: ^8.2.3
+        version: 8.2.3(@microsoft/api-extractor@7.47.0(@types/node@20.14.10))(jiti@1.21.6)(postcss@8.4.39)(typescript@5.5.4)(yaml@2.4.5)
+
+  packages/oauth:
+    dependencies:
+      delay:
+        specifier: ^6.0.0
+        version: 6.0.0
+      oauth4webapi:
+        specifier: ^2.10.3
+        version: 2.10.4
+      tiny-invariant:
+        specifier: ^1.3.1
+        version: 1.3.3
+      typescript-event-target:
+        specifier: ^1.1.1
+        version: 1.1.1
+    devDependencies:
+      '@osdk/monorepo.api-extractor':
+        specifier: workspace:~
+        version: link:../monorepo.api-extractor
+      '@osdk/monorepo.tsconfig':
+        specifier: workspace:~
+        version: link:../monorepo.tsconfig
+      '@osdk/monorepo.tsup':
+        specifier: workspace:~
+        version: link:../monorepo.tsup
+      jest-extended:
+        specifier: ^4.0.2
+        version: 4.0.2
+      typescript:
+        specifier: ^5.5.4
+        version: 5.5.4
+
+  packages/platform-sdk-generator:
+    dependencies:
+      find-up:
+        specifier: ^7.0.0
+        version: 7.0.0
+      pluralize:
+        specifier: ^8.0.0
+        version: 8.0.0
+      prettier:
+        specifier: ^3.2.5
+        version: 3.2.5
+      remark:
+        specifier: ^15.0.1
+        version: 15.0.1
+      tiny-invariant:
+        specifier: ^1.3.3
+        version: 1.3.3
+      unist-util-visit:
+        specifier: ^5.0.0
+        version: 5.0.0
+      yaml:
+        specifier: ^2.4.2
+        version: 2.4.2
+      yargs:
+        specifier: ^17.7.2
+        version: 17.7.2
+    devDependencies:
+      '@osdk/monorepo.api-extractor':
+        specifier: workspace:~
+        version: link:../monorepo.api-extractor
+      '@osdk/monorepo.tsconfig':
+        specifier: workspace:~
+        version: link:../monorepo.tsconfig
+      '@osdk/monorepo.tsup':
+        specifier: workspace:~
+        version: link:../monorepo.tsup
+      '@types/mdast':
+        specifier: ^4.0.4
+        version: 4.0.4
+      '@types/node':
+        specifier: ^20.11.30
+        version: 20.12.12
+      '@types/pluralize':
+        specifier: ^0.0.33
+        version: 0.0.33
+      '@types/yargs':
+        specifier: ^17.0.29
+        version: 17.0.32
+      typescript:
+        specifier: ^5.5.4
+        version: 5.5.4
+
+  packages/shared.client:
+    devDependencies:
+      typescript:
+        specifier: ^5.4.5
+        version: 5.4.5
+
+  packages/shared.client.impl:
+    dependencies:
+      '@osdk/shared.client':
+        specifier: workspace:^
+        version: link:../shared.client
+      '@osdk/shared.net.errors':
+        specifier: workspace:~
+        version: link:../shared.net.errors
+      '@osdk/shared.net.fetch':
+        specifier: workspace:~
+        version: link:../shared.net.fetch
+    devDependencies:
+      '@osdk/monorepo.api-extractor':
+        specifier: workspace:~
+        version: link:../monorepo.api-extractor
+      '@osdk/monorepo.tsconfig':
+        specifier: workspace:~
+        version: link:../monorepo.tsconfig
+      '@osdk/monorepo.tsup':
+        specifier: workspace:~
+        version: link:../monorepo.tsup
+      typescript:
+        specifier: ^5.5.4
+        version: 5.5.4
+
+  packages/shared.net:
+    dependencies:
+      '@osdk/shared.client':
+        specifier: workspace:^
+        version: link:../shared.client
+      '@osdk/shared.client.impl':
+        specifier: workspace:~
+        version: link:../shared.client.impl
+      '@osdk/shared.net.errors':
+        specifier: workspace:~
+        version: link:../shared.net.errors
+      '@osdk/shared.net.fetch':
+        specifier: workspace:~
+        version: link:../shared.net.fetch
+    devDependencies:
+      '@osdk/monorepo.api-extractor':
+        specifier: workspace:~
+        version: link:../monorepo.api-extractor
+      '@osdk/monorepo.tsconfig':
+        specifier: workspace:~
+        version: link:../monorepo.tsconfig
+      '@osdk/monorepo.tsup':
+        specifier: workspace:~
+        version: link:../monorepo.tsup
+      ts-expect:
+        specifier: ^1.3.0
+        version: 1.3.0
+      typescript:
+        specifier: ^5.5.4
+        version: 5.5.4
+
+  packages/shared.net.errors:
+    devDependencies:
+      '@osdk/monorepo.api-extractor':
+        specifier: workspace:~
+        version: link:../monorepo.api-extractor
+      '@osdk/monorepo.tsconfig':
+        specifier: workspace:~
+        version: link:../monorepo.tsconfig
+      '@osdk/monorepo.tsup':
+        specifier: workspace:~
+        version: link:../monorepo.tsup
+      typescript:
+        specifier: ^5.5.4
+        version: 5.5.4
+
+  packages/shared.net.fetch:
+    dependencies:
+      '@osdk/shared.net.errors':
+        specifier: workspace:~
+        version: link:../shared.net.errors
+      fetch-retry:
+        specifier: ^6.0.0
+        version: 6.0.0
+    devDependencies:
+      '@osdk/monorepo.api-extractor':
+        specifier: workspace:~
+        version: link:../monorepo.api-extractor
+      '@osdk/monorepo.tsconfig':
+        specifier: workspace:~
+        version: link:../monorepo.tsconfig
+      '@osdk/monorepo.tsup':
+        specifier: workspace:~
+        version: link:../monorepo.tsup
+      typescript:
+        specifier: ^5.5.4
+        version: 5.5.4
+
+  packages/shared.net.platformapi:
+    dependencies:
+      '@osdk/shared.client':
+        specifier: workspace:^
+        version: link:../shared.client
+      '@osdk/shared.net.errors':
+        specifier: workspace:~
+        version: link:../shared.net.errors
+    devDependencies:
+      '@osdk/monorepo.api-extractor':
+        specifier: workspace:~
+        version: link:../monorepo.api-extractor
+      '@osdk/monorepo.tsconfig':
+        specifier: workspace:~
+        version: link:../monorepo.tsconfig
+      '@osdk/monorepo.tsup':
+        specifier: workspace:~
+        version: link:../monorepo.tsup
+      typescript:
+        specifier: ^5.5.4
+        version: 5.5.4
+
+  packages/shared.test:
+    dependencies:
+      '@osdk/api':
+        specifier: workspace:~
+        version: link:../api
+      '@osdk/internal.foundry.core':
+        specifier: workspace:~
+        version: link:../internal.foundry.core
+      '@osdk/internal.foundry.geo':
+        specifier: workspace:~
+        version: link:../internal.foundry.geo
+      '@osdk/internal.foundry.ontologies':
+        specifier: workspace:~
+        version: link:../internal.foundry.ontologies
+      '@osdk/internal.foundry.ontologiesv2':
+        specifier: workspace:~
+        version: link:../internal.foundry.ontologiesv2
+      fetch-retry:
+        specifier: ^6.0.0
+        version: 6.0.0
+      json-stable-stringify:
+        specifier: ^1.1.1
+        version: 1.1.1
+      msw:
+        specifier: ^2.3.4
+        version: 2.3.4(typescript@5.5.4)
+      tiny-invariant:
+        specifier: ^1.3.3
+        version: 1.3.3
+    devDependencies:
+      '@osdk/monorepo.api-extractor':
+        specifier: workspace:~
+        version: link:../monorepo.api-extractor
+      '@osdk/monorepo.tsconfig':
+        specifier: workspace:~
+        version: link:../monorepo.tsconfig
+      '@osdk/monorepo.tsup':
+        specifier: workspace:~
+        version: link:../monorepo.tsup
+      '@types/json-stable-stringify':
+        specifier: ^1.0.36
+        version: 1.0.36
+      ts-expect:
+        specifier: ^1.3.0
+        version: 1.3.0
+      typescript:
+        specifier: ^5.5.4
+        version: 5.5.4
+
+  packages/tmp-foundry-sdk-generator:
     dependencies:
       '@osdk/api':
         specifier: workspace:*
@@ -1863,906 +2684,6 @@
         version: 5.5.3
       yargs:
         specifier: 17.7.2
-        version: 17.7.2
-    devDependencies:
-      '@osdk/monorepo.api-extractor':
-        specifier: workspace:~
-        version: link:../monorepo.api-extractor
-      '@osdk/monorepo.tsconfig':
-        specifier: workspace:~
-        version: link:../monorepo.tsconfig
-      '@osdk/monorepo.tsup':
-        specifier: workspace:~
-        version: link:../monorepo.tsup
-      '@osdk/shared.test':
-        specifier: workspace:~
-        version: link:../shared.test
-      '@types/node':
-        specifier: ^18.0.0
-        version: 18.17.15
-      '@types/yargs':
-        specifier: ^17.0.29
-        version: 17.0.32
-
->>>>>>> a65b72b0
-  packages/foundry.admin:
-    dependencies:
-      '@osdk/foundry.core':
-        specifier: workspace:*
-        version: link:../foundry.core
-      '@osdk/shared.client':
-        specifier: workspace:^
-        version: link:../shared.client
-      '@osdk/shared.net.platformapi':
-        specifier: workspace:~
-        version: link:../shared.net.platformapi
-    devDependencies:
-      '@osdk/monorepo.api-extractor':
-        specifier: workspace:~
-        version: link:../monorepo.api-extractor
-      '@osdk/monorepo.tsconfig':
-        specifier: workspace:~
-        version: link:../monorepo.tsconfig
-      '@osdk/monorepo.tsup':
-        specifier: workspace:~
-        version: link:../monorepo.tsup
-      typescript:
-        specifier: ^5.5.4
-        version: 5.5.4
-
-  packages/foundry.core:
-    dependencies:
-      '@osdk/shared.client':
-        specifier: workspace:^
-        version: link:../shared.client
-      '@osdk/shared.net.platformapi':
-        specifier: workspace:~
-        version: link:../shared.net.platformapi
-    devDependencies:
-      '@osdk/monorepo.api-extractor':
-        specifier: workspace:~
-        version: link:../monorepo.api-extractor
-      '@osdk/monorepo.tsconfig':
-        specifier: workspace:~
-        version: link:../monorepo.tsconfig
-      '@osdk/monorepo.tsup':
-        specifier: workspace:~
-        version: link:../monorepo.tsup
-      typescript:
-        specifier: ^5.5.4
-        version: 5.5.4
-
-  packages/foundry.datasets:
-    dependencies:
-      '@osdk/foundry.core':
-        specifier: workspace:*
-        version: link:../foundry.core
-      '@osdk/foundry.filesystem':
-        specifier: workspace:*
-        version: link:../foundry.filesystem
-      '@osdk/shared.client':
-        specifier: workspace:^
-        version: link:../shared.client
-      '@osdk/shared.net.platformapi':
-        specifier: workspace:~
-        version: link:../shared.net.platformapi
-    devDependencies:
-      '@osdk/monorepo.api-extractor':
-        specifier: workspace:~
-        version: link:../monorepo.api-extractor
-      '@osdk/monorepo.tsconfig':
-        specifier: workspace:~
-        version: link:../monorepo.tsconfig
-      '@osdk/monorepo.tsup':
-        specifier: workspace:~
-        version: link:../monorepo.tsup
-      typescript:
-        specifier: ^5.5.4
-        version: 5.5.4
-
-  packages/foundry.filesystem:
-    dependencies:
-      '@osdk/foundry.core':
-        specifier: workspace:*
-        version: link:../foundry.core
-      '@osdk/shared.client':
-        specifier: workspace:^
-        version: link:../shared.client
-      '@osdk/shared.net.platformapi':
-        specifier: workspace:~
-        version: link:../shared.net.platformapi
-    devDependencies:
-      '@osdk/monorepo.api-extractor':
-        specifier: workspace:~
-        version: link:../monorepo.api-extractor
-      '@osdk/monorepo.tsconfig':
-        specifier: workspace:~
-        version: link:../monorepo.tsconfig
-      '@osdk/monorepo.tsup':
-        specifier: workspace:~
-        version: link:../monorepo.tsup
-      typescript:
-        specifier: ^5.5.4
-        version: 5.5.4
-
-  packages/foundry.functions:
-    dependencies:
-      '@osdk/foundry.core':
-        specifier: workspace:*
-        version: link:../foundry.core
-      '@osdk/shared.client':
-        specifier: workspace:^
-        version: link:../shared.client
-      '@osdk/shared.net.platformapi':
-        specifier: workspace:~
-        version: link:../shared.net.platformapi
-    devDependencies:
-      '@osdk/monorepo.api-extractor':
-        specifier: workspace:~
-        version: link:../monorepo.api-extractor
-      '@osdk/monorepo.tsconfig':
-        specifier: workspace:~
-        version: link:../monorepo.tsconfig
-      '@osdk/monorepo.tsup':
-        specifier: workspace:~
-        version: link:../monorepo.tsup
-      typescript:
-        specifier: ^5.5.4
-        version: 5.5.4
-
-  packages/foundry.ontologies:
-    dependencies:
-      '@osdk/shared.client':
-        specifier: workspace:^
-        version: link:../shared.client
-      '@osdk/shared.net.platformapi':
-        specifier: workspace:~
-        version: link:../shared.net.platformapi
-    devDependencies:
-      '@osdk/monorepo.api-extractor':
-        specifier: workspace:~
-        version: link:../monorepo.api-extractor
-      '@osdk/monorepo.tsconfig':
-        specifier: workspace:~
-        version: link:../monorepo.tsconfig
-      '@osdk/monorepo.tsup':
-        specifier: workspace:~
-        version: link:../monorepo.tsup
-      typescript:
-        specifier: ^5.5.4
-        version: 5.5.4
-
-  packages/foundry.orchestration:
-    dependencies:
-      '@osdk/foundry.core':
-        specifier: workspace:*
-        version: link:../foundry.core
-      '@osdk/foundry.datasets':
-        specifier: workspace:*
-        version: link:../foundry.datasets
-      '@osdk/foundry.filesystem':
-        specifier: workspace:*
-        version: link:../foundry.filesystem
-      '@osdk/shared.client':
-        specifier: workspace:^
-        version: link:../shared.client
-      '@osdk/shared.net.platformapi':
-        specifier: workspace:~
-        version: link:../shared.net.platformapi
-    devDependencies:
-      '@osdk/monorepo.api-extractor':
-        specifier: workspace:~
-        version: link:../monorepo.api-extractor
-      '@osdk/monorepo.tsconfig':
-        specifier: workspace:~
-        version: link:../monorepo.tsconfig
-      '@osdk/monorepo.tsup':
-        specifier: workspace:~
-        version: link:../monorepo.tsup
-      typescript:
-        specifier: ^5.5.4
-        version: 5.5.4
-
-  packages/foundry.publicapis:
-    dependencies:
-      '@osdk/foundry.core':
-        specifier: workspace:*
-        version: link:../foundry.core
-      '@osdk/shared.client':
-        specifier: workspace:^
-        version: link:../shared.client
-      '@osdk/shared.net.platformapi':
-        specifier: workspace:~
-        version: link:../shared.net.platformapi
-    devDependencies:
-      '@osdk/monorepo.api-extractor':
-        specifier: workspace:~
-        version: link:../monorepo.api-extractor
-      '@osdk/monorepo.tsconfig':
-        specifier: workspace:~
-        version: link:../monorepo.tsconfig
-      '@osdk/monorepo.tsup':
-        specifier: workspace:~
-        version: link:../monorepo.tsup
-      typescript:
-        specifier: ^5.5.4
-        version: 5.5.4
-
-  packages/foundry.streams:
-    dependencies:
-      '@osdk/foundry.core':
-        specifier: workspace:*
-        version: link:../foundry.core
-      '@osdk/foundry.datasets':
-        specifier: workspace:*
-        version: link:../foundry.datasets
-      '@osdk/foundry.filesystem':
-        specifier: workspace:*
-        version: link:../foundry.filesystem
-      '@osdk/shared.client':
-        specifier: workspace:^
-        version: link:../shared.client
-      '@osdk/shared.net.platformapi':
-        specifier: workspace:~
-        version: link:../shared.net.platformapi
-    devDependencies:
-      '@osdk/monorepo.api-extractor':
-        specifier: workspace:~
-        version: link:../monorepo.api-extractor
-      '@osdk/monorepo.tsconfig':
-        specifier: workspace:~
-        version: link:../monorepo.tsconfig
-      '@osdk/monorepo.tsup':
-        specifier: workspace:~
-        version: link:../monorepo.tsup
-      typescript:
-        specifier: ^5.5.4
-        version: 5.5.4
-
-  packages/foundry.thirdpartyapplications:
-    dependencies:
-      '@osdk/foundry.core':
-        specifier: workspace:*
-        version: link:../foundry.core
-      '@osdk/shared.client':
-        specifier: workspace:^
-        version: link:../shared.client
-      '@osdk/shared.net.platformapi':
-        specifier: workspace:~
-        version: link:../shared.net.platformapi
-    devDependencies:
-      '@osdk/monorepo.api-extractor':
-        specifier: workspace:~
-        version: link:../monorepo.api-extractor
-      '@osdk/monorepo.tsconfig':
-        specifier: workspace:~
-        version: link:../monorepo.tsconfig
-      '@osdk/monorepo.tsup':
-        specifier: workspace:~
-        version: link:../monorepo.tsup
-      typescript:
-        specifier: ^5.5.4
-        version: 5.5.4
-
-  packages/generator:
-    dependencies:
-      '@osdk/api':
-        specifier: workspace:~
-        version: link:../api
-      '@osdk/generator-converters':
-        specifier: workspace:~
-        version: link:../generator-converters
-      '@osdk/internal.foundry.core':
-        specifier: workspace:~
-        version: link:../internal.foundry.core
-      fast-deep-equal:
-        specifier: ^3.1.3
-        version: 3.1.3
-      fetch-retry:
-        specifier: ^6.0.0
-        version: 6.0.0
-      prettier:
-        specifier: ^3.0.3
-        version: 3.2.5
-      tiny-invariant:
-        specifier: ^1.3.1
-        version: 1.3.3
-    devDependencies:
-      '@osdk/monorepo.api-extractor':
-        specifier: workspace:~
-        version: link:../monorepo.api-extractor
-      '@osdk/monorepo.tsconfig':
-        specifier: workspace:~
-        version: link:../monorepo.tsconfig
-      '@osdk/monorepo.tsup':
-        specifier: workspace:~
-        version: link:../monorepo.tsup
-      '@types/node':
-        specifier: ^18.0.0
-        version: 18.17.15
-      immer:
-        specifier: ^10.1.1
-        version: 10.1.1
-      ts-expect:
-        specifier: ^1.3.0
-        version: 1.3.0
-      typescript:
-        specifier: ^5.5.4
-        version: 5.5.4
-      vitest:
-        specifier: ^2.0.4
-        version: 2.0.4(@types/node@18.17.15)
-
-  packages/generator-converters:
-    dependencies:
-      '@osdk/api':
-        specifier: workspace:~
-        version: link:../api
-      '@osdk/internal.foundry.core':
-        specifier: workspace:~
-        version: link:../internal.foundry.core
-    devDependencies:
-      '@osdk/monorepo.api-extractor':
-        specifier: workspace:~
-        version: link:../monorepo.api-extractor
-      '@osdk/monorepo.tsconfig':
-        specifier: workspace:~
-        version: link:../monorepo.tsconfig
-      '@osdk/monorepo.tsup':
-        specifier: workspace:~
-        version: link:../monorepo.tsup
-      ts-expect:
-        specifier: ^1.3.0
-        version: 1.3.0
-      typescript:
-        specifier: ^5.5.4
-        version: 5.5.4
-      vitest:
-        specifier: ^2.0.4
-        version: 2.0.4(@types/node@20.14.10)
-
-  packages/internal.foundry:
-    dependencies:
-      '@osdk/internal.foundry.core':
-        specifier: workspace:*
-        version: link:../internal.foundry.core
-      '@osdk/internal.foundry.datasets':
-        specifier: workspace:*
-        version: link:../internal.foundry.datasets
-      '@osdk/internal.foundry.geo':
-        specifier: workspace:*
-        version: link:../internal.foundry.geo
-      '@osdk/internal.foundry.ontologies':
-        specifier: workspace:*
-        version: link:../internal.foundry.ontologies
-      '@osdk/internal.foundry.ontologiesv2':
-        specifier: workspace:*
-        version: link:../internal.foundry.ontologiesv2
-      '@osdk/shared.client':
-        specifier: workspace:^
-        version: link:../shared.client
-      '@osdk/shared.net.platformapi':
-        specifier: workspace:~
-        version: link:../shared.net.platformapi
-    devDependencies:
-      '@osdk/monorepo.api-extractor':
-        specifier: workspace:~
-        version: link:../monorepo.api-extractor
-      '@osdk/monorepo.tsconfig':
-        specifier: workspace:~
-        version: link:../monorepo.tsconfig
-      '@osdk/monorepo.tsup':
-        specifier: workspace:~
-        version: link:../monorepo.tsup
-      typescript:
-        specifier: ^5.5.4
-        version: 5.5.4
-
-  packages/internal.foundry.core:
-    dependencies:
-      '@osdk/internal.foundry.geo':
-        specifier: workspace:*
-        version: link:../internal.foundry.geo
-      '@osdk/shared.client':
-        specifier: workspace:^
-        version: link:../shared.client
-      '@osdk/shared.net.platformapi':
-        specifier: workspace:~
-        version: link:../shared.net.platformapi
-    devDependencies:
-      '@osdk/monorepo.api-extractor':
-        specifier: workspace:~
-        version: link:../monorepo.api-extractor
-      '@osdk/monorepo.tsconfig':
-        specifier: workspace:~
-        version: link:../monorepo.tsconfig
-      '@osdk/monorepo.tsup':
-        specifier: workspace:~
-        version: link:../monorepo.tsup
-      typescript:
-        specifier: ^5.5.4
-        version: 5.5.4
-
-  packages/internal.foundry.datasets:
-    dependencies:
-      '@osdk/internal.foundry.core':
-        specifier: workspace:*
-        version: link:../internal.foundry.core
-      '@osdk/shared.client':
-        specifier: workspace:^
-        version: link:../shared.client
-      '@osdk/shared.net.platformapi':
-        specifier: workspace:~
-        version: link:../shared.net.platformapi
-    devDependencies:
-      '@osdk/monorepo.api-extractor':
-        specifier: workspace:~
-        version: link:../monorepo.api-extractor
-      '@osdk/monorepo.tsconfig':
-        specifier: workspace:~
-        version: link:../monorepo.tsconfig
-      '@osdk/monorepo.tsup':
-        specifier: workspace:~
-        version: link:../monorepo.tsup
-      typescript:
-        specifier: ^5.5.4
-        version: 5.5.4
-
-  packages/internal.foundry.geo:
-    dependencies:
-      '@osdk/shared.client':
-        specifier: workspace:^
-        version: link:../shared.client
-      '@osdk/shared.net.platformapi':
-        specifier: workspace:~
-        version: link:../shared.net.platformapi
-    devDependencies:
-      '@osdk/monorepo.api-extractor':
-        specifier: workspace:~
-        version: link:../monorepo.api-extractor
-      '@osdk/monorepo.tsconfig':
-        specifier: workspace:~
-        version: link:../monorepo.tsconfig
-      '@osdk/monorepo.tsup':
-        specifier: workspace:~
-        version: link:../monorepo.tsup
-      typescript:
-        specifier: ^5.5.4
-        version: 5.5.4
-
-  packages/internal.foundry.ontologies:
-    dependencies:
-      '@osdk/internal.foundry.core':
-        specifier: workspace:*
-        version: link:../internal.foundry.core
-      '@osdk/shared.client':
-        specifier: workspace:^
-        version: link:../shared.client
-      '@osdk/shared.net.platformapi':
-        specifier: workspace:~
-        version: link:../shared.net.platformapi
-    devDependencies:
-      '@osdk/monorepo.api-extractor':
-        specifier: workspace:~
-        version: link:../monorepo.api-extractor
-      '@osdk/monorepo.tsconfig':
-        specifier: workspace:~
-        version: link:../monorepo.tsconfig
-      '@osdk/monorepo.tsup':
-        specifier: workspace:~
-        version: link:../monorepo.tsup
-      typescript:
-        specifier: ^5.5.4
-        version: 5.5.4
-
-  packages/internal.foundry.ontologiesv2:
-    dependencies:
-      '@osdk/internal.foundry.core':
-        specifier: workspace:*
-        version: link:../internal.foundry.core
-      '@osdk/shared.client':
-        specifier: workspace:^
-        version: link:../shared.client
-      '@osdk/shared.net.platformapi':
-        specifier: workspace:~
-        version: link:../shared.net.platformapi
-    devDependencies:
-      '@osdk/monorepo.api-extractor':
-        specifier: workspace:~
-        version: link:../monorepo.api-extractor
-      '@osdk/monorepo.tsconfig':
-        specifier: workspace:~
-        version: link:../monorepo.tsconfig
-      '@osdk/monorepo.tsup':
-        specifier: workspace:~
-        version: link:../monorepo.tsup
-      typescript:
-        specifier: ^5.5.4
-        version: 5.5.4
-
-  packages/maker:
-    dependencies:
-      '@osdk/api':
-        specifier: workspace:~
-        version: link:../api
-      consola:
-        specifier: ^3.2.3
-        version: 3.2.3
-      jiti:
-        specifier: ^1.21.6
-        version: 1.21.6
-      tiny-invariant:
-        specifier: ^1.3.3
-        version: 1.3.3
-      ts-node:
-        specifier: ^10.9.2
-        version: 10.9.2(@types/node@20.14.10)(typescript@5.5.4)
-      yargs:
-        specifier: ^17.7.2
-        version: 17.7.2
-    devDependencies:
-      '@osdk/client.unstable':
-        specifier: workspace:~
-        version: link:../client.unstable
-      '@osdk/internal.foundry.core':
-        specifier: workspace:~
-        version: link:../internal.foundry.core
-      '@osdk/monorepo.api-extractor':
-        specifier: workspace:~
-        version: link:../monorepo.api-extractor
-      '@osdk/monorepo.tsconfig':
-        specifier: workspace:~
-        version: link:../monorepo.tsconfig
-      '@osdk/monorepo.tsup':
-        specifier: workspace:~
-        version: link:../monorepo.tsup
-      '@types/yargs':
-        specifier: ^17.0.32
-        version: 17.0.32
-      typescript:
-        specifier: ^5.5.4
-        version: 5.5.4
-      vitest:
-        specifier: ^2.0.4
-        version: 2.0.4(@types/node@20.14.10)
-
-  packages/monorepo.api-extractor: {}
-
-  packages/monorepo.cspell:
-    dependencies:
-      '@cspell/cspell-types':
-        specifier: ^8.11.0
-        version: 8.11.0
-      '@types/node':
-        specifier: ^18.0.0
-        version: 18.17.15
-
-  packages/monorepo.tool.attw: {}
-
-  packages/monorepo.tool.transpile: {}
-
-  packages/monorepo.tool.typecheck: {}
-
-  packages/monorepo.tsconfig: {}
-
-  packages/monorepo.tsup:
-    dependencies:
-      find-up:
-        specifier: ^7.0.0
-        version: 7.0.0
-    devDependencies:
-      tsup:
-        specifier: ^8.2.3
-        version: 8.2.3(@microsoft/api-extractor@7.47.0(@types/node@20.14.10))(jiti@1.21.6)(postcss@8.4.39)(typescript@5.5.4)(yaml@2.4.5)
-
-  packages/oauth:
-    dependencies:
-      delay:
-        specifier: ^6.0.0
-        version: 6.0.0
-      oauth4webapi:
-        specifier: ^2.10.3
-        version: 2.10.4
-      tiny-invariant:
-        specifier: ^1.3.1
-        version: 1.3.3
-      typescript-event-target:
-        specifier: ^1.1.1
-        version: 1.1.1
-    devDependencies:
-      '@osdk/monorepo.api-extractor':
-        specifier: workspace:~
-        version: link:../monorepo.api-extractor
-      '@osdk/monorepo.tsconfig':
-        specifier: workspace:~
-        version: link:../monorepo.tsconfig
-      '@osdk/monorepo.tsup':
-        specifier: workspace:~
-        version: link:../monorepo.tsup
-      jest-extended:
-        specifier: ^4.0.2
-        version: 4.0.2
-      typescript:
-        specifier: ^5.5.4
-        version: 5.5.4
-
-  packages/platform-sdk-generator:
-    dependencies:
-      find-up:
-        specifier: ^7.0.0
-        version: 7.0.0
-      pluralize:
-        specifier: ^8.0.0
-        version: 8.0.0
-      prettier:
-        specifier: ^3.2.5
-        version: 3.2.5
-      remark:
-        specifier: ^15.0.1
-        version: 15.0.1
-      tiny-invariant:
-        specifier: ^1.3.3
-        version: 1.3.3
-      unist-util-visit:
-        specifier: ^5.0.0
-        version: 5.0.0
-      yaml:
-        specifier: ^2.4.2
-        version: 2.4.2
-      yargs:
-        specifier: ^17.7.2
-        version: 17.7.2
-    devDependencies:
-      '@osdk/monorepo.api-extractor':
-        specifier: workspace:~
-        version: link:../monorepo.api-extractor
-      '@osdk/monorepo.tsconfig':
-        specifier: workspace:~
-        version: link:../monorepo.tsconfig
-      '@osdk/monorepo.tsup':
-        specifier: workspace:~
-        version: link:../monorepo.tsup
-      '@types/mdast':
-        specifier: ^4.0.4
-        version: 4.0.4
-      '@types/node':
-        specifier: ^20.11.30
-        version: 20.12.12
-      '@types/pluralize':
-        specifier: ^0.0.33
-        version: 0.0.33
-      '@types/yargs':
-        specifier: ^17.0.29
-        version: 17.0.32
-      typescript:
-        specifier: ^5.5.4
-        version: 5.5.4
-
-  packages/shared.client:
-    devDependencies:
-      typescript:
-        specifier: ^5.4.5
-        version: 5.4.5
-
-  packages/shared.client.impl:
-    dependencies:
-      '@osdk/shared.client':
-        specifier: workspace:^
-        version: link:../shared.client
-      '@osdk/shared.net.errors':
-        specifier: workspace:~
-        version: link:../shared.net.errors
-      '@osdk/shared.net.fetch':
-        specifier: workspace:~
-        version: link:../shared.net.fetch
-    devDependencies:
-      '@osdk/monorepo.api-extractor':
-        specifier: workspace:~
-        version: link:../monorepo.api-extractor
-      '@osdk/monorepo.tsconfig':
-        specifier: workspace:~
-        version: link:../monorepo.tsconfig
-      '@osdk/monorepo.tsup':
-        specifier: workspace:~
-        version: link:../monorepo.tsup
-      typescript:
-        specifier: ^5.5.4
-        version: 5.5.4
-
-  packages/shared.net:
-    dependencies:
-      '@osdk/shared.client':
-        specifier: workspace:^
-        version: link:../shared.client
-      '@osdk/shared.client.impl':
-        specifier: workspace:~
-        version: link:../shared.client.impl
-      '@osdk/shared.net.errors':
-        specifier: workspace:~
-        version: link:../shared.net.errors
-      '@osdk/shared.net.fetch':
-        specifier: workspace:~
-        version: link:../shared.net.fetch
-    devDependencies:
-      '@osdk/monorepo.api-extractor':
-        specifier: workspace:~
-        version: link:../monorepo.api-extractor
-      '@osdk/monorepo.tsconfig':
-        specifier: workspace:~
-        version: link:../monorepo.tsconfig
-      '@osdk/monorepo.tsup':
-        specifier: workspace:~
-        version: link:../monorepo.tsup
-      ts-expect:
-        specifier: ^1.3.0
-        version: 1.3.0
-      typescript:
-        specifier: ^5.5.4
-        version: 5.5.4
-
-  packages/shared.net.errors:
-    devDependencies:
-      '@osdk/monorepo.api-extractor':
-        specifier: workspace:~
-        version: link:../monorepo.api-extractor
-      '@osdk/monorepo.tsconfig':
-        specifier: workspace:~
-        version: link:../monorepo.tsconfig
-      '@osdk/monorepo.tsup':
-        specifier: workspace:~
-        version: link:../monorepo.tsup
-      typescript:
-        specifier: ^5.5.4
-        version: 5.5.4
-
-  packages/shared.net.fetch:
-    dependencies:
-      '@osdk/shared.net.errors':
-        specifier: workspace:~
-        version: link:../shared.net.errors
-      fetch-retry:
-        specifier: ^6.0.0
-        version: 6.0.0
-    devDependencies:
-      '@osdk/monorepo.api-extractor':
-        specifier: workspace:~
-        version: link:../monorepo.api-extractor
-      '@osdk/monorepo.tsconfig':
-        specifier: workspace:~
-        version: link:../monorepo.tsconfig
-      '@osdk/monorepo.tsup':
-        specifier: workspace:~
-        version: link:../monorepo.tsup
-      typescript:
-        specifier: ^5.5.4
-        version: 5.5.4
-
-  packages/shared.net.platformapi:
-    dependencies:
-      '@osdk/shared.client':
-        specifier: workspace:^
-        version: link:../shared.client
-      '@osdk/shared.net.errors':
-        specifier: workspace:~
-        version: link:../shared.net.errors
-    devDependencies:
-      '@osdk/monorepo.api-extractor':
-        specifier: workspace:~
-        version: link:../monorepo.api-extractor
-      '@osdk/monorepo.tsconfig':
-        specifier: workspace:~
-        version: link:../monorepo.tsconfig
-      '@osdk/monorepo.tsup':
-        specifier: workspace:~
-        version: link:../monorepo.tsup
-      typescript:
-        specifier: ^5.5.4
-        version: 5.5.4
-
-  packages/shared.test:
-    dependencies:
-      '@osdk/api':
-        specifier: workspace:~
-        version: link:../api
-      '@osdk/internal.foundry.core':
-        specifier: workspace:~
-        version: link:../internal.foundry.core
-      '@osdk/internal.foundry.geo':
-        specifier: workspace:~
-        version: link:../internal.foundry.geo
-      '@osdk/internal.foundry.ontologies':
-        specifier: workspace:~
-        version: link:../internal.foundry.ontologies
-      '@osdk/internal.foundry.ontologiesv2':
-        specifier: workspace:~
-        version: link:../internal.foundry.ontologiesv2
-      fetch-retry:
-        specifier: ^6.0.0
-        version: 6.0.0
-      json-stable-stringify:
-        specifier: ^1.1.1
-        version: 1.1.1
-      msw:
-        specifier: ^2.3.4
-        version: 2.3.4(typescript@5.5.4)
-      tiny-invariant:
-        specifier: ^1.3.3
-        version: 1.3.3
-    devDependencies:
-      '@osdk/monorepo.api-extractor':
-        specifier: workspace:~
-        version: link:../monorepo.api-extractor
-      '@osdk/monorepo.tsconfig':
-        specifier: workspace:~
-        version: link:../monorepo.tsconfig
-      '@osdk/monorepo.tsup':
-        specifier: workspace:~
-        version: link:../monorepo.tsup
-      '@types/json-stable-stringify':
-        specifier: ^1.0.36
-        version: 1.0.36
-      ts-expect:
-        specifier: ^1.3.0
-        version: 1.3.0
-      typescript:
-        specifier: ^5.5.4
-        version: 5.5.4
-
-  packages/tmp-foundry-sdk-generator:
-    dependencies:
-      '@osdk/api':
-        specifier: workspace:~
-        version: link:../api
-      '@osdk/client':
-        specifier: workspace:~
-        version: link:../client
-      '@osdk/client.api':
-        specifier: workspace:~
-        version: link:../client.api
-      '@osdk/generator':
-        specifier: workspace:~
-        version: link:../generator
-      '@osdk/internal.foundry.core':
-        specifier: workspace:~
-        version: link:../internal.foundry.core
-      '@osdk/internal.foundry.ontologies':
-        specifier: workspace:~
-        version: link:../internal.foundry.ontologies
-      '@osdk/internal.foundry.ontologiesv2':
-        specifier: workspace:~
-        version: link:../internal.foundry.ontologiesv2
-      '@osdk/legacy-client':
-        specifier: ^2.5.0
-        version: 2.5.1
-      '@osdk/shared.net':
-        specifier: workspace:~
-        version: link:../shared.net
-      '@rollup/plugin-commonjs':
-        specifier: ^25.0.4
-        version: 25.0.7(rollup@3.29.1)
-      '@rollup/plugin-node-resolve':
-        specifier: ^15.2.1
-        version: 15.2.3(rollup@3.29.1)
-      consola:
-        specifier: ^3.2.3
-        version: 3.2.3
-      find-up:
-        specifier: ^7.0.0
-        version: 7.0.0
-      rollup:
-        specifier: ^3.28.1
-        version: 3.29.1
-      rollup-plugin-polyfill-node:
-        specifier: ^0.13.0
-        version: 0.13.0(rollup@3.29.1)
-      ts-morph:
-        specifier: ^19.0.0
-        version: 19.0.0
-      typescript:
-        specifier: ^5.5.3
-        version: 5.5.4
-      yargs:
-        specifier: ^17.7.2
         version: 17.7.2
     devDependencies:
       '@osdk/monorepo.api-extractor':
@@ -6101,14 +6022,6 @@
     resolution: {integrity: sha512-nFR0zLpU2YCaRxwoCJvL6UvCH2JFyFVIvwTLsIf21AuHlMskA1hhTdk+LlYJtOlYt9v6dvszD2BGRqBL+iQK9Q==}
     deprecated: Glob versions prior to v9 are no longer supported
 
-<<<<<<< HEAD
-  glob@8.1.0:
-    resolution: {integrity: sha512-r8hpEjiQEYlF2QU0df3dS+nxxSIreXQS1qRhMJM0Q5NDdR386C7jb7Hwwod8Fgiuex+k0GFjgft18yvxm5XoCQ==}
-    engines: {node: '>=12'}
-    deprecated: Glob versions prior to v9 are no longer supported
-
-=======
->>>>>>> a65b72b0
   global-directory@4.0.1:
     resolution: {integrity: sha512-wHTUcDUoZ1H5/0iVqEudYW4/kAlN5cZ3j/bXn0Dpbizl9iaUVeWSHqiOjsgk6OW2bkLclbBjzewBz6weQ1zA2Q==}
     engines: {node: '>=18'}
