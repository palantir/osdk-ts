--- conflicted
+++ resolved
@@ -199,7 +199,6 @@
         }
       ]
     },
-<<<<<<< HEAD
     "delete-foo-interface": {
       "apiName": "delete-foo-interface",
       "displayName": "Delete Foo Interface",
@@ -209,7 +208,19 @@
           "dataType": {
             "type": "interfaceObject",
             "interfaceTypeApiName": "FooInterface"
-=======
+          },
+          "required": true
+        }
+      },
+      "status": "ACTIVE",
+      "rid": "ri.actions.main.action-type.3828bab4-49c7-4fdf-a780-6ccbc359d817",
+      "operations": [
+        {
+          "type": "deleteInterfaceObject",
+          "interfaceTypeApiName": "FooInterface"
+        }
+      ]
+    },
     "create-struct-person": {
       "apiName": "create-struct-person",
       "description": "Create a struct",
@@ -294,25 +305,17 @@
         "age": {
           "dataType": {
             "type": "integer"
->>>>>>> c98b52d1
           },
           "required": true
         }
       },
-<<<<<<< HEAD
-      "rid": "ri.actions.main.action-type.3828bab4-49c7-4fdf-a780-6ccbc359d817",
-      "operations": [
-        {
-          "type": "deleteInterfaceObject",
-          "interfaceTypeApiName": "FooInterface"
-=======
+
       "status": "ACTIVE",
       "rid": "ri.a.b.c.d",
       "operations": [
         {
           "type": "createObject",
           "objectTypeApiName": "StructPersonOpisTeam"
->>>>>>> c98b52d1
         }
       ]
     }
