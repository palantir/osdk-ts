--- conflicted
+++ resolved
@@ -30,12 +30,9 @@
   Person,
   RhemmingsObjectWithGtsrProperty2,
   SotSensor,
-<<<<<<< HEAD
   StateTerritory,
-=======
   StructPerson,
   StructPersonOpisTeam,
->>>>>>> 7865cb65
   Todo,
   Venture,
   WeatherStation,
