--- conflicted
+++ resolved
@@ -15,11 +15,9 @@
   editOsdkTestObject,
 } from './ontology/actions.js';
 export * as $Actions from './ontology/actions.js';
-<<<<<<< HEAD
-export { Athlete, bus_1, FooInterface, InterfaceNoProps, OsdkTestInterface } from './ontology/interfaces.js';
-=======
 export {
   Athlete,
+  bus_1,
   CollateralConcernCandidate,
   CollateralConcernList,
   EsongInterfaceA,
@@ -27,7 +25,6 @@
   InterfaceNoProps,
   OsdkTestInterface,
 } from './ontology/interfaces.js';
->>>>>>> f1f587b1
 export * as $Interfaces from './ontology/interfaces.js';
 export {
   BgaoNflPlayer,
