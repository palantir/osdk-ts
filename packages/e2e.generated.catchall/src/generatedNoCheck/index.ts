--- conflicted
+++ resolved
@@ -17,11 +17,8 @@
   Employee,
   FintrafficAis,
   GtfsTripTrackObject,
-<<<<<<< HEAD
   MnayanOsdkMediaObject,
-=======
   McAirportStruct,
->>>>>>> e86e91d7
   MtaBus,
   ObjectTypeWithAllPropertyTypes,
   OsdkTestObject,
