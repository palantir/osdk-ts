--- conflicted
+++ resolved
@@ -23,20 +23,12 @@
   }
 
   export interface Props {
-<<<<<<< HEAD
     readonly description: $PropType['string'] | undefined;
     readonly osdkObjectName: $PropType['string'] | undefined;
     readonly primaryKey_: $PropType['string'] | undefined;
     readonly stringProperty: $PropType['string'] | undefined;
   }
-  export interface StrictProps {
-    readonly description: $PropType['string'] | undefined;
-    readonly osdkObjectName: $PropType['string'] | undefined;
-=======
->>>>>>> 749cf69c
-    readonly primaryKey_: $PropType['string'];
-    readonly stringProperty: $PropType['string'] | undefined;
-  }
+
   export type StrictProps = Props;
 
   export interface ObjectSet extends $ObjectSet<OsdkTestObject, OsdkTestObject.ObjectSet> {}
