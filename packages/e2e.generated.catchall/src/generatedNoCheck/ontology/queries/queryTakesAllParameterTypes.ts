--- conflicted
+++ resolved
@@ -105,16 +105,10 @@
   }
 }
 
-<<<<<<< HEAD
 export interface queryTakesAllParameterTypes
-  extends MinQueryDef<'queryTakesAllParameterTypes', 'Todo', queryTakesAllParameterTypes.Signature>,
+  extends QueryDefinition<'queryTakesAllParameterTypes', 'Todo', queryTakesAllParameterTypes.Signature>,
     VersionBound<$ExpectedClientVersion> {
   __DefinitionMetadata?: {
-=======
-  export interface Definition
-    extends QueryDefinition<'queryTakesAllParameterTypes', 'Todo', queryTakesAllParameterTypes.Signature>,
-      VersionBound<$ExpectedClientVersion> {
->>>>>>> 6ab5d2e1
     apiName: 'queryTakesAllParameterTypes';
     description: 'description of the query that takes all parameter types';
     displayName: 'qTAPT';
