--- conflicted
+++ resolved
@@ -9,16 +9,10 @@
   }
 }
 
-<<<<<<< HEAD
 export interface getTodoCount
-  extends MinQueryDef<'getTodoCount', never, getTodoCount.Signature>,
+  extends QueryDefinition<'getTodoCount', never, getTodoCount.Signature>,
     VersionBound<$ExpectedClientVersion> {
   __DefinitionMetadata?: {
-=======
-  export interface Definition
-    extends QueryDefinition<'getTodoCount', never, getTodoCount.Signature>,
-      VersionBound<$ExpectedClientVersion> {
->>>>>>> 6ab5d2e1
     apiName: 'getTodoCount';
     rid: 'query.rid2';
     type: 'query';
