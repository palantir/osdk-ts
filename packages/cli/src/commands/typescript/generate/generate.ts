/*
 * Copyright 2023 Palantir Technologies, Inc. All rights reserved.
 *
 * Licensed under the Apache License, Version 2.0 (the "License");
 * you may not use this file except in compliance with the License.
 * You may obtain a copy of the License at
 *
 *     http://www.apache.org/licenses/LICENSE-2.0
 *
 * Unless required by applicable law or agreed to in writing, software
 * distributed under the License is distributed on an "AS IS" BASIS,
 * WITHOUT WARRANTIES OR CONDITIONS OF ANY KIND, either express or implied.
 * See the License for the specific language governing permissions and
 * limitations under the License.
 */

import type { CommandModule } from "yargs";
import { isValidSemver } from "../../../util/isValidSemver.js";
import type { TypescriptGenerateArgs } from "./TypescriptGenerateArgs.js";

export const command: CommandModule<
  {},
  TypescriptGenerateArgs
> = {
  command: "generate",
  describe: "Generate TypeScript SDK from ontology",
  builder: (argv) => {
    return argv
      .options(
        {
          "outDir": {
            type: "string",
            description: "Where to place the generated files",
            demandOption: true,
          },
          ontologyPath: {
            description: "Path to the ontology wire json",
            type: "string",
            demandOption: false,
            conflicts: ["foundryUrl", "clientId"],
          },
          foundryUrl: {
            description:
              "The URL to the foundry stack that contains the ontology",
            type: "string",
            demandOption: false,
            conflicts: "ontologyPath",
            implies: "clientId",
            alias: "stack", // for backwards compatibility
          },
          clientId: {
            description: "The application's client id",
            type: "string",
            demandOption: false,
            conflicts: "ontologyPath",
            implies: "foundryUrl",
          },
          ontologyWritePath: {
            description: "Path to write the ontology wire json",
            type: "string",
            demandOption: false,
            conflicts: ["ontologyPath"],
          },
          beta: {
            type: "boolean",
            description: "Should generate beta sdk",
            demandOption: false,
          },
          packageType: {
            default: "commonjs",
            choices: ["commonjs", "module"],
          },
          version: {
            type: "string",
            description: "Version of the generated code, or 'dev'",
            demandOption: true,
          },
        } as const,
      ).group(
        ["ontologyPath", "outDir", "version"],
        "Generate from a local file",
      ).group(
        ["foundryUrl", "clientId", "outDir", "ontologyWritePath", "version"],
        "OR Generate from Foundry",
      )
      .check(
<<<<<<< HEAD
        (argv) => {
          if (!argv.ontologyPath && !argv.foundryUrl) {
=======
        (args) => {
          if (!args.ontologyPath && !args.stack) {
>>>>>>> cfc19500
            throw new Error(
              "Error: Must specify either ontologyPath or foundryUrl and clientId",
            );
          }

          if (args.version !== "dev" && !isValidSemver(args.version)) {
            throw new Error(
              "Error: Version must be 'dev' or a valid semver version",
            );
          }

          return true;
        },
      );
  },
  handler: async (args) => {
    const command = await import("./handleGenerate.mjs");
    await command.default(args);
  },
};

export default command;<|MERGE_RESOLUTION|>--- conflicted
+++ resolved
@@ -84,13 +84,8 @@
         "OR Generate from Foundry",
       )
       .check(
-<<<<<<< HEAD
-        (argv) => {
-          if (!argv.ontologyPath && !argv.foundryUrl) {
-=======
         (args) => {
-          if (!args.ontologyPath && !args.stack) {
->>>>>>> cfc19500
+          if (!args.ontologyPath && !args.foundryUrl) {
             throw new Error(
               "Error: Must specify either ontologyPath or foundryUrl and clientId",
             );
