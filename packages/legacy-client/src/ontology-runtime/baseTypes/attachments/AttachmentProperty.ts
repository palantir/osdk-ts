--- conflicted
+++ resolved
@@ -14,86 +14,17 @@
  * limitations under the License.
  */
 
-<<<<<<< HEAD
 import type { OntologyDefinition, ThinClient } from "@osdk/api";
-import type { AttachmentsError } from "../../ontologyProvider";
-import { OntologyProvider } from "../../ontologyProvider";
-import type { Result } from "../../ontologyProvider/Result";
-import type { Attachment, AttachmentMetadata } from "./Attachment";
-=======
-import type { ThinClient } from "@osdk/api";
 import { getAttachment } from "../../ontologyProvider/calls/getAttachment";
 import { getAttachmentMetadata } from "../../ontologyProvider/calls/getAttachmentMetadata";
 import type { Attachment } from "./Attachment";
->>>>>>> 3e330e1c
 
 export function isAttachment(obj: any): obj is Attachment {
   return obj?.type === "Attachment";
 }
 
-<<<<<<< HEAD
-  #client: ThinClient<OntologyDefinition<any>>;
-  #provider: OntologyProvider;
-  #propertyName?: string;
-  #apiName?: string;
-  #primaryKey?: string;
-
-  private constructor(
-    client: ThinClient<OntologyDefinition<any>>,
-    propertyName?: string,
-    apiName?: string,
-    primaryKey?: string,
-    attachmentRid?: string,
-  ) {
-    this.#client = client;
-    this.#provider = new OntologyProvider(client);
-    this.#propertyName = propertyName;
-    this.#apiName = apiName;
-    this.#primaryKey = primaryKey;
-    this.attachmentRid = attachmentRid;
-  }
-
-  static constructAttachment(
-    client: ThinClient<OntologyDefinition<any>>,
-    propertyName?: string,
-    apiName?: string,
-    primaryKey?: string,
-    attachmentRid?: {
-      rid: string;
-    },
-  ): AttachmentProperty {
-    return new AttachmentProperty(
-      client,
-      propertyName,
-      apiName,
-      primaryKey,
-      attachmentRid?.rid,
-    );
-  }
-
-  getMetadata(): Promise<Result<AttachmentMetadata, AttachmentsError>> {
-    return this.#provider.getAttachmentMetadata(
-      this.#client.ontology.metadata.ontologyApiName,
-      this.#apiName,
-      this.#primaryKey,
-      this.#propertyName,
-      this.attachmentRid,
-    );
-  }
-
-  read(): Promise<Result<Blob, AttachmentsError>> {
-    return this.#provider.readAttachmentContent(
-      this.#client.ontology.metadata.ontologyApiName,
-      this.#apiName,
-      this.#primaryKey,
-      this.#propertyName,
-      this.attachmentRid,
-    );
-  }
-}
-=======
 export const AttachmentProperty = (
-  thinClient: ThinClient<any>,
+  thinClient: ThinClient<OntologyDefinition<any>>,
   attachmentRid: string,
 ): Attachment => {
   return {
@@ -106,5 +37,4 @@
       return getAttachment(thinClient, attachmentRid);
     },
   };
-};
->>>>>>> 3e330e1c
+};