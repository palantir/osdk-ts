/*
 * Copyright 2023 Palantir Technologies, Inc. All rights reserved.
 *
 * Licensed under the Apache License, Version 2.0 (the "License");
 * you may not use this file except in compliance with the License.
 * You may obtain a copy of the License at
 *
 *     http://www.apache.org/licenses/LICENSE-2.0
 *
 * Unless required by applicable law or agreed to in writing, software
 * distributed under the License is distributed on an "AS IS" BASIS,
 * WITHOUT WARRANTIES OR CONDITIONS OF ANY KIND, either express or implied.
 * See the License for the specific language governing permissions and
 * limitations under the License.
 */

import type { OntologyDefinition, ThinClient } from "@osdk/api";
import { createOpenApiRequest } from "@osdk/api";
import {
  aggregateObjectSetV2,
  executeQueryV2,
  getFirstPoint,
  getLastPoint,
  streamPoints,
} from "@osdk/gateway/requests";
import type {
  StreamTimeSeriesPointsRequest,
  StreamTimeSeriesPointsRequest as StreamPointsBody,
} from "@osdk/gateway/types";
import type {
  AggregationClause,
  AggregationResult,
  BucketGroup,
  BucketKey,
  BucketValue,
  InternalBucketing,
  Metrics,
  MetricValue,
  QueryThreeDimensionalAggregation,
  QueryTwoDimensionalAggregation,
  Range,
  Rangeable,
} from "../aggregations";
import { convertToAggregationResult } from "../aggregations/aggregationConverters";
import type {
  ArrayType,
  AttachmentType,
  BooleanType,
  ByteType,
  DateType,
  DecimalType,
  DoubleType,
  FloatType,
  GeoJson,
  GeoJsonPoint,
  GeoPointType,
  GeoShapeType,
  IntegerType,
  LongType,
  ObjectSetDefinition,
  ObjectSetType,
  ObjectType,
  OntologyObject,
  QueryBucketKey,
  QueryBucketKeyType,
  QueryBucketRangeableType,
  QueryBucketValueType,
  QueryResponse,
  QueryValueType,
  RangeType,
  SetType,
  ShortType,
  StringType,
  StructType,
  ThreeDimensionalAggregation,
  ThreeDimensionalAggregationType,
  TimeSeriesPoint,
  TimestampType,
  TwoDimensionalAggregation,
  TwoDimensionalAggregationType,
} from "../baseTypes";
import {
  GeoPoint,
  GeoShape,
  isAttachment,
  isOntologyObject,
  LocalDate,
  Timestamp,
} from "../baseTypes";
import type {
  ParameterValue,
  PrimitiveParameterValue,
} from "../baseTypes/ParameterValue";
import { visitTypeUnion } from "../common/visitior";
import { mapAggregation, mapBucketing } from "./AggregationUtils";
import { getObject } from "./calls/getObject";
import { wrapIterator } from "./calls/util/wrapIterator";
import { wrapResult } from "./calls/util/wrapResult";
import {
  AggregateObjectsErrorHandler,
<<<<<<< HEAD
  ExecuteActionErrorHandler,
  ExecuteQueryErrorHandler,
  handleAggregateObjectsError,
  handleExecuteActionError,
=======
  AttachmentsErrorHandler,
  ExecuteQueryErrorHandler,
  handleAggregateObjectsError,
  handleAttachmentsError,
>>>>>>> fe4759c2
  handleExecuteQueryError,
  handleTimeSeriesError,
  TimeSeriesErrorHandler,
} from "./ErrorHandlers";
import type {
  AggregateObjectsError,
  QueryError,
  TimeSeriesError,
} from "./Errors";
import type { OntologyObjectFactory } from "./OntologyObjectFactory";
import {
  iterateReadableStream,
  parseStreamedResponse,
} from "./parseStreamedResponse";
import { isOk } from "./Result";
import type { Result } from "./Result";

export class OntologyProvider {
  #client: ThinClient<OntologyDefinition<any>>;
  #objectFactory?: OntologyObjectFactory;

  constructor(
    client: ThinClient<OntologyDefinition<any>>,
    objectFactory?: OntologyObjectFactory,
    // TODO contextPath for createOpenApiRequest?
  ) {
    this.#client = client;
    this.#objectFactory = objectFactory;
  }

  getFirstPoint<T extends string | number>(
    apiName: string,
    primaryKey: any,
    propertyName: string,
  ): Promise<Result<TimeSeriesPoint<T>, TimeSeriesError>> {
    return wrapResult(
      async () => {
        const point = await getFirstPoint(
          createOpenApiRequest(this.#client.stack, this.#client.fetch),
          this.#client.ontology.metadata.ontologyApiName,
          apiName,
          primaryKey,
          propertyName,
        );
        return {
          time: Timestamp.fromISOString(point.time),
          value: point.value as T,
        };
      },
      e => handleTimeSeriesError(new TimeSeriesErrorHandler(), e, e.parameters),
    );
  }

  getLastPoint<T extends string | number>(
    apiName: string,
    primaryKey: any,
    propertyName: string,
  ): Promise<Result<TimeSeriesPoint<T>, TimeSeriesError>> {
    return wrapResult(
      async () => {
        const point = await getLastPoint(
          createOpenApiRequest(this.#client.stack, this.#client.fetch),
          this.#client.ontology.metadata.ontologyApiName,
          apiName,
          primaryKey,
          propertyName,
        );
        return {
          time: Timestamp.fromISOString(point.time),
          value: point.value as T,
        };
      },
      e => handleTimeSeriesError(new TimeSeriesErrorHandler(), e, e.parameters),
    );
  }

  getAllTimeSeriesPoints<T extends string | number>(
    apiName: string,
    primaryKey: any,
    propertyName: string,
    body: StreamPointsBody,
  ): Promise<Result<Array<TimeSeriesPoint<T>>, TimeSeriesError>> {
    return wrapResult(
      async () => {
        const streamPointsIterator = await streamPoints(
          createOpenApiRequest(this.#client.stack, this.#client.fetch),
          this.#client.ontology.metadata.ontologyApiName,
          apiName,
          primaryKey,
          propertyName,
          body,
        );

        const allPoints: Array<TimeSeriesPoint<T>> = [];

        const reader = getReader(streamPointsIterator);
        for await (
          const point of parseStreamedResponse(iterateReadableStream(reader))
        ) {
          allPoints.push({
            time: Timestamp.fromISOString(point.time),
            value: point.value as T,
          });
        }
        return allPoints;
      },
      e => handleTimeSeriesError(new TimeSeriesErrorHandler(), e, e.parameters),
    );
  }

  async *iterateTimeSeriesPoints<T extends string | number>(
    apiName: string,
    primaryKey: any,
    propertyName: string,
    body: StreamPointsBody,
  ): AsyncGenerator<Result<TimeSeriesPoint<T>, TimeSeriesError>, any, unknown> {
    yield* wrapIterator(
      () => {
        return this.iterateTimeSeriesPointsInternal(
          apiName,
          primaryKey,
          propertyName,
          body,
        );
      },
      e => handleTimeSeriesError(new TimeSeriesErrorHandler(), e, e.parameters),
    );
  }

  private async *iterateTimeSeriesPointsInternal<T extends string | number>(
    apiName: string,
    primaryKey: any,
    propertyName: string,
    body: StreamTimeSeriesPointsRequest,
  ): AsyncGenerator<TimeSeriesPoint<T>> {
    const streamPointsResponse = await streamPoints(
      createOpenApiRequest(this.#client.stack, this.#client.fetch),
      this.#client.ontology.metadata.ontologyApiName,
      apiName,
      primaryKey,
      propertyName,
      body,
    );
    const reader = getReader(streamPointsResponse);
    const streamPointsIterator = iterateReadableStream(reader);
    const firstChunk = await streamPointsIterator.next();

    const remainingChunksPromise: Promise<any[]> = new Promise(
      (resolve, _reject) => {
        const remainingPoints = this.processStream(streamPointsIterator);
        resolve(remainingPoints);
      },
    );

    yield {
      time: Timestamp.fromISOString((firstChunk.value as any).time),
      value: (firstChunk.value as any).value as T,
    };
    const remainingChunks = await remainingChunksPromise;
    for (const point of remainingChunks) {
      yield {
        time: Timestamp.fromISOString(point.time),
        value: point.value as T,
      };
    }
  }

  aggregate<
    TBucketGroup extends BucketGroup,
    TMetrics extends Metrics | MetricValue,
  >(body: {
    objectSet: ObjectSetDefinition;
    aggregation: AggregationClause[];
    groupBy?: Array<InternalBucketing<BucketKey, BucketValue>>;
  }): Promise<
    Result<AggregationResult<TBucketGroup, TMetrics>, AggregateObjectsError>
  > {
    return wrapResult(
      async () => {
        const remappedGroups = body.groupBy
          ? body.groupBy.map(group => mapBucketing(group))
          : [];

        const remappedAggregation = body.aggregation.map(aggregationClause =>
          mapAggregation(aggregationClause)
        );

        const response = await aggregateObjectSetV2(
          createOpenApiRequest(this.#client.stack, this.#client.fetch),
          this.#client.ontology.metadata.ontologyApiName,
          {
            objectSet: body.objectSet,
            groupBy: remappedGroups,
            aggregation: remappedAggregation,
          },
        );
        const processedResponse = convertToAggregationResult<
          TBucketGroup,
          TMetrics
        >(response, body);
        return processedResponse;
      },
      e =>
        handleAggregateObjectsError(
          new AggregateObjectsErrorHandler(),
          e,
          e.parameters,
        ),
    );
  }
  executeQuery(apiName: string, responseType: QueryValueType, params?: {
    [parameterId: string]: ParameterValue;
  }): Promise<Result<QueryResponse<ParameterValue>, QueryError>> {
    return wrapResult(
      async () => {
        const response: { value: PrimitiveParameterValue } =
          await executeQueryV2(
            createOpenApiRequest(this.#client.stack, this.#client.fetch),
            this.#client.ontology.metadata.ontologyApiName,
            apiName,
            {
              parameters: params ? this.getRemappedParameters(params) : {},
            },
          );
        const remappedResponse = await this.remapQueryResponseType(
          response.value,
          this.#objectFactory!,
          responseType,
        );
        return {
          value: remappedResponse,
        };
      },
      e =>
        handleExecuteQueryError(
          new ExecuteQueryErrorHandler(),
          e,
          e.parameters,
        ),
    );
  }

  private async remapQueryResponseType(
    responseValue: PrimitiveParameterValue,
    objectFactory: OntologyObjectFactory,
    expectedResultType: QueryValueType,
  ): Promise<ParameterValue> {
    // eslint-disable-next-line @typescript-eslint/no-this-alias
    const ontologyProvider = this;
    return visitTypeUnion(expectedResultType, {
      date(_type: DateType): LocalDate {
        return LocalDate.fromISOString(responseValue as string);
      },
      timestamp(_type: TimestampType): Timestamp {
        return Timestamp.fromISOString(responseValue as string);
      },
      GeoPoint(_type: GeoPointType): GeoPoint {
        return GeoPoint.fromGeoJson(responseValue as GeoJsonPoint);
      },
      GeoShape(_type: GeoShapeType): GeoShape {
        return GeoShape.fromGeoJson(responseValue as GeoJson);
      },
      attachment(__type: AttachmentType): ParameterValue {
        throw new Error(`Attachment type not supported in response`);
      },
      async struct(
        type: StructType,
      ): Promise<{ [key: string]: ParameterValue }> {
        if (typeof responseValue !== "object") {
          throw new Error(
            `Expected object response, but received ${typeof responseValue}`,
          );
        }

        const responseEntries = Object.entries(responseValue);
        const remappedResponseEntries = await Promise.all(
          responseEntries.map(async ([key, structValue]) => {
            const structType = type.fields.find(field => field.name === key)
              ?.fieldType;
            const remappedValue = await ontologyProvider.remapQueryResponseType(
              structValue,
              objectFactory,
              structType!,
            );
            return [key, remappedValue];
          }),
        );
        const remappedResponse = remappedResponseEntries.reduce(
          (acc, [key, mappedValue]) => {
            acc[key as string] = mappedValue as ParameterValue;
            return acc;
          },
          {} as { [key: string]: ParameterValue },
        );

        return remappedResponse;
      },
      async array(type: ArrayType<QueryValueType>): Promise<ParameterValue[]> {
        if (!Array.isArray(responseValue)) {
          throw new Error(
            `Expected array response, but received ${typeof responseValue}`,
          );
        }
        return Promise.all(
          responseValue.map(async arrayValue =>
            ontologyProvider.remapQueryResponseType(
              arrayValue,
              objectFactory,
              type.subType,
            )
          ),
        );
      },
      string(_type: StringType): string {
        return responseValue as string;
      },
      boolean(_type: BooleanType): boolean {
        return responseValue as boolean;
      },
      byte(_type: ByteType): number {
        return responseValue as number;
      },
      float(_type: FloatType): number {
        return responseValue as number;
      },
      short(_type: ShortType): number {
        return responseValue as number;
      },
      decimal(_type: DecimalType): number {
        return responseValue as number;
      },
      long(_type: LongType): number {
        return responseValue as number;
      },
      integer(_type: IntegerType): number {
        return responseValue as number;
      },
      double(_type: DoubleType): number {
        return responseValue as number;
      },
      async set(type: SetType<QueryValueType>): Promise<Set<ParameterValue>> {
        if (!Array.isArray(responseValue)) {
          throw new Error(
            `Expected response in array format, but received ${typeof responseValue}`,
          );
        }

        const remappedResponse = await Promise.all(
          responseValue.map(async arrayValue =>
            ontologyProvider.remapQueryResponseType(
              arrayValue,
              objectFactory,
              type.subType,
            )
          ),
        );

        return new Set(remappedResponse);
      },

      async object(
        type: ObjectType,
      ): Promise<OntologyObject> {
        if (typeof responseValue !== "object") {
          const result = await getObject(
            ontologyProvider.#client,
            type.objectTypeApiName,
            responseValue,
            [],
          );

          if (isOk(result)) {
            return result.value;
          } else {
            throw result.error;
          }
        }

        // The API Gateway returns the object's primary key, but this is defensive
        // in the case we change it to return the full type
        return objectFactory.create(
          ontologyProvider.#client,
          type.objectTypeApiName,
          (responseValue as OntologyObject).__rid,
          responseValue,
        );
      },
      unknown(_type: { type: string }): any {
        throw new Error(`Unknown type received ${_type.type}`);
      },
      objectSet(_type: ObjectSetType<ObjectType>) {
        throw new Error(`ObjectSet type not supported in response`);
      },
      twoDimensionalAggregation(
        type: TwoDimensionalAggregationType<
          QueryBucketKeyType,
          QueryBucketValueType
        >,
      ): TwoDimensionalAggregation<
        QueryBucketKey,
        BucketValue
      > {
        const typedValue = responseValue as QueryTwoDimensionalAggregation;
        const groups = typedValue.groups.map(group => {
          const key = ontologyProvider.remapQueryBucketKeyType(
            type.groupKeyType,
            group.key,
          );
          const value = ontologyProvider.remapQueryBucketValueType(
            type.valueType,
            group.value,
          );
          return {
            key,
            value,
          };
        });

        return {
          groups,
        };
      },
      threeDimensionalAggregation(
        type: ThreeDimensionalAggregationType<
          QueryBucketKeyType,
          QueryBucketKeyType,
          QueryBucketValueType
        >,
      ): ThreeDimensionalAggregation<
        QueryBucketKey,
        QueryBucketKey,
        BucketValue
      > {
        const typedValue = responseValue as QueryThreeDimensionalAggregation;
        const groups = typedValue.groups.map(group => {
          const key = ontologyProvider.remapQueryBucketKeyType(
            type.groupKeyType,
            group.key,
          );
          const subBuckets = group.groups.map(subGroup => {
            return {
              key: ontologyProvider.remapQueryBucketKeyType(
                type.segmentKeyType,
                subGroup.key,
              ),
              value: ontologyProvider.remapQueryBucketValueType(
                type.valueType,
                subGroup.value,
              ),
            };
          });
          return {
            key,
            value: subBuckets,
          };
        });

        return {
          groups,
        };
      },
    });
  }

  private remapQueryBucketKeyType(
    queryBucketKeyType: QueryBucketKeyType,
    value: any,
  ): QueryBucketKey {
    const _this = this;
    return visitTypeUnion(queryBucketKeyType, {
      string: () => value as string,
      boolean: () => value as boolean,
      range(type: RangeType<QueryBucketRangeableType>): Range<Rangeable> {
        return _this.remapRangeType(type, value);
      },
      unknown(type: { type: string }): QueryBucketKey {
        throw new Error(`Unknown type received ${type.type}`);
      },
    });
  }

  private remapQueryBucketValueType(
    queryBucketValueType: QueryBucketValueType,
    value: any,
  ): BucketValue {
    return visitTypeUnion<QueryBucketValueType, BucketValue>(
      queryBucketValueType,
      {
        date: () => {
          return LocalDate.fromISOString(value as string);
        },
        timestamp: () => {
          return Timestamp.fromISOString(value as string);
        },
        double: () => {
          return value as number;
        },
        unknown(type: { type: string }): string {
          throw new Error(`Unknown type received ${type.type}`);
        },
      },
    );
  }

  private remapRangeType(
    rangeType: RangeType<QueryBucketRangeableType>,
    value: any,
  ): Range<Rangeable> {
    return visitTypeUnion<QueryBucketRangeableType, Range<Rangeable>>(
      rangeType.subType,
      {
        date: () => {
          let startValue;
          let endValue;
          if (value.startValue) {
            startValue = LocalDate.fromISOString(value.startValue as string);
          }

          if (value.endValue) {
            endValue = LocalDate.fromISOString(value.endValue as string);
          }
          return {
            startValue,
            endValue,
          } as Range<Rangeable>;
        },
        timestamp: () => {
          let startValue;
          let endValue;
          if (value.startValue) {
            startValue = Timestamp.fromISOString(value.startValue as string);
          }

          if (value.endValue) {
            endValue = Timestamp.fromISOString(value.endValue as string);
          }
          return {
            startValue,
            endValue,
          } as Range<Rangeable>;
        },
        double: () => {
          let startValue;
          let endValue;
          if (value.startValue) {
            startValue = value.startValue as number;
          }

          if (value.endValue) {
            endValue = value.endValue as number;
          }
          return {
            startValue,
            endValue,
          } as Range<Rangeable>;
        },
        integer: () => {
          let startValue;
          let endValue;
          if (value.startValue) {
            startValue = value.startValue as number;
          }

          if (value.endValue) {
            endValue = value.endValue as number;
          }
          return {
            startValue,
            endValue,
          } as Range<Rangeable>;
        },
        unknown: type => {
          throw new Error(`Unknown type received ${type.type}`);
        },
      },
    );
  }

  private async processStream<T extends string | number>(
    streamIterator: AsyncGenerator<any, any, unknown>,
  ): Promise<any[]> {
    const allPoints: Array<TimeSeriesPoint<T>> = [];
    for await (const points of streamIterator) {
      Array.prototype.push.apply(allPoints, points);
    }
    return allPoints;
  }

  private getRemappedParameters(
    params: { [parameterId: string]: any },
  ): { [parameterId: string]: any } {
    const parameterMap: { [parameterName: string]: any } = {};
    const remappedParams = Object.entries(params).reduce(
      (acc, [key, value]) => {
        acc[key] = this.getParameterValueMapping(value);
        return acc;
      },
      parameterMap,
    );

    return remappedParams;
  }

  private getParameterValueMapping(
    value: ParameterValue,
  ): PrimitiveParameterValue {
    if (isOntologyObject(value)) {
      return this.getParameterValueMapping(value.__primaryKey);
    } else if (value instanceof LocalDate) {
      return value.toISOString();
    } else if (value instanceof Timestamp) {
      return value.toISOString();
    } else if (isAttachment(value)) {
      return value.attachmentRid!;
    } else if (Array.isArray(value)) {
      return value.map(a => this.getParameterValueMapping(a));
    } else if (value instanceof Set) {
      return Array.from(value, this.getParameterValueMapping);
    } else if (GeoShape.isGeoShape(value)) {
      return value.toGeoJson();
    } else if (value instanceof GeoPoint) {
      return value.toGeoJson();
    } else if (this.isOntologyObjectSet(value)) {
      return value.objectSetDefinition;
    } else if (typeof value === "object") {
      // Since structs are valid arguments for Queries, we map the values
      return Object.entries(value).reduce((acc, [key, structValue]) => {
        acc[key] = this.getParameterValueMapping(structValue);
        return acc;
      }, {} as { [key: string]: PrimitiveParameterValue });
    }

    return value as string | number | boolean;
  }

  private isOntologyObjectSet(
    obj: any,
  ): obj is { objectSetDefinition: ObjectSetDefinition } {
    return obj && obj.objectSetDefinition;
  }
}

function getReader(streamOrBlob: ReadableStream<Uint8Array> | Blob) {
  if (isBlob(streamOrBlob)) {
    return streamOrBlob.stream().getReader();
  }
  return streamOrBlob.getReader();
}

function isBlob(
  streamOrBlob: ReadableStream<Uint8Array> | Blob,
): streamOrBlob is Blob {
  return (streamOrBlob as Blob).stream != null;
}<|MERGE_RESOLUTION|>--- conflicted
+++ resolved
@@ -98,17 +98,8 @@
 import { wrapResult } from "./calls/util/wrapResult";
 import {
   AggregateObjectsErrorHandler,
-<<<<<<< HEAD
-  ExecuteActionErrorHandler,
   ExecuteQueryErrorHandler,
   handleAggregateObjectsError,
-  handleExecuteActionError,
-=======
-  AttachmentsErrorHandler,
-  ExecuteQueryErrorHandler,
-  handleAggregateObjectsError,
-  handleAttachmentsError,
->>>>>>> fe4759c2
   handleExecuteQueryError,
   handleTimeSeriesError,
   TimeSeriesErrorHandler,
