/*
 * Copyright 2023 Palantir Technologies, Inc. All rights reserved.
 *
 * Licensed under the Apache License, Version 2.0 (the "License");
 * you may not use this file except in compliance with the License.
 * You may obtain a copy of the License at
 *
 *     http://www.apache.org/licenses/LICENSE-2.0
 *
 * Unless required by applicable law or agreed to in writing, software
 * distributed under the License is distributed on an "AS IS" BASIS,
 * WITHOUT WARRANTIES OR CONDITIONS OF ANY KIND, either express or implied.
 * See the License for the specific language governing permissions and
 * limitations under the License.
 */

import type { OntologyDefinition, ThinClient } from "@osdk/api";
import { createOpenApiRequest } from "@osdk/api";
import {
  aggregateObjectSetV2,
  applyActionV2,
  executeQueryV2,
  getFirstPoint,
  getLastPoint,
  streamPoints,
  uploadAttachment,
} from "@osdk/gateway/requests";
import type {
  AttachmentV2,
  StreamTimeSeriesPointsRequest,
  StreamTimeSeriesPointsRequest as StreamPointsBody,
} from "@osdk/gateway/types";
import type {
  AggregationClause,
  AggregationResult,
  BucketGroup,
  BucketKey,
  BucketValue,
  InternalBucketing,
  Metrics,
  MetricValue,
  QueryThreeDimensionalAggregation,
  QueryTwoDimensionalAggregation,
  Range,
  Rangeable,
} from "../aggregations";
import { convertToAggregationResult } from "../aggregations/aggregationConverters";
import type {
  ArrayType,
  Attachment,
  AttachmentType,
  BooleanType,
  ByteType,
  DateType,
  DecimalType,
  DoubleType,
  Edits,
  FloatType,
  GeoJson,
  GeoJsonPoint,
  GeoPointType,
  GeoShapeType,
  IntegerType,
  LongType,
  ObjectSetDefinition,
  ObjectSetType,
  ObjectType,
  OntologyObject,
  QueryBucketKey,
  QueryBucketKeyType,
  QueryBucketRangeableType,
  QueryBucketValueType,
  QueryResponse,
  QueryValueType,
  RangeType,
  SetType,
  ShortType,
  StringType,
  StructType,
  ThreeDimensionalAggregation,
  ThreeDimensionalAggregationType,
  TimeSeriesPoint,
  TimestampType,
  TwoDimensionalAggregation,
  TwoDimensionalAggregationType,
} from "../baseTypes";
import {
  ActionResponse,
  GeoPoint,
  GeoShape,
  isAttachment,
  isOntologyObject,
  LocalDate,
  Timestamp,
} from "../baseTypes";
import type {
  ParameterValue,
  PrimitiveParameterValue,
} from "../baseTypes/ParameterValue";
import { visitTypeUnion } from "../common/visitior";
import { mapAggregation, mapBucketing } from "./AggregationUtils";
import { getObject } from "./calls/getObject";
import { wrapIterator } from "./calls/util/wrapIterator";
import { wrapResult } from "./calls/util/wrapResult";
import {
  AggregateObjectsErrorHandler,
  AttachmentsErrorHandler,
  ExecuteActionErrorHandler,
  ExecuteQueryErrorHandler,
  handleAggregateObjectsError,
  handleAttachmentsError,
  handleExecuteActionError,
  handleExecuteQueryError,
  handleTimeSeriesError,
  TimeSeriesErrorHandler,
} from "./ErrorHandlers";
import type {
  ActionError,
  AggregateObjectsError,
  AttachmentsError,
  QueryError,
  TimeSeriesError,
} from "./Errors";
import type { OntologyObjectFactory } from "./OntologyObjectFactory";
import {
  iterateReadableStream,
  parseStreamedResponse,
} from "./parseStreamedResponse";
import { isOk } from "./Result";
import type { Result } from "./Result";

export class OntologyProvider {
  #client: ThinClient<OntologyDefinition<any>>;
  #objectFactory?: OntologyObjectFactory;

  constructor(
    client: ThinClient<OntologyDefinition<any>>,
    objectFactory?: OntologyObjectFactory,
    // TODO contextPath for createOpenApiRequest?
  ) {
    this.#client = client;
    this.#objectFactory = objectFactory;
  }

  getFirstPoint<T extends string | number>(
    apiName: string,
    primaryKey: any,
    propertyName: string,
  ): Promise<Result<TimeSeriesPoint<T>, TimeSeriesError>> {
    return wrapResult(
      async () => {
        const point = await getFirstPoint(
          createOpenApiRequest(this.#client.stack, this.#client.fetch),
          this.#client.ontology.metadata.ontologyApiName,
          apiName,
          primaryKey,
          propertyName,
        );
        return {
          time: Timestamp.fromISOString(point.time),
          value: point.value as T,
        };
      },
      e => handleTimeSeriesError(new TimeSeriesErrorHandler(), e, e.parameters),
    );
  }

  getLastPoint<T extends string | number>(
    apiName: string,
    primaryKey: any,
    propertyName: string,
  ): Promise<Result<TimeSeriesPoint<T>, TimeSeriesError>> {
    return wrapResult(
      async () => {
        const point = await getLastPoint(
          createOpenApiRequest(this.#client.stack, this.#client.fetch),
          this.#client.ontology.metadata.ontologyApiName,
          apiName,
          primaryKey,
          propertyName,
        );
        return {
          time: Timestamp.fromISOString(point.time),
          value: point.value as T,
        };
      },
      e => handleTimeSeriesError(new TimeSeriesErrorHandler(), e, e.parameters),
    );
  }

  getAllTimeSeriesPoints<T extends string | number>(
    apiName: string,
    primaryKey: any,
    propertyName: string,
    body: StreamPointsBody,
  ): Promise<Result<Array<TimeSeriesPoint<T>>, TimeSeriesError>> {
    return wrapResult(
      async () => {
        const streamPointsIterator = await streamPoints(
          createOpenApiRequest(this.#client.stack, this.#client.fetch),
          this.#client.ontology.metadata.ontologyApiName,
          apiName,
          primaryKey,
          propertyName,
          body,
        );

        const allPoints: Array<TimeSeriesPoint<T>> = [];

        const reader = getReader(streamPointsIterator);
        for await (
          const point of parseStreamedResponse(iterateReadableStream(reader))
        ) {
          allPoints.push({
            time: Timestamp.fromISOString(point.time),
            value: point.value as T,
          });
        }
        return allPoints;
      },
      e => handleTimeSeriesError(new TimeSeriesErrorHandler(), e, e.parameters),
    );
  }

  async *iterateTimeSeriesPoints<T extends string | number>(
    apiName: string,
    primaryKey: any,
    propertyName: string,
    body: StreamPointsBody,
  ): AsyncGenerator<Result<TimeSeriesPoint<T>, TimeSeriesError>, any, unknown> {
    yield* wrapIterator(
      () => {
        return this.iterateTimeSeriesPointsInternal(
          apiName,
          primaryKey,
          propertyName,
          body,
        );
      },
      e => handleTimeSeriesError(new TimeSeriesErrorHandler(), e, e.parameters),
    );
  }

  private async *iterateTimeSeriesPointsInternal<T extends string | number>(
    apiName: string,
    primaryKey: any,
    propertyName: string,
    body: StreamTimeSeriesPointsRequest,
  ): AsyncGenerator<TimeSeriesPoint<T>> {
    const streamPointsResponse = await streamPoints(
      createOpenApiRequest(this.#client.stack, this.#client.fetch),
      this.#client.ontology.metadata.ontologyApiName,
      apiName,
      primaryKey,
      propertyName,
      body,
    );
    const reader = getReader(streamPointsResponse);
    const streamPointsIterator = iterateReadableStream(reader);
    const firstChunk = await streamPointsIterator.next();

    const remainingChunksPromise: Promise<any[]> = new Promise(
      (resolve, _reject) => {
        const remainingPoints = this.processStream(streamPointsIterator);
        resolve(remainingPoints);
      },
    );

    yield {
      time: Timestamp.fromISOString((firstChunk.value as any).time),
      value: (firstChunk.value as any).value as T,
    };
    const remainingChunks = await remainingChunksPromise;
    for (const point of remainingChunks) {
      yield {
        time: Timestamp.fromISOString(point.time),
        value: point.value as T,
      };
    }
  }

  aggregate<
    TBucketGroup extends BucketGroup,
    TMetrics extends Metrics | MetricValue,
  >(body: {
    objectSet: ObjectSetDefinition;
    aggregation: AggregationClause[];
    groupBy?: Array<InternalBucketing<BucketKey, BucketValue>>;
  }): Promise<
    Result<AggregationResult<TBucketGroup, TMetrics>, AggregateObjectsError>
  > {
    return wrapResult(
      async () => {
        const remappedGroups = body.groupBy
          ? body.groupBy.map(group => mapBucketing(group))
          : [];

        const remappedAggregation = body.aggregation.map(aggregationClause =>
          mapAggregation(aggregationClause)
        );

        const response = await aggregateObjectSetV2(
          createOpenApiRequest(this.#client.stack, this.#client.fetch),
          this.#client.ontology.metadata.ontologyApiName,
          {
            objectSet: body.objectSet,
            groupBy: remappedGroups,
            aggregation: remappedAggregation,
          },
        );
        const processedResponse = convertToAggregationResult<
          TBucketGroup,
          TMetrics
        >(response, body);
        return processedResponse;
      },
      e =>
        handleAggregateObjectsError(
          new AggregateObjectsErrorHandler(),
          e,
          e.parameters,
        ),
    );
  }

  applyAction(apiName: string, params: {
    [parameterId: string]: ParameterValue;
  }): Promise<
    Result<
      ActionResponse<Edits<OntologyObject, OntologyObject> | undefined>,
      ActionError
    >
  > {
    return wrapResult(
      async () => {
        const response = await applyActionV2(
          createOpenApiRequest(this.#client.stack, this.#client.fetch),
          this.#client.ontology.metadata.ontologyApiName,
          apiName,
          {
            parameters: this.getRemappedParameters(params),
          },
        );
        return ActionResponse.of(this.#client, response);
      },
      e =>
        handleExecuteActionError(
          new ExecuteActionErrorHandler(),
          e,
          e.parameters,
        ),
    );
  }

  async applyActionGetResponse(
    apiName: string,
    params: {
      [parameterId: string]: ParameterValue;
    },
    provider: OntologyProvider,
  ): Promise<
    Result<
      ActionResponse<Edits<OntologyObject, OntologyObject> | undefined>,
      ActionError
    >
  > {
    return wrapResult(
      async () => {
        const response = await applyActionV2(
          createOpenApiRequest(this.#client.stack, this.#client.fetch),
          this.#client.ontology.metadata.ontologyApiName,
          apiName,
          {
            parameters: this.getRemappedParameters(params),
            options: {
              returnEdits: "ALL",
            },
          },
        );
        return ActionResponse.of(this.#client, response, provider);
      },
      e =>
        handleExecuteActionError(
          new ExecuteActionErrorHandler(),
          e,
          e.parameters,
        ),
    );
  }

  async validateAction(
    apiName: string,
    params: {
      [parameterId: string]: ParameterValue;
    },
  ): Promise<
    Result<
      ActionResponse<Edits<OntologyObject, OntologyObject> | undefined>,
      ActionError
    >
  > {
    return wrapResult(
      async () => {
        const response = await applyActionV2(
          createOpenApiRequest(this.#client.stack, this.#client.fetch),
          this.#client.ontology.metadata.ontologyApiName,
          apiName,
          {
            parameters: this.getRemappedParameters(params),
            options: {
              mode: "VALIDATE_ONLY",
            },
          },
        );
        return ActionResponse.of(this.#client, response);
      },
      e =>
        handleExecuteActionError(
          new ExecuteActionErrorHandler(),
          e,
          e.parameters,
        ),
    );
  }

  executeQuery(apiName: string, responseType: QueryValueType, params?: {
    [parameterId: string]: ParameterValue;
  }): Promise<Result<QueryResponse<ParameterValue>, QueryError>> {
    return wrapResult(
      async () => {
        const response: { value: PrimitiveParameterValue } =
          await executeQueryV2(
            createOpenApiRequest(this.#client.stack, this.#client.fetch),
            this.#client.ontology.metadata.ontologyApiName,
            apiName,
            {
              parameters: params ? this.getRemappedParameters(params) : {},
            },
            {
              preview: true,
            },
          );
        const remappedResponse = await this.remapQueryResponseType(
          response.value,
          this.#objectFactory!,
          responseType,
        );
        return {
          value: remappedResponse,
        };
      },
      e =>
        handleExecuteQueryError(
          new ExecuteQueryErrorHandler(),
          e,
          e.parameters,
        ),
    );
  }

  uploadAttachment(
    filename: string,
    data: Blob,
  ): Promise<Result<Attachment, AttachmentsError>> {
    return wrapResult(
      async () => {
        const response = await uploadAttachment(
          createOpenApiRequest(this.#client.stack, this.#client.fetch),
          data,
          {
            filename,
          },
          {
            "Content-Length": data.length,
            "Content-Type": data.type,
          },
        );
        return remapAttachmentResponse(
          this.#client,
          response,
        );
      },
      e =>
        handleAttachmentsError(new AttachmentsErrorHandler(), e, e.parameters),
    );
  }

<<<<<<< HEAD
  getAttachmentMetadata(
    ontologyApiName?: string,
    objectTypeApiName?: string,
    primaryKey?: any,
    propertyName?: string,
    attachmentRid?: string,
  ): Promise<Result<AttachmentMetadata, AttachmentsError>> {
    return wrapResult(
      async () => {
        if (attachmentRid) {
          const response = await getAttachment(
            createOpenApiRequest(this.#client.stack, this.#client.fetch),
            attachmentRid,
          );
          return {
            filename: response.filename,
            mediaType: response.mediaType,
            rid: response.rid,
            sizeBytes: response.sizeBytes,
          };
        }

        const response = await getAttachmentsV2(
          createOpenApiRequest(this.#client.stack, this.#client.fetch),
          ontologyApiName!,
          objectTypeApiName!,
          primaryKey!,
          propertyName!,
        );

        if (response.type === "single") {
          return {
            filename: response.filename,
            mediaType: response.mediaType,
            rid: response.rid,
            sizeBytes: response.sizeBytes,
          };
        }

        throw new Error(`Remove this code path`);
      },
      e =>
        handleAttachmentsError(new AttachmentsErrorHandler(), e, e.parameters),
    );
  }

  readAttachmentContent(
    ontologyApiName?: string,
    objectTypeApiName?: string,
    primaryKey?: any,
    propertyName?: string,
    attachmentRid?: string,
  ): Promise<Result<Blob, AttachmentsError>> {
    return wrapResult(
      async () => {
        const response = await getAttachmentContent(
          createOpenApiRequest(this.#client.stack, this.#client.fetch),
          attachmentRid!,
        );
        if (globalThis.Blob && response instanceof globalThis.Blob) {
          return response;
        } else {
          throw new Error(`Expected a Blob!`);
        }
      },
      e =>
        handleAttachmentsError(new AttachmentsErrorHandler(), e, e.parameters),
    );
  }

=======
>>>>>>> 3e330e1c
  private async remapQueryResponseType(
    responseValue: PrimitiveParameterValue,
    objectFactory: OntologyObjectFactory,
    expectedResultType: QueryValueType,
  ): Promise<ParameterValue> {
    // eslint-disable-next-line @typescript-eslint/no-this-alias
    const ontologyProvider = this;
    return visitTypeUnion(expectedResultType, {
      date(_type: DateType): LocalDate {
        return LocalDate.fromISOString(responseValue as string);
      },
      timestamp(_type: TimestampType): Timestamp {
        return Timestamp.fromISOString(responseValue as string);
      },
      GeoPoint(_type: GeoPointType): GeoPoint {
        return GeoPoint.fromGeoJson(responseValue as GeoJsonPoint);
      },
      GeoShape(_type: GeoShapeType): GeoShape {
        return GeoShape.fromGeoJson(responseValue as GeoJson);
      },
      attachment(__type: AttachmentType): ParameterValue {
        throw new Error(`Attachment type not supported in response`);
      },
      async struct(
        type: StructType,
      ): Promise<{ [key: string]: ParameterValue }> {
        if (typeof responseValue !== "object") {
          throw new Error(
            `Expected object response, but received ${typeof responseValue}`,
          );
        }

        const responseEntries = Object.entries(responseValue);
        const remappedResponseEntries = await Promise.all(
          responseEntries.map(async ([key, structValue]) => {
            const structType = type.fields.find(field => field.name === key)
              ?.fieldType;
            const remappedValue = await ontologyProvider.remapQueryResponseType(
              structValue,
              objectFactory,
              structType!,
            );
            return [key, remappedValue];
          }),
        );
        const remappedResponse = remappedResponseEntries.reduce(
          (acc, [key, mappedValue]) => {
            acc[key as string] = mappedValue as ParameterValue;
            return acc;
          },
          {} as { [key: string]: ParameterValue },
        );

        return remappedResponse;
      },
      async array(type: ArrayType<QueryValueType>): Promise<ParameterValue[]> {
        if (!Array.isArray(responseValue)) {
          throw new Error(
            `Expected array response, but received ${typeof responseValue}`,
          );
        }
        return Promise.all(
          responseValue.map(async arrayValue =>
            ontologyProvider.remapQueryResponseType(
              arrayValue,
              objectFactory,
              type.subType,
            )
          ),
        );
      },
      string(_type: StringType): string {
        return responseValue as string;
      },
      boolean(_type: BooleanType): boolean {
        return responseValue as boolean;
      },
      byte(_type: ByteType): number {
        return responseValue as number;
      },
      float(_type: FloatType): number {
        return responseValue as number;
      },
      short(_type: ShortType): number {
        return responseValue as number;
      },
      decimal(_type: DecimalType): number {
        return responseValue as number;
      },
      long(_type: LongType): number {
        return responseValue as number;
      },
      integer(_type: IntegerType): number {
        return responseValue as number;
      },
      double(_type: DoubleType): number {
        return responseValue as number;
      },
      async set(type: SetType<QueryValueType>): Promise<Set<ParameterValue>> {
        if (!Array.isArray(responseValue)) {
          throw new Error(
            `Expected response in array format, but received ${typeof responseValue}`,
          );
        }

        const remappedResponse = await Promise.all(
          responseValue.map(async arrayValue =>
            ontologyProvider.remapQueryResponseType(
              arrayValue,
              objectFactory,
              type.subType,
            )
          ),
        );

        return new Set(remappedResponse);
      },

      async object(
        type: ObjectType,
      ): Promise<OntologyObject> {
        if (typeof responseValue !== "object") {
          const result = await getObject(
            ontologyProvider.#client,
            type.objectTypeApiName,
            responseValue,
            [],
          );

          if (isOk(result)) {
            return result.value;
          } else {
            throw result.error;
          }
        }

        // The API Gateway returns the object's primary key, but this is defensive
        // in the case we change it to return the full type
        return objectFactory.create(
          ontologyProvider.#client,
          type.objectTypeApiName,
          (responseValue as OntologyObject).__rid,
          responseValue,
        );
      },
      unknown(_type: { type: string }): any {
        throw new Error(`Unknown type received ${_type.type}`);
      },
      objectSet(_type: ObjectSetType<ObjectType>) {
        throw new Error(`ObjectSet type not supported in response`);
      },
      twoDimensionalAggregation(
        type: TwoDimensionalAggregationType<
          QueryBucketKeyType,
          QueryBucketValueType
        >,
      ): TwoDimensionalAggregation<
        QueryBucketKey,
        BucketValue
      > {
        const typedValue = responseValue as QueryTwoDimensionalAggregation;
        const groups = typedValue.groups.map(group => {
          const key = ontologyProvider.remapQueryBucketKeyType(
            type.groupKeyType,
            group.key,
          );
          const value = ontologyProvider.remapQueryBucketValueType(
            type.valueType,
            group.value,
          );
          return {
            key,
            value,
          };
        });

        return {
          groups,
        };
      },
      threeDimensionalAggregation(
        type: ThreeDimensionalAggregationType<
          QueryBucketKeyType,
          QueryBucketKeyType,
          QueryBucketValueType
        >,
      ): ThreeDimensionalAggregation<
        QueryBucketKey,
        QueryBucketKey,
        BucketValue
      > {
        const typedValue = responseValue as QueryThreeDimensionalAggregation;
        const groups = typedValue.groups.map(group => {
          const key = ontologyProvider.remapQueryBucketKeyType(
            type.groupKeyType,
            group.key,
          );
          const subBuckets = group.groups.map(subGroup => {
            return {
              key: ontologyProvider.remapQueryBucketKeyType(
                type.segmentKeyType,
                subGroup.key,
              ),
              value: ontologyProvider.remapQueryBucketValueType(
                type.valueType,
                subGroup.value,
              ),
            };
          });
          return {
            key,
            value: subBuckets,
          };
        });

        return {
          groups,
        };
      },
    });
  }

  private remapQueryBucketKeyType(
    queryBucketKeyType: QueryBucketKeyType,
    value: any,
  ): QueryBucketKey {
    const _this = this;
    return visitTypeUnion(queryBucketKeyType, {
      string: () => value as string,
      boolean: () => value as boolean,
      range(type: RangeType<QueryBucketRangeableType>): Range<Rangeable> {
        return _this.remapRangeType(type, value);
      },
      unknown(type: { type: string }): QueryBucketKey {
        throw new Error(`Unknown type received ${type.type}`);
      },
    });
  }

  private remapQueryBucketValueType(
    queryBucketValueType: QueryBucketValueType,
    value: any,
  ): BucketValue {
    return visitTypeUnion<QueryBucketValueType, BucketValue>(
      queryBucketValueType,
      {
        date: () => {
          return LocalDate.fromISOString(value as string);
        },
        timestamp: () => {
          return Timestamp.fromISOString(value as string);
        },
        double: () => {
          return value as number;
        },
        unknown(type: { type: string }): string {
          throw new Error(`Unknown type received ${type.type}`);
        },
      },
    );
  }

  private remapRangeType(
    rangeType: RangeType<QueryBucketRangeableType>,
    value: any,
  ): Range<Rangeable> {
    return visitTypeUnion<QueryBucketRangeableType, Range<Rangeable>>(
      rangeType.subType,
      {
        date: () => {
          let startValue;
          let endValue;
          if (value.startValue) {
            startValue = LocalDate.fromISOString(value.startValue as string);
          }

          if (value.endValue) {
            endValue = LocalDate.fromISOString(value.endValue as string);
          }
          return {
            startValue,
            endValue,
          } as Range<Rangeable>;
        },
        timestamp: () => {
          let startValue;
          let endValue;
          if (value.startValue) {
            startValue = Timestamp.fromISOString(value.startValue as string);
          }

          if (value.endValue) {
            endValue = Timestamp.fromISOString(value.endValue as string);
          }
          return {
            startValue,
            endValue,
          } as Range<Rangeable>;
        },
        double: () => {
          let startValue;
          let endValue;
          if (value.startValue) {
            startValue = value.startValue as number;
          }

          if (value.endValue) {
            endValue = value.endValue as number;
          }
          return {
            startValue,
            endValue,
          } as Range<Rangeable>;
        },
        integer: () => {
          let startValue;
          let endValue;
          if (value.startValue) {
            startValue = value.startValue as number;
          }

          if (value.endValue) {
            endValue = value.endValue as number;
          }
          return {
            startValue,
            endValue,
          } as Range<Rangeable>;
        },
        unknown: type => {
          throw new Error(`Unknown type received ${type.type}`);
        },
      },
    );
  }

  private async processStream<T extends string | number>(
    streamIterator: AsyncGenerator<any, any, unknown>,
  ): Promise<any[]> {
    const allPoints: Array<TimeSeriesPoint<T>> = [];
    for await (const points of streamIterator) {
      Array.prototype.push.apply(allPoints, points);
    }
    return allPoints;
  }

  private getRemappedParameters(
    params: { [parameterId: string]: any },
  ): { [parameterId: string]: any } {
    const parameterMap: { [parameterName: string]: any } = {};
    const remappedParams = Object.entries(params).reduce(
      (acc, [key, value]) => {
        acc[key] = this.getParameterValueMapping(value);
        return acc;
      },
      parameterMap,
    );

    return remappedParams;
  }

  private getParameterValueMapping(
    value: ParameterValue,
  ): PrimitiveParameterValue {
    if (isOntologyObject(value)) {
      return this.getParameterValueMapping(value.__primaryKey);
    } else if (value instanceof LocalDate) {
      return value.toISOString();
    } else if (value instanceof Timestamp) {
      return value.toISOString();
    } else if (isAttachment(value)) {
      return value.attachmentRid!;
    } else if (Array.isArray(value)) {
      return value.map(a => this.getParameterValueMapping(a));
    } else if (value instanceof Set) {
      return Array.from(value, this.getParameterValueMapping);
    } else if (GeoShape.isGeoShape(value)) {
      return value.toGeoJson();
    } else if (value instanceof GeoPoint) {
      return value.toGeoJson();
    } else if (this.isOntologyObjectSet(value)) {
      return value.objectSetDefinition;
    } else if (typeof value === "object") {
      // Since structs are valid arguments for Queries, we map the values
      return Object.entries(value).reduce((acc, [key, structValue]) => {
        acc[key] = this.getParameterValueMapping(structValue);
        return acc;
      }, {} as { [key: string]: PrimitiveParameterValue });
    }

    return value as string | number | boolean;
  }

  private isOntologyObjectSet(
    obj: any,
  ): obj is { objectSetDefinition: ObjectSetDefinition } {
    return obj && obj.objectSetDefinition;
  }
}

async function remapAttachmentResponse(
  client: ThinClient<OntologyDefinition<any>>,
  response: AttachmentV2,
): Promise<Attachment> {
<<<<<<< HEAD
  return AttachmentProperty.constructAttachment(
    client,
    undefined,
    undefined,
    undefined,
    {
      rid: response.rid,
    },
  );
=======
  throw new Error("remove");
>>>>>>> 3e330e1c
}

function getReader(streamOrBlob: ReadableStream<Uint8Array> | Blob) {
  if (isBlob(streamOrBlob)) {
    return streamOrBlob.stream().getReader();
  }
  return streamOrBlob.getReader();
}

function isBlob(
  streamOrBlob: ReadableStream<Uint8Array> | Blob,
): streamOrBlob is Blob {
  return (streamOrBlob as Blob).stream != null;
}<|MERGE_RESOLUTION|>--- conflicted
+++ resolved
@@ -485,79 +485,6 @@
     );
   }
 
-<<<<<<< HEAD
-  getAttachmentMetadata(
-    ontologyApiName?: string,
-    objectTypeApiName?: string,
-    primaryKey?: any,
-    propertyName?: string,
-    attachmentRid?: string,
-  ): Promise<Result<AttachmentMetadata, AttachmentsError>> {
-    return wrapResult(
-      async () => {
-        if (attachmentRid) {
-          const response = await getAttachment(
-            createOpenApiRequest(this.#client.stack, this.#client.fetch),
-            attachmentRid,
-          );
-          return {
-            filename: response.filename,
-            mediaType: response.mediaType,
-            rid: response.rid,
-            sizeBytes: response.sizeBytes,
-          };
-        }
-
-        const response = await getAttachmentsV2(
-          createOpenApiRequest(this.#client.stack, this.#client.fetch),
-          ontologyApiName!,
-          objectTypeApiName!,
-          primaryKey!,
-          propertyName!,
-        );
-
-        if (response.type === "single") {
-          return {
-            filename: response.filename,
-            mediaType: response.mediaType,
-            rid: response.rid,
-            sizeBytes: response.sizeBytes,
-          };
-        }
-
-        throw new Error(`Remove this code path`);
-      },
-      e =>
-        handleAttachmentsError(new AttachmentsErrorHandler(), e, e.parameters),
-    );
-  }
-
-  readAttachmentContent(
-    ontologyApiName?: string,
-    objectTypeApiName?: string,
-    primaryKey?: any,
-    propertyName?: string,
-    attachmentRid?: string,
-  ): Promise<Result<Blob, AttachmentsError>> {
-    return wrapResult(
-      async () => {
-        const response = await getAttachmentContent(
-          createOpenApiRequest(this.#client.stack, this.#client.fetch),
-          attachmentRid!,
-        );
-        if (globalThis.Blob && response instanceof globalThis.Blob) {
-          return response;
-        } else {
-          throw new Error(`Expected a Blob!`);
-        }
-      },
-      e =>
-        handleAttachmentsError(new AttachmentsErrorHandler(), e, e.parameters),
-    );
-  }
-
-=======
->>>>>>> 3e330e1c
   private async remapQueryResponseType(
     responseValue: PrimitiveParameterValue,
     objectFactory: OntologyObjectFactory,
@@ -959,22 +886,10 @@
 }
 
 async function remapAttachmentResponse(
-  client: ThinClient<OntologyDefinition<any>>,
-  response: AttachmentV2,
+  _client: ThinClient<OntologyDefinition<any>>,
+  _response: AttachmentV2,
 ): Promise<Attachment> {
-<<<<<<< HEAD
-  return AttachmentProperty.constructAttachment(
-    client,
-    undefined,
-    undefined,
-    undefined,
-    {
-      rid: response.rid,
-    },
-  );
-=======
   throw new Error("remove");
->>>>>>> 3e330e1c
 }
 
 function getReader(streamOrBlob: ReadableStream<Uint8Array> | Blob) {
