/*
 * Copyright 2023 Palantir Technologies, Inc. All rights reserved.
 *
 * Licensed under the Apache License, Version 2.0 (the "License");
 * you may not use this file except in compliance with the License.
 * You may obtain a copy of the License at
 *
 *     http://www.apache.org/licenses/LICENSE-2.0
 *
 * Unless required by applicable law or agreed to in writing, software
 * distributed under the License is distributed on an "AS IS" BASIS,
 * WITHOUT WARRANTIES OR CONDITIONS OF ANY KIND, either express or implied.
 * See the License for the specific language governing permissions and
 * limitations under the License.
 */

import type { Page } from "../../..";
import type { GetObjectError, LoadObjectSetError } from "../../errors";
import type { Result } from "../../Result";
import type { OntologyObject } from "../OntologyObject";

export type FilteredPropertiesTerminalOperations<
  T extends OntologyObject,
  V extends Array<keyof T>,
> = {
  all(): Promise<
    Result<
      Array<
        Pick<
          T,
          V[number] | "$apiName" | "$primaryKey" | "__apiName" | "__primaryKey"
        >
      >,
      LoadObjectSetError
    >
  >;
  /**
   * @deprecated use fetchPageWithErrors instead
   */
  page(options?: {
    pageSize?: number;
    pageToken?: string;
  }): Promise<
    Result<
      Page<
        Pick<
          T,
          V[number] | "$apiName" | "$primaryKey" | "__apiName" | "__primaryKey"
        >
      >,
      LoadObjectSetError
    >
  >;

<<<<<<< HEAD
  asyncIter(): AsyncIterableIterator<
    Pick<
      T,
      V[number] | "$apiName" | "$primaryKey" | "__apiName" | "__primaryKey"
=======
  fetchPage(options?: {
    pageSize?: number;
    pageToken?: string;
  }): Promise<
    Page<
      Pick<
        T,
        V[number] | "$apiName" | "$primaryKey" | "__apiName" | "__primaryKey"
      >
    >
  >;
  fetchPageWithErrors(options?: {
    pageSize?: number;
    pageToken?: string;
  }): Promise<
    Result<
      Page<Pick<T, V[number] | "__apiName" | "__primaryKey">>,
      LoadObjectSetError
>>>>>>> 0d802d0e
    >
  >;
};

export type FilteredPropertiesTerminalOperationsWithGet<
  T extends OntologyObject,
  V extends Array<keyof T>,
> = FilteredPropertiesTerminalOperations<T, V> & {
  get(
    primaryKey: T["$primaryKey"],
  ): Promise<
    Result<
      Pick<
        T,
        V[number] | "$apiName" | "$primaryKey" | "__apiName" | "__primaryKey"
      >,
      GetObjectError
    >
  >;
};<|MERGE_RESOLUTION|>--- conflicted
+++ resolved
@@ -52,12 +52,13 @@
     >
   >;
 
-<<<<<<< HEAD
   asyncIter(): AsyncIterableIterator<
     Pick<
       T,
       V[number] | "$apiName" | "$primaryKey" | "__apiName" | "__primaryKey"
-=======
+    >
+  >;
+
   fetchPage(options?: {
     pageSize?: number;
     pageToken?: string;
@@ -76,7 +77,6 @@
     Result<
       Page<Pick<T, V[number] | "__apiName" | "__primaryKey">>,
       LoadObjectSetError
->>>>>>> 0d802d0e
     >
   >;
 };
