/*
 * Copyright 2023 Palantir Technologies, Inc. All rights reserved.
 *
 * Licensed under the Apache License, Version 2.0 (the "License");
 * you may not use this file except in compliance with the License.
 * You may obtain a copy of the License at
 *
 *     http://www.apache.org/licenses/LICENSE-2.0
 *
 * Unless required by applicable law or agreed to in writing, software
 * distributed under the License is distributed on an "AS IS" BASIS,
 * WITHOUT WARRANTIES OR CONDITIONS OF ANY KIND, either express or implied.
 * See the License for the specific language governing permissions and
 * limitations under the License.
 */

import { createClientContext } from "@osdk/shared.net";
import type { ClientContext } from "@osdk/shared.net";
import {
  getMockTodoObject,
  MOCK_ORIGIN,
  mockFetchResponse,
  MockOntology,
} from "@osdk/shared.test";
import type { MockedFunction } from "vitest";
import {
  assert,
  beforeEach,
  describe,
  expect,
  expectTypeOf,
  it,
  vi,
} from "vitest";
import { ActionExecutionMode, ReturnEditsMode } from "../..";
import type {
  ActionError,
  ActionExecutionOptions,
  ActionResponseFromOptions,
  Edits,
  Result,
} from "../..";
import { USER_AGENT } from "../../USER_AGENT";
import {
  expectFetchToBeCalledWithBody,
  expectFetchToBeCalledWithGet,
} from "../../util/test/expectUtils";
import { unwrapResultOrThrow } from "../../util/test/resultUtils";
import { createBaseOsdkObjectSet } from "../objectSets/OsdkObjectSet";
import type { OsdkLegacyObjectFrom } from "../OsdkLegacyObject";
import type { Actions } from "./actions";
import { createActionProxy } from "./createActionProxy";

describe("Actions", () => {
  let client: ClientContext<typeof MockOntology>;
  let fetch: MockedFunction<typeof globalThis.fetch>;
  let actions: Actions<
    typeof MockOntology
  >;

  beforeEach(() => {
    fetch = vi.fn();
    client = createClientContext(
      MockOntology,
      MOCK_ORIGIN,
      () => "Token",
      USER_AGENT,
      fetch,
    );
    actions = createActionProxy<typeof MockOntology>(client);
  });

  describe("type tests", () => {
    it("creates proper parameters", async () => {
<<<<<<< HEAD
      const what: Parameters<typeof actions.createTask> = [
        [{
          id: 2,
        }, {
          id: 3,
        }],
        {},
      ];
      expectTypeOf<Parameters<typeof actions.createTask>>().toMatchTypeOf<
=======
      expectTypeOf<Parameters<typeof actions.createTask>>().toEqualTypeOf<
>>>>>>> 5030bba5
        [
          {
            id?: number;
          },
        ]
      >();

      expectTypeOf<typeof actions.createTask>()
        // @ts-expect-error
        .toBeCallableWith([{ id: 1 }]);

      expectTypeOf<ReturnType<typeof actions.createTask>>().toMatchTypeOf<
        Promise<
          Result<
            ActionResponseFromOptions<
              ActionExecutionOptions,
              Edits<OsdkLegacyObjectFrom<typeof MockOntology, "Task">, void>
            >,
            ActionError
          >
        >
      >();
    });

    it("skips empty parameters", () => {
      expectTypeOf<Parameters<typeof actions.createTodo>>().toMatchTypeOf<
        [
          ActionExecutionOptions?,
        ]
      >();
    });

    it("maps Object types correctly", () => {
      expectTypeOf<Parameters<typeof actions.updateTask>>().toMatchTypeOf<
        [
          {
            task?:
              | OsdkLegacyObjectFrom<typeof MockOntology, "Task">
              | OsdkLegacyObjectFrom<
                typeof MockOntology,
                "Task"
              >["__primaryKey"];
          },
          ActionExecutionOptions?,
        ]
      >();

      expectTypeOf<ReturnType<typeof actions.updateTask>>().toMatchTypeOf<
        Promise<
          Result<
            ActionResponseFromOptions<
              ActionExecutionOptions,
              Edits<
                void,
                OsdkLegacyObjectFrom<typeof MockOntology, "Task">
              >
            >,
            ActionError
          >
        >
      >();
    });
  });

  describe("proxy", () => {
    it("proxies action calls with parameters", async () => {
      mockFetchResponse(fetch, {});
      const actionResponse = await actions.createTask({ id: 1 });
      expectFetchToBeCalledWithBody(
        fetch,
        `Ontology/actions/createTask/apply`,
        {
          parameters: {
            id: 1,
          },
          options: {},
        },
      );
      expect(actionResponse.type).toEqual("ok");
    });

    it("proxies action calls with no parameters and parses edits", async () => {
      mockFetchResponse(fetch, {
        edits: {
          type: "edits",
          edits: [{
            type: "addObject",
            primaryKey: 1,
            objectType: "Todo",
          }],
          addedObjectCount: 1,
          modifiedObjectsCount: 0,
          addedLinksCount: 0,
        },
      });

      const actionResponse = await actions.createTodo({
        mode: ActionExecutionMode.VALIDATE_AND_EXECUTE,
        returnEdits: ReturnEditsMode.ALL,
      });

      expectFetchToBeCalledWithBody(
        fetch,
        `Ontology/actions/createTodo/apply`,
        {
          parameters: {},
          options: {
            mode: "VALIDATE_AND_EXECUTE",
            returnEdits: "ALL",
          },
        },
      );

      const value = unwrapResultOrThrow(actionResponse);
      assert(value.edits.type === "edits");
      mockFetchResponse(fetch, getMockTodoObject());
      const loadAddedObject = await value.edits.added[0].get();

      expectFetchToBeCalledWithGet(fetch, `Ontology/objects/Todo/1`);
      const createdObject = unwrapResultOrThrow(loadAddedObject);
      expect(createdObject.__primaryKey).toEqual(
        getMockTodoObject().__primaryKey,
      );
    });
  });

  it("proxies action calls transforms arguments", async () => {
    const taskOs = createBaseOsdkObjectSet(client, "Task");
    mockFetchResponse(fetch, getMockTodoObject());
    const taskObjectResult = await taskOs.get(1);
    const taskObject = unwrapResultOrThrow(taskObjectResult);

    mockFetchResponse(fetch, {});
    const actionResponse = await actions.updateTask({
      task: taskObject,
      tasks: taskOs,
    }, {});

    expectFetchToBeCalledWithBody(
      fetch,
      `Ontology/actions/updateTask/apply`,
      {
        parameters: {
          task: 1,
          tasks: {
            type: "base",
            objectType: "Task",
          },
        },
        options: {
          mode: "VALIDATE_AND_EXECUTE",
          returnEdits: "NONE",
        },
      },
    );

    assert(actionResponse.type === "ok");
  });

  it("proxies action calls takes object primary key", async () => {
    const taskOs = createBaseOsdkObjectSet(client, "Task");
    mockFetchResponse(fetch, getMockTodoObject());

    mockFetchResponse(fetch, {});
    const actionResponse = await actions.updateTask({
      task: 1,
      tasks: taskOs,
    }, {});

    expectFetchToBeCalledWithBody(
      fetch,
      `Ontology/actions/updateTask/apply`,
      {
        parameters: {
          task: 1,
          tasks: {
            type: "base",
            objectType: "Task",
          },
        },
        options: {
          mode: "VALIDATE_AND_EXECUTE",
          returnEdits: "NONE",
        },
      },
    );

    assert(actionResponse.type === "ok");
  });

  it("has an enumerable list of actions", () => {
    const actionProxy = createActionProxy(client);
    expect(Object.getOwnPropertyNames(actionProxy)).toMatchInlineSnapshot(`
      [
        "createTask",
        "createTodo",
        "updateTask",
      ]
    `);
  });
});<|MERGE_RESOLUTION|>--- conflicted
+++ resolved
@@ -72,19 +72,7 @@
 
   describe("type tests", () => {
     it("creates proper parameters", async () => {
-<<<<<<< HEAD
-      const what: Parameters<typeof actions.createTask> = [
-        [{
-          id: 2,
-        }, {
-          id: 3,
-        }],
-        {},
-      ];
-      expectTypeOf<Parameters<typeof actions.createTask>>().toMatchTypeOf<
-=======
       expectTypeOf<Parameters<typeof actions.createTask>>().toEqualTypeOf<
->>>>>>> 5030bba5
         [
           {
             id?: number;
