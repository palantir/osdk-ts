--- conflicted
+++ resolved
@@ -67,7 +67,6 @@
         options,
       );
     },
-<<<<<<< HEAD
 
     fetchPage(
       options?:
@@ -75,14 +74,19 @@
         | undefined,
     ): Promise<Page<T>> {
       return pageLinkedObjectsOrThrow(
-=======
+        client,
+        sourceApiName,
+        sourcePrimaryKey,
+        targetApiName,
+        options,
+      );
+    },
     fetchPageWithErrors(
       options?:
         | { pageSize?: number | undefined; pageToken?: string | undefined }
         | undefined,
     ): Promise<Result<Page<T>, ListLinkedObjectsError>> {
       return pageLinkedObjects(
->>>>>>> 2ab53558
         client,
         sourceApiName,
         sourcePrimaryKey,
