--- conflicted
+++ resolved
@@ -16,20 +16,10 @@
 
 import type { ThinClient } from "@osdk/api";
 import { createThinClient } from "@osdk/api";
+import type { QueryThreeDimensionalAggregation } from "@osdk/gateway/types";
 import type { MockedFunction } from "vitest";
-<<<<<<< HEAD
 import { beforeEach, describe, expect, expectTypeOf, it, vi } from "vitest";
-import type { ObjectSet } from "../client";
-import type {
-  QueryThreeDimensionalAggregation,
-  Range,
-  ThreeDimensionalAggregation,
-  TwoDimensionalAggregation,
-} from "../ontology-runtime";
-import { LocalDate, Timestamp } from "../ontology-runtime";
-=======
-import { beforeEach, describe, expect, it, vi } from "vitest";
->>>>>>> 37180d12
+import type { ObjectSet, Range } from "../client";
 import type { Todo } from "../util/test";
 import { MockOntology } from "../util/test";
 import {
@@ -37,11 +27,12 @@
   mockFetchResponse,
 } from "../util/test/fetchUtils";
 import { MOCK_ORIGIN } from "../util/test/mocks/mockMetadata";
-<<<<<<< HEAD
 import { unwrapResultOrThrow } from "../util/test/resultUtils";
-=======
+import type {
+  ThreeDimensionalAggregation,
+  TwoDimensionalAggregation,
+} from "./baseTypes";
 import { LocalDate, Timestamp } from "./baseTypes";
->>>>>>> 37180d12
 import { createBaseOsdkObjectSet } from "./objectSets/OsdkObjectSet";
 import type { Queries, QueryReturnType } from "./queries";
 import { createQueryProxy } from "./queryProxy";
