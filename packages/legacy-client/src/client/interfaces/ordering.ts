/*
 * Copyright 2023 Palantir Technologies, Inc. All rights reserved.
 *
 * Licensed under the Apache License, Version 2.0 (the "License");
 * you may not use this file except in compliance with the License.
 * You may obtain a copy of the License at
 *
 *     http://www.apache.org/licenses/LICENSE-2.0
 *
 * Unless required by applicable law or agreed to in writing, software
 * distributed under the License is distributed on an "AS IS" BASIS,
 * WITHOUT WARRANTIES OR CONDITIONS OF ANY KIND, either express or implied.
 * See the License for the specific language governing permissions and
 * limitations under the License.
 */

import type {
  LocalDate,
  OntologyObject,
  OrderByClause,
  OrderByOption,
  Timestamp,
} from "../../ontology-runtime";
<<<<<<< HEAD
=======
import type { OmitMetadataProperties } from "./utils/OmitProperties";

>>>>>>> 1eb3db08
type IsOrderableProperty<T> = T extends
  number | LocalDate | Timestamp | string | boolean | undefined ? true : false;

type OrderableProperties<T extends OntologyObject> = {
  [K in keyof T as IsOrderableProperty<T[K]> extends true ? K : never]: T[K];
};

export declare type OrderByFunction<T extends OntologyObject> = (
  object: OrderBy<T>,
) => OrderByClause;

export declare type OrderBy<T extends OntologyObject> = {
  [
    K in keyof OmitMetadataProperties<
      OrderableProperties<T>
    >
  ]: OrderByOption;
};<|MERGE_RESOLUTION|>--- conflicted
+++ resolved
@@ -21,11 +21,8 @@
   OrderByOption,
   Timestamp,
 } from "../../ontology-runtime";
-<<<<<<< HEAD
-=======
 import type { OmitMetadataProperties } from "./utils/OmitProperties";
 
->>>>>>> 1eb3db08
 type IsOrderableProperty<T> = T extends
   number | LocalDate | Timestamp | string | boolean | undefined ? true : false;
 
