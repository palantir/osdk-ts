/*
 * Copyright 2023 Palantir Technologies, Inc. All rights reserved.
 *
 * Licensed under the Apache License, Version 2.0 (the "License");
 * you may not use this file except in compliance with the License.
 * You may obtain a copy of the License at
 *
 *     http://www.apache.org/licenses/LICENSE-2.0
 *
 * Unless required by applicable law or agreed to in writing, software
 * distributed under the License is distributed on an "AS IS" BASIS,
 * WITHOUT WARRANTIES OR CONDITIONS OF ANY KIND, either express or implied.
 * See the License for the specific language governing permissions and
 * limitations under the License.
 */

import type { ObjectTypeKeysFrom, OntologyDefinition } from "@osdk/api";
import type { ClientContext } from "@osdk/shared.net";
import type { ObjectSetDefinition } from "../baseTypes";
import type { ObjectSetTerminalLoadStep } from "../interfaces";
import { loadAllObjects } from "../net/loadObjects";
import {
  loadObjectsPage,
  loadObjectsPageOrThrows,
} from "../net/loadObjectsPage";
import type { OsdkLegacyObjectFrom } from "../OsdkLegacyObject";
import type { OrderByClause } from "./filters";

export function createObjectSetTerminalLoadStep<
  O extends OntologyDefinition<any>,
  K extends ObjectTypeKeysFrom<O>,
>(
  client: ClientContext<O>,
  apiName: K,
  objectSet: ObjectSetDefinition,
  selectedProperties: string[] = [],
  orderByClauses: OrderByClause[] = [],
): ObjectSetTerminalLoadStep<OsdkLegacyObjectFrom<O, K>> {
  return {
    async page(options) {
      return loadObjectsPage<O, K, OsdkLegacyObjectFrom<O, K>>(
        client,
        apiName,
        objectSet,
        orderByClauses,
        selectedProperties,
        options,
      );
    },
<<<<<<< HEAD
    async fetchPage(options) {
      return loadObjectsPageOrThrows<O, K, OsdkLegacyObjectFrom<O, K>>(
=======
    async fetchPageWithErrors(options) {
      return loadObjectsPage<O, K, OsdkLegacyObjectFrom<O, K>>(
>>>>>>> 2ab53558
        client,
        apiName,
        objectSet,
        orderByClauses,
        selectedProperties,
        options,
      );
    },
    async all() {
      return loadAllObjects<O, K, OsdkLegacyObjectFrom<O, K>>(
        client,
        apiName,
        objectSet,
        orderByClauses,
        selectedProperties,
      );
    },
  };
}<|MERGE_RESOLUTION|>--- conflicted
+++ resolved
@@ -47,13 +47,18 @@
         options,
       );
     },
-<<<<<<< HEAD
     async fetchPage(options) {
       return loadObjectsPageOrThrows<O, K, OsdkLegacyObjectFrom<O, K>>(
-=======
+        client,
+        apiName,
+        objectSet,
+        orderByClauses,
+        selectedProperties,
+        options,
+      );
+    },
     async fetchPageWithErrors(options) {
       return loadObjectsPage<O, K, OsdkLegacyObjectFrom<O, K>>(
->>>>>>> 2ab53558
         client,
         apiName,
         objectSet,
