--- conflicted
+++ resolved
@@ -64,7 +64,6 @@
         options,
       );
     },
-<<<<<<< HEAD
     async *asyncIter() {
       let pageToken: string | undefined = undefined;
       do {
@@ -84,7 +83,8 @@
           }
         }
       } while (pageToken != null);
-=======
+    },
+
     fetchPage(options) {
       return loadObjectsPageOrThrows(
         client,
@@ -104,7 +104,6 @@
         properties,
         options,
       );
->>>>>>> 0d802d0e
     },
     get(primaryKey) {
       return getObject(client, apiName as string, primaryKey, properties);
