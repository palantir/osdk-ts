--- conflicted
+++ resolved
@@ -36,11 +36,11 @@
   getMockTaskObject,
   getMockTodoObject,
 } from "../../util/test/mocks/mockObjects";
-<<<<<<< HEAD
 import { unwrapResultOrThrow } from "../../util/test/resultUtils";
-=======
-import { convertWireToOsdkObject } from "../objects/convertWireToOsdkObject";
->>>>>>> 22f71db0
+import {
+  convertWireToOsdkObject,
+  convertWireToOsdkObject2,
+} from "../objects/convertWireToOsdkObject";
 import { createBaseOsdkObjectSet } from "./OsdkObjectSet";
 
 describe("OsdkObjectSet", () => {
@@ -253,11 +253,7 @@
 
   it("supports select methods - get", async () => {
     const os = createBaseTodoObjectSet(client);
-<<<<<<< HEAD
-    mockFetchResponse(fetch, mockTodoObject);
-=======
-    mockObjectPage([getMockTodoObject()]);
->>>>>>> 22f71db0
+    mockFetchResponse(fetch, getMockTodoObject());
     const result = await os.select(["id", "body", "complete"]).get("123");
     expect(fetch).toHaveBeenCalledOnce();
     expect(fetch).toHaveBeenCalledWith(
@@ -273,11 +269,7 @@
 
   it("supports round-trip of circular links", async () => {
     const os = createBaseTodoObjectSet(client);
-<<<<<<< HEAD
-    mockFetchResponse(fetch, mockTodoObject);
-=======
-    mockObjectPage([getMockTodoObject()]);
->>>>>>> 22f71db0
+    mockFetchResponse(fetch, getMockTodoObject());
     const todoResponse = await os.get("1");
 
     if (!isOk(todoResponse)) {
@@ -327,7 +319,11 @@
       () => "Token",
       fetch1,
     );
-    const todo1 = convertWireToOsdkObject(client1, "Todo", getMockTodoObject());
+
+    const todo1 = convertWireToOsdkObject(
+      client1,
+      getMockTodoObject(),
+    );
 
     const fetch2: MockedFunction<typeof globalThis.fetch> = vi.fn();
     const client2 = createThinClient(
@@ -336,7 +332,12 @@
       () => "Token",
       fetch2,
     );
-    const todo2 = convertWireToOsdkObject(client2, "Todo", getMockTodoObject());
+
+    const todo2 = convertWireToOsdkObject2(
+      client2,
+      "Todo",
+      getMockTodoObject(),
+    );
 
     // same prototype
     expect(Object.getPrototypeOf(todo1)).toBe(Object.getPrototypeOf(todo2));
