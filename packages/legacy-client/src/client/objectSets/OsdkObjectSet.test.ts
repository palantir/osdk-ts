--- conflicted
+++ resolved
@@ -62,13 +62,8 @@
   });
 
   it("creates a searchAround on an ObjectSet", () => {
-<<<<<<< HEAD
-    const os = createBaseTodoObjectSet(context);
+    const os = createBaseTodoObjectSet(client);
     const searchAroundObjectSet = os.searchAroundLinkedTask();
-=======
-    const os = createBaseTodoObjectSet(client);
-    const searchAroundObjectSet = os.searchAroundLinkedTodos();
->>>>>>> ea2b1fcc
 
     expect(searchAroundObjectSet.definition).toEqual({
       type: "searchAround",
