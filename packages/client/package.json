{
  "name": "@osdk/client",
  "version": "2.2.0-beta.6",
  "description": "",
  "access": "public",
  "license": "Apache-2.0",
  "repository": {
    "type": "git",
    "url": "https://github.com/palantir/osdk-ts.git"
  },
  "exports": {
    ".": {
      "browser": "./build/browser/index.js",
      "import": {
        "types": "./build/types/index.d.ts",
        "default": "./build/esm/index.js"
      },
      "require": "./build/cjs/index.cjs",
      "default": "./build/browser/index.js"
    },
    "./internal": {
      "browser": "./build/browser/public/internal.js",
      "import": {
        "types": "./build/types/public/internal.d.ts",
        "default": "./build/esm/public/internal.js"
      },
      "require": "./build/cjs/public/internal.cjs",
      "default": "./build/browser/public/internal.js"
    },
    "./unstable-do-not-use": {
      "browser": "./build/browser/public/unstable-do-not-use.js",
      "import": {
        "types": "./build/types/public/unstable-do-not-use.d.ts",
        "default": "./build/esm/public/unstable-do-not-use.js"
      },
      "require": "./build/cjs/public/unstable-do-not-use.cjs",
      "default": "./build/browser/public/unstable-do-not-use.js"
    },
    "./*": {
      "browser": "./build/browser/public/*.js",
      "import": {
        "types": "./build/types/public/*.d.ts",
        "default": "./build/esm/public/*.js"
      },
      "require": "./build/cjs/public/*.cjs",
      "default": "./build/browser/public/*.js"
    }
  },
  "scripts": {
    "check-api": "api-extractor run --verbose --local",
    "check-attw": "attw --pack .",
    "check-spelling": "cspell --quiet .",
    "clean": "rm -rf lib dist types build tsconfig.tsbuildinfo",
    "fix-lint": "eslint . --fix && dprint fmt --config $(find-up dprint.json)",
    "lint": "eslint . && dprint check  --config $(find-up dprint.json)",
    "test": "vitest run --pool=forks",
    "test:watch": "vitest",
    "transpileBrowser": "monorepo.tool.transpile -f esm -m normal -t browser",
    "transpileCjs": "monorepo.tool.transpile -f cjs -m bundle -t node",
    "transpileEsm": "monorepo.tool.transpile -f esm -m normal -t node",
    "transpileTypes": "monorepo.tool.transpile -f esm -m types -t node",
    "typecheck": "tsc --noEmit --emitDeclarationOnly false"
  },
  "dependencies": {
    "@osdk/api": "workspace:~",
    "@osdk/client.unstable": "workspace:*",
<<<<<<< HEAD
    "@osdk/foundry.core": "2.14.0",
    "@osdk/foundry.ontologies": "2.14.0",
=======
    "@osdk/foundry.core": "2.15.0",
    "@osdk/foundry.ontologies": "2.15.0",
>>>>>>> 7416ce47
    "@osdk/generator-converters": "workspace:*",
    "@osdk/shared.client": "^1.0.1",
    "@osdk/shared.client.impl": "workspace:~",
    "@osdk/shared.client2": "^1.0.0",
    "@osdk/shared.net.errors": "workspace:~",
    "@osdk/shared.net.fetch": "workspace:~",
    "@types/geojson": "^7946.0.14",
    "@wry/trie": "^0.5.0",
    "conjure-lite": "^0.4.4",
    "fast-deep-equal": "^3.1.3",
    "fetch-retry": "^6.0.0",
    "find-up": "7.0.0",
    "isomorphic-ws": "^5.0.0",
    "mnemonist": "^0.40.2",
    "rxjs": "^7.8.1",
    "tiny-invariant": "^1.3.1",
    "type-fest": "^4.18.2",
    "ws": "^8.18.0"
  },
  "devDependencies": {
    "@microsoft/api-documenter": "^7.26.5",
    "@microsoft/api-extractor": "^7.49.1",
    "@osdk/client.test.ontology": "workspace:~",
    "@osdk/monorepo.api-extractor": "workspace:~",
    "@osdk/monorepo.tsconfig": "workspace:~",
    "@osdk/shared.test": "workspace:~",
    "@types/geojson": "^7946.0.14",
    "@types/ws": "^8.5.11",
    "chalk": "^5.4.1",
    "execa": "^9.5.1",
    "msw": "^2.7.0",
    "p-defer": "^4.0.1",
    "p-locate": "^6.0.0",
    "p-map": "^7.0.2",
    "p-state": "^2.0.1",
    "pino": "^9.1.0",
    "pino-pretty": "^11.2.1",
    "timezone-mock": "^1.3.6",
    "ts-expect": "^1.3.0",
    "typescript": "~5.5.4",
    "zod": "^3.23.8"
  },
  "publishConfig": {
    "access": "public"
  },
  "keywords": [],
  "files": [
    "build/cjs",
    "build/esm",
    "build/browser",
    "build/types",
    "CHANGELOG.md",
    "package.json",
    "templates",
    "*.d.ts"
  ],
  "main": "./build/cjs/index.cjs",
  "module": "./build/esm/index.js",
  "types": "./build/cjs/index.d.cts",
  "sls": {
    "dependencies": {
      "com.palantir.object-set-watcher:object-set-watcher": {
        "minVersion": "0.613.0",
        "maxVersion": "0.x.x",
        "optional": true
      }
    }
  },
  "type": "module"
}<|MERGE_RESOLUTION|>--- conflicted
+++ resolved
@@ -64,13 +64,8 @@
   "dependencies": {
     "@osdk/api": "workspace:~",
     "@osdk/client.unstable": "workspace:*",
-<<<<<<< HEAD
-    "@osdk/foundry.core": "2.14.0",
-    "@osdk/foundry.ontologies": "2.14.0",
-=======
     "@osdk/foundry.core": "2.15.0",
     "@osdk/foundry.ontologies": "2.15.0",
->>>>>>> 7416ce47
     "@osdk/generator-converters": "workspace:*",
     "@osdk/shared.client": "^1.0.1",
     "@osdk/shared.client.impl": "workspace:~",
