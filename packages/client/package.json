--- conflicted
+++ resolved
@@ -35,11 +35,7 @@
     "ws": "^8.14.2"
   },
   "devDependencies": {
-<<<<<<< HEAD
-    "@osdk/examples.basic.sdk": "workspace:*",
-=======
     "@types/ws": "^8.5.10",
->>>>>>> 2fa61798
     "ts-expect": "^1.3.0",
     "typescript": "^5.2.2"
   },
