--- conflicted
+++ resolved
@@ -35,13 +35,8 @@
     "@osdk/api": "workspace:~",
     "@osdk/client.unstable": "workspace:*",
     "@osdk/generator-converters": "workspace:*",
-<<<<<<< HEAD
-    "@osdk/internal.foundry.core": "2.7.0",
-    "@osdk/internal.foundry.ontologiesv2": "2.7.0",
-=======
     "@osdk/internal.foundry.core": "2.8.0",
     "@osdk/internal.foundry.ontologiesv2": "2.8.0",
->>>>>>> e86e91d7
     "@osdk/shared.client": "^1.0.1",
     "@osdk/shared.client.impl": "workspace:~",
     "@osdk/shared.client2": "^1.0.0",
