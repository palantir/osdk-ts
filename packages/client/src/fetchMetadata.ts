/*
 * Copyright 2024 Palantir Technologies, Inc. All rights reserved.
 *
 * Licensed under the Apache License, Version 2.0 (the "License");
 * you may not use this file except in compliance with the License.
 * You may obtain a copy of the License at
 *
 *     http://www.apache.org/licenses/LICENSE-2.0
 *
 * Unless required by applicable law or agreed to in writing, software
 * distributed under the License is distributed on an "AS IS" BASIS,
 * WITHOUT WARRANTIES OR CONDITIONS OF ANY KIND, either express or implied.
 * See the License for the specific language governing permissions and
 * limitations under the License.
 */

import type {
  InterfaceDefinition,
  MinActionDef,
  MinInterfaceDef,
  MinObjectDef,
  MinQueryDef,
  ObjectTypeDefinition,
} from "@osdk/api";
<<<<<<< HEAD
import type { ActionMetadata, QueryMetadata } from "@osdk/client.api";
import { __UNSTABLE_wireInterfaceTypeV2ToSdkObjectDefinition } from "@osdk/generator-converters";
=======
import type {
  ActionMetadata,
  InterfaceMetadata,
  ObjectMetadata,
  QueryMetadata,
} from "@osdk/client.api";
import { wireActionTypeV2ToSdkActionDefinition } from "@osdk/generator-converters";
>>>>>>> 8b9592cc
import { OntologiesV2 } from "@osdk/internal.foundry";
import type { MinimalClient } from "./MinimalClientContext.js";
import { loadFullObjectMetadata } from "./ontology/loadFullObjectMetadata.js";
import { addUserAgentAndRequestContextHeaders } from "./util/addUserAgentAndRequestContextHeaders.js";

/** @internal */
export const fetchMetadataInternal = async <
  Q extends (
    | MinObjectDef<any, any>
    | MinInterfaceDef<any, any>
    | MinActionDef<any, any>
    | MinQueryDef<any, any, any>
  ),
>(
  client: MinimalClient,
  definition: Q,
): Promise<
  Q extends MinObjectDef<any, any> ? ObjectTypeDefinition<any, any>
    : Q extends MinInterfaceDef<any, any> ? InterfaceDefinition<any, any>
    : Q extends MinActionDef<any, any> ? ActionMetadata
    : Q extends MinQueryDef<any, any, any> ? QueryMetadata
    : never
> => {
  if (definition.type === "object") {
    return fetchObjectMetadata(client, definition) as any;
  } else if (definition.type === "interface") {
    return fetchInterfaceMetadata(client, definition) as any;
  } else if (definition.type === "action") {
    return fetchActionMetadata(client, definition) as any;
  } else if (definition.type === "query") {
    return fetchQueryMetadata(client, definition) as any;
  } else {
    throw new Error("Not implemented for given definition");
  }
};

const fetchObjectMetadata = async (
  client: MinimalClient,
  objectType: MinObjectDef<any, any>,
): Promise<ObjectTypeDefinition<any, any>> => {
  return loadFullObjectMetadata(client, objectType.apiName);
};

const fetchInterfaceMetadata = async (
  client: MinimalClient,
  interfaceType: MinInterfaceDef<any, any>,
): Promise<InterfaceDefinition<any, any>> => {
  const response = await OntologiesV2.OntologyInterfaces.getInterfaceType(
    addUserAgentAndRequestContextHeaders(client, interfaceType),
    await client.ontologyRid,
    interfaceType.apiName,
    { preview: true },
  );

  return __UNSTABLE_wireInterfaceTypeV2ToSdkObjectDefinition(response, true);
};

const fetchActionMetadata = async (
  client: MinimalClient,
  actionType: MinActionDef<any, any>,
): Promise<ActionMetadata> => {
  const response = await OntologiesV2.ActionTypesV2.getActionTypeV2(
    addUserAgentAndRequestContextHeaders(client, actionType),
    await client.ontologyRid,
    actionType.apiName,
  );
  const { type, ...rest } = wireActionTypeV2ToSdkActionDefinition(response);
  return {
    ...rest,
    rid: response.rid,
  };
};

const fetchQueryMetadata = async (
  client: MinimalClient,
  queryType: MinQueryDef<any, any, any>,
): Promise<QueryMetadata> => {
  const response = await OntologiesV2.QueryTypes.getQueryTypeV2(
    addUserAgentAndRequestContextHeaders(client, queryType),
    await client.ontologyRid,
    queryType.apiName,
  );
  return {
    displayName: response.displayName,
    description: response.description,
    rid: response.rid,
  };
};<|MERGE_RESOLUTION|>--- conflicted
+++ resolved
@@ -22,18 +22,11 @@
   MinQueryDef,
   ObjectTypeDefinition,
 } from "@osdk/api";
-<<<<<<< HEAD
 import type { ActionMetadata, QueryMetadata } from "@osdk/client.api";
-import { __UNSTABLE_wireInterfaceTypeV2ToSdkObjectDefinition } from "@osdk/generator-converters";
-=======
-import type {
-  ActionMetadata,
-  InterfaceMetadata,
-  ObjectMetadata,
-  QueryMetadata,
-} from "@osdk/client.api";
-import { wireActionTypeV2ToSdkActionDefinition } from "@osdk/generator-converters";
->>>>>>> 8b9592cc
+import {
+  __UNSTABLE_wireInterfaceTypeV2ToSdkObjectDefinition,
+  wireActionTypeV2ToSdkActionDefinition,
+} from "@osdk/generator-converters";
 import { OntologiesV2 } from "@osdk/internal.foundry";
 import type { MinimalClient } from "./MinimalClientContext.js";
 import { loadFullObjectMetadata } from "./ontology/loadFullObjectMetadata.js";
