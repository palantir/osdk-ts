--- conflicted
+++ resolved
@@ -14,11 +14,7 @@
  * limitations under the License.
  */
 
-<<<<<<< HEAD
 import type { ActionMetadata, ObjectTypeDefinition } from "@osdk/api";
-=======
-import type { ActionMetadata, MediaUpload } from "@osdk/api";
->>>>>>> 0335ab3d
 import { Employee, Task } from "@osdk/client.test.ontology";
 import type { MediaReference } from "@osdk/foundry.core";
 import type { SetupServer } from "@osdk/shared.test";
@@ -95,10 +91,7 @@
       basic,
       clientCtx,
       mockActionMetadata,
-<<<<<<< HEAD
-      mockParameterName,
-=======
->>>>>>> 0335ab3d
+      mockParameterName,
     );
     expect(convertedBasic).toEqual(basic);
   });
@@ -116,10 +109,7 @@
       },
       clientCtx,
       mockActionMetadata,
-<<<<<<< HEAD
-      mockParameterName,
-=======
->>>>>>> 0335ab3d
+      mockParameterName,
     );
 
     expect(recursiveConversion).toEqual({
@@ -140,10 +130,7 @@
       struct,
       clientCtx,
       mockActionMetadata,
-<<<<<<< HEAD
-      mockParameterName,
-=======
->>>>>>> 0335ab3d
+      mockParameterName,
     );
 
     expect(recursiveConversion).toEqual({
@@ -157,10 +144,7 @@
       employee,
       clientCtx,
       mockActionMetadata,
-<<<<<<< HEAD
-      mockParameterName,
-=======
->>>>>>> 0335ab3d
+      mockParameterName,
     );
     expect(ontologyConversion).toEqual(
       stubData.employee1.__primaryKey,
@@ -173,10 +157,7 @@
       task,
       clientCtx,
       mockActionMetadata,
-<<<<<<< HEAD
-      mockParameterName,
-=======
->>>>>>> 0335ab3d
+      mockParameterName,
     );
     expect(ontologyConversion).toEqual(
       task.$primaryKey,
@@ -205,10 +186,7 @@
       clientObjectSet,
       clientCtx,
       mockActionMetadata,
-<<<<<<< HEAD
-      mockParameterName,
-=======
->>>>>>> 0335ab3d
+      mockParameterName,
     );
     expect(objectSetConversion).toMatchInlineSnapshot(
       expected,
@@ -218,10 +196,7 @@
       definition,
       clientCtx,
       mockActionMetadata,
-<<<<<<< HEAD
-      mockParameterName,
-=======
->>>>>>> 0335ab3d
+      mockParameterName,
     );
     expect(definitionConversion).toMatchInlineSnapshot(expected);
   });
@@ -233,10 +208,7 @@
       attachmentUpload,
       clientCtx,
       mockActionMetadata,
-<<<<<<< HEAD
-      mockParameterName,
-=======
->>>>>>> 0335ab3d
+      mockParameterName,
     );
 
     expect(converted).toMatch(/ri\.attachments.main.attachment\.[a-z0-9\-]+/i);
@@ -253,16 +225,12 @@
       { name: "file1.txt" },
     );
 
-<<<<<<< HEAD
     const converted = await toDataValue(
       file,
       clientCtx,
       mockActionMetadata,
       mockParameterName,
     );
-=======
-    const converted = await toDataValue(file, clientCtx, mockActionMetadata);
->>>>>>> 0335ab3d
     expect(converted).toMatch(/ri\.attachments.main.attachment\.[a-z0-9\-]+/i);
   });
 
@@ -318,10 +286,7 @@
       mediaReference,
       clientCtx,
       mockActionMetadata,
-<<<<<<< HEAD
-      mockParameterName,
-=======
->>>>>>> 0335ab3d
+      mockParameterName,
     );
     expect(converted).toEqual(mediaReference);
   });
