/*
 * Copyright 2023 Palantir Technologies, Inc. All rights reserved.
 *
 * Licensed under the Apache License, Version 2.0 (the "License");
 * you may not use this file except in compliance with the License.
 * You may obtain a copy of the License at
 *
 *     http://www.apache.org/licenses/LICENSE-2.0
 *
 * Unless required by applicable law or agreed to in writing, software
 * distributed under the License is distributed on an "AS IS" BASIS,
 * WITHOUT WARRANTIES OR CONDITIONS OF ANY KIND, either express or implied.
 * See the License for the specific language governing permissions and
 * limitations under the License.
 */

<<<<<<< HEAD
import type {
  ActionMetadata,
  MediaUpload,
  ObjectTypeDefinition,
} from "@osdk/api";
=======
import { NULL_VALUE } from "@osdk/api";
import type { ActionMetadata, MediaUpload } from "@osdk/api";
>>>>>>> c6b99345
import { Employee, Task } from "@osdk/client.test.ontology";
import type { MediaReference } from "@osdk/foundry.core";
import type { SetupServer } from "@osdk/shared.test";
import {
  LegacyFauxFoundry,
  MockOntologiesV2,
  startNodeApiServer,
  stubData,
} from "@osdk/shared.test";
import type { MockedFunction } from "vitest";
import { beforeAll, describe, expect, it, vi } from "vitest";
import type { Client } from "../Client.js";
import { createClient } from "../createClient.js";
import { createMinimalClient } from "../createMinimalClient.js";
import type { MinimalClient } from "../MinimalClientContext.js";
import { createAttachmentUpload } from "../object/AttachmentUpload.js";
import { isMediaReference } from "../object/mediaUpload.js";
import { getWireObjectSet } from "../objectSet/createObjectSet.js";
import { toDataValue } from "./toDataValue.js";

describe(toDataValue, () => {
  let client: Client;
  let clientCtx: MinimalClient;
  let apiServer: SetupServer;

  const mockFetch: MockedFunction<typeof globalThis.fetch> = vi.fn();

  const mockActionMetadata = {
    type: "action",
    apiName: "",
    parameters: {},
    status: "ACTIVE",
    rid: "",
  } satisfies ActionMetadata;

  const mockParameterName = "testParameter";

  beforeAll(() => {
    const testSetup = startNodeApiServer(new LegacyFauxFoundry(), createClient);
    ({ client } = testSetup);

    apiServer = testSetup.apiServer;

    clientCtx = createMinimalClient(
      { ontologyRid: testSetup.fauxFoundry.defaultOntologyRid },
      testSetup.fauxFoundry.baseUrl,
      testSetup.auth,
      {},
    );

    return () => {
      testSetup.apiServer.close();
    };
  });

  it("converts passthrough values correctly", async () => {
    // basic pass through types
    const basic = {
      null: undefined,
      boolean: false,
      date: "2024-01-01",
      integer: 0,
      string: "string",
      timestamp: "2024-01-01T00:00:00Z",
    };
    const convertedBasic = await toDataValue(
      basic,
      clientCtx,
      mockActionMetadata,
      mockParameterName,
    );
    expect(convertedBasic).toEqual(basic);
  });

  it("recursively converts arrays and sets into array types", async () => {
    const attachment = "rid";
    const attachmentArray = [attachment];
    const attachmentSet = new Set(attachmentArray);

    const recursiveConversion = await toDataValue(
      {
        attachment,
        attachmentArray,
        attachmentSet,
      },
      clientCtx,
      mockActionMetadata,
      mockParameterName,
    );

    expect(recursiveConversion).toEqual({
      attachment: "rid",
      attachmentArray: ["rid"],
      attachmentSet: ["rid"],
    });
  });

  it("recursively handles structs", async () => {
    const struct = {
      inner: {
        attachment: "rid",
      },
    };

    const recursiveConversion = await toDataValue(
      struct,
      clientCtx,
      mockActionMetadata,
      mockParameterName,
    );

    expect(recursiveConversion).toEqual({
      inner: { attachment: "rid" },
    });
  });

  it("maps an ontology object into just its primary key", async () => {
    const employee = stubData.employee1;
    const ontologyConversion = await toDataValue(
      employee,
      clientCtx,
      mockActionMetadata,
      mockParameterName,
    );
    expect(ontologyConversion).toEqual(
      stubData.employee1.__primaryKey,
    );
  });

  it("maps an ontology object into just its primary key with osdk wrapper", async () => {
    const task = await client(Employee).fetchOne(50030);
    const ontologyConversion = await toDataValue(
      task,
      clientCtx,
      mockActionMetadata,
      mockParameterName,
    );
    expect(ontologyConversion).toEqual(
      task.$primaryKey,
    );
  });

  it("passes through object set definitions", async () => {
    const clientObjectSet = client(Task).where({ id: 0 });
    const definition = getWireObjectSet(clientObjectSet);

    const expected = `
    {
      "objectSet": {
        "objectType": "Task",
        "type": "base",
      },
      "type": "filter",
      "where": {
        "field": "id",
        "type": "eq",
        "value": 0,
      },
    }
  `;
    const objectSetConversion = await toDataValue(
      clientObjectSet,
      clientCtx,
      mockActionMetadata,
      mockParameterName,
    );
    expect(objectSetConversion).toMatchInlineSnapshot(
      expected,
    );

    const definitionConversion = await toDataValue(
      definition,
      clientCtx,
      mockActionMetadata,
      mockParameterName,
    );
    expect(definitionConversion).toMatchInlineSnapshot(expected);
  });

  it("converts blob attachment uploads correctly", async () => {
    const blob = new Blob([JSON.stringify({ "hi": "mom" })]);
    const attachmentUpload = createAttachmentUpload(blob, "file1.txt");
    const converted = await toDataValue(
      attachmentUpload,
      clientCtx,
      mockActionMetadata,
      mockParameterName,
    );

    expect(converted).toMatch(/ri\.attachments.main.attachment\.[a-z0-9\-]+/i);
  });

  it("converts file attachment uploads correctly", async () => {
    // Mimics the Web file API (https://developer.mozilla.org/en-US/docs/Web/API/File). The File constructor is only available in Node 19.2.0 and above
    const file = Object.assign(
      new Blob([
        JSON.stringify({ name: "Hello World" }, null, 2),
      ], {
        type: "application/json",
      }),
      { name: "file1.txt" },
    );

    const converted = await toDataValue(
      file,
      clientCtx,
      mockActionMetadata,
      mockParameterName,
    );
    expect(converted).toMatch(/ri\.attachments.main.attachment\.[a-z0-9\-]+/i);
  });

  it("converts media uploads correctly", async () => {
    const file: MediaUpload = {
      data: new Blob([
        JSON.stringify({ name: "Hello World" }, null, 2),
      ], {
        type: "application/json",
      }),
      path: "file.txt",
    };

    // TODO: Mock MediaUpload properly in FauxFoundry
    apiServer.boundary(async () => {
      apiServer.use(
        MockOntologiesV2.MediaReferenceProperties.uploadMedia(
          "https://stack.palantir.com",
          () => {
            return {
              mimeType: "application/json",
              reference: {
                type: "mediaSetViewItem",
                mediaSetViewItem: {
                  mediaItemRid: "media-item-rid",
                  mediaSetRid: "media-set-rid",
                  mediaSetViewRid: "media-set-view-rid",
                },
              },
            };
          },
        ),
      );
      const converted = await toDataValue(
        file,
        clientCtx,
        mockActionMetadata,
        mockParameterName,
      );
      expect(isMediaReference(converted)).toBe(true);
    });
  });

  it("converts media reference correctly", async () => {
    const mediaReference: MediaReference = {
      mimeType: "application/json",
      reference: {
        type: "mediaSetViewItem",
        mediaSetViewItem: {
          mediaItemRid: "media-item-rid",
          mediaSetRid: "media-set-rid",
          mediaSetViewRid: "media-set-view-rid",
        },
      },
    };

    const converted = await toDataValue(
      mediaReference,
      clientCtx,
      mockActionMetadata,
      mockParameterName,
    );
    expect(converted).toEqual(mediaReference);
  });

<<<<<<< HEAD
  it("converts object type definitions for create interface actions correctly", async () => {
    const otDef = {
      apiName: "Employee",
      type: "object",
    } satisfies ObjectTypeDefinition;
    const converted = await toDataValue(
      otDef,
      clientCtx,
      {
        "apiName": "interfaceTest",
        parameters: { interfaceObjectTypeApiName: { type: "objectType" } },
        type: "action",
        status: "ACTIVE",
        rid: "",
      },
      "interfaceObjectTypeApiName",
    );
    expect(converted).toEqual("Employee");
  });

  it("converts object type definitions for modify and delete interface actions correctly", async () => {
    const otDef = {
      apiName: "Employee",
      type: "object",
    } satisfies ObjectTypeDefinition;
    const converted = await toDataValue(
      {
        $objectType: otDef,
        $primaryKey: "hello",
      },
      clientCtx,
      {
        "apiName": "interfaceTest",
        parameters: {
          interfaceObjectTypeApiName: {
            type: { type: "interface", interface: {} },
          },
        },
        type: "action",
        status: "ACTIVE",
        rid: "",
      },
      "interfaceObjectTypeApiName",
    );
    expect(converted).toMatchInlineSnapshot(`
      {
        "objectTypeApiName": "Employee",
        "primaryKeyValue": "hello",
      }
    `);
=======
  it("Converts NULL_VALUE to null", async () => {
    const converted = await toDataValue(
      NULL_VALUE,
      clientCtx,
      mockActionMetadata,
    );
    expect(converted).toBeNull();
  });

  it("Converts NULL_VALUE equivalents to null", async () => {
    const clearData = Symbol.for("NULL_VALUE") as symbol & {
      __type: "NULL_VALUE";
    };
    const converted = await toDataValue(
      clearData,
      clientCtx,
      mockActionMetadata,
    );
    expect(converted).toEqual(null);
>>>>>>> c6b99345
  });
});<|MERGE_RESOLUTION|>--- conflicted
+++ resolved
@@ -14,16 +14,12 @@
  * limitations under the License.
  */
 
-<<<<<<< HEAD
+import { NULL_VALUE } from "@osdk/api";
 import type {
   ActionMetadata,
   MediaUpload,
   ObjectTypeDefinition,
 } from "@osdk/api";
-=======
-import { NULL_VALUE } from "@osdk/api";
-import type { ActionMetadata, MediaUpload } from "@osdk/api";
->>>>>>> c6b99345
 import { Employee, Task } from "@osdk/client.test.ontology";
 import type { MediaReference } from "@osdk/foundry.core";
 import type { SetupServer } from "@osdk/shared.test";
@@ -298,7 +294,27 @@
     expect(converted).toEqual(mediaReference);
   });
 
-<<<<<<< HEAD
+  it("Converts NULL_VALUE to null", async () => {
+    const converted = await toDataValue(
+      NULL_VALUE,
+      clientCtx,
+      mockActionMetadata,
+    );
+    expect(converted).toBeNull();
+  });
+
+  it("Converts NULL_VALUE equivalents to null", async () => {
+    const clearData = Symbol.for("NULL_VALUE") as symbol & {
+      __type: "NULL_VALUE";
+    };
+    const converted = await toDataValue(
+      clearData,
+      clientCtx,
+      mockActionMetadata,
+    );
+    expect(converted).toEqual(null);
+  });
+
   it("converts object type definitions for create interface actions correctly", async () => {
     const otDef = {
       apiName: "Employee",
@@ -349,26 +365,5 @@
         "primaryKeyValue": "hello",
       }
     `);
-=======
-  it("Converts NULL_VALUE to null", async () => {
-    const converted = await toDataValue(
-      NULL_VALUE,
-      clientCtx,
-      mockActionMetadata,
-    );
-    expect(converted).toBeNull();
-  });
-
-  it("Converts NULL_VALUE equivalents to null", async () => {
-    const clearData = Symbol.for("NULL_VALUE") as symbol & {
-      __type: "NULL_VALUE";
-    };
-    const converted = await toDataValue(
-      clearData,
-      clientCtx,
-      mockActionMetadata,
-    );
-    expect(converted).toEqual(null);
->>>>>>> c6b99345
   });
 });