--- conflicted
+++ resolved
@@ -41,10 +41,7 @@
   value: unknown,
   client: MinimalClient,
   actionMetadata: ActionMetadata,
-<<<<<<< HEAD
   parameterName: string,
-=======
->>>>>>> 0335ab3d
 ): Promise<DataValue> {
   if (value == null) {
     // typeof null is 'object' so do this first
@@ -61,24 +58,16 @@
     ) {
       const converted = [];
       for (const value of values) {
-<<<<<<< HEAD
         converted.push(
           await toDataValue(value, client, actionMetadata, parameterName),
         );
-=======
-        converted.push(await toDataValue(value, client, actionMetadata));
->>>>>>> 0335ab3d
       }
       return converted;
     }
     const promiseArray = Array.from(
       value,
       async (innerValue) =>
-<<<<<<< HEAD
         await toDataValue(innerValue, client, actionMetadata, parameterName),
-=======
-        await toDataValue(innerValue, client, actionMetadata),
->>>>>>> 0335ab3d
     );
     return Promise.all(promiseArray);
   }
@@ -92,16 +81,12 @@
         filename: value.name,
       },
     );
-<<<<<<< HEAD
     return await toDataValue(
       attachment.rid,
       client,
       actionMetadata,
       parameterName,
     );
-=======
-    return await toDataValue(attachment.rid, client, actionMetadata);
->>>>>>> 0335ab3d
   }
 
   if (isAttachmentFile(value)) {
@@ -112,15 +97,12 @@
         filename: value.name as string,
       },
     );
-<<<<<<< HEAD
     return await toDataValue(
       attachment.rid,
       client,
       actionMetadata,
       parameterName,
     );
-=======
-    return await toDataValue(attachment.rid, client, actionMetadata);
   }
 
   // new media item upload interface, very similar to how attachments work above
@@ -137,13 +119,11 @@
           preview: true,
         },
       );
-    return await toDataValue(mediaRef, client, actionMetadata);
->>>>>>> 0335ab3d
+    return await toDataValue(mediaRef, client, actionMetadata, parameterName);
   }
 
   // objects just send the JSON'd primaryKey
   if (isOntologyObjectV2(value)) {
-<<<<<<< HEAD
     return await toDataValue(
       value.__primaryKey,
       client,
@@ -159,27 +139,14 @@
       actionMetadata,
       parameterName,
     );
-=======
-    return await toDataValue(value.__primaryKey, client, actionMetadata);
-  }
-
-  if (isObjectSpecifiersObject(value)) {
-    return await toDataValue(value.$primaryKey, client, actionMetadata);
->>>>>>> 0335ab3d
   }
 
   if (isPoint(value)) {
     return await toDataValue(
-<<<<<<< HEAD
       value.coordinates.join(),
       client,
       actionMetadata,
       parameterName,
-=======
-      `${value.coordinates[1]},${value.coordinates[0]}`,
-      client,
-      actionMetadata,
->>>>>>> 0335ab3d
     );
   }
 
@@ -221,16 +188,12 @@
     return Object.entries(value).reduce(
       async (promisedAcc, [key, structValue]) => {
         const acc = await promisedAcc;
-<<<<<<< HEAD
         acc[key] = await toDataValue(
           structValue,
           client,
           actionMetadata,
           parameterName,
         );
-=======
-        acc[key] = await toDataValue(structValue, client, actionMetadata);
->>>>>>> 0335ab3d
         return acc;
       },
       Promise.resolve({} as { [key: string]: DataValue }),
