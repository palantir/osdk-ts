--- conflicted
+++ resolved
@@ -119,14 +119,9 @@
 
   if (isPoint(value)) {
     return await toDataValue(
-<<<<<<< HEAD
-      value.coordinates.reverse().join(),
+      `${value.coordinates[1]},${value.coordinates[0]}`,
       client,
       actionMetadata,
-=======
-      `${value.coordinates[1]},${value.coordinates[0]}`,
-      client,
->>>>>>> fb5b711f
     );
   }
 
