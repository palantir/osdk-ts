/*
 * Copyright 2023 Palantir Technologies, Inc. All rights reserved.
 *
 * Licensed under the Apache License, Version 2.0 (the "License");
 * you may not use this file except in compliance with the License.
 * You may obtain a copy of the License at
 *
 *     http://www.apache.org/licenses/LICENSE-2.0
 *
 * Unless required by applicable law or agreed to in writing, software
 * distributed under the License is distributed on an "AS IS" BASIS,
 * WITHOUT WARRANTIES OR CONDITIONS OF ANY KIND, either express or implied.
 * See the License for the specific language governing permissions and
 * limitations under the License.
 */

import type { ActionDefinition } from "@osdk/api";
import type {
  ActionReturnTypeForOptions,
  ApplyActionOptions,
  ApplyBatchActionOptions,
  OsdkActionParameters,
} from "@osdk/client.api";
import type { DataValue } from "@osdk/internal.foundry";
import { OntologiesV2 } from "@osdk/internal.foundry";
import type { MinimalClient } from "../MinimalClientContext.js";
import { addUserAgent } from "../util/addUserAgent.js";
import { toDataValue } from "../util/toDataValue.js";
import { ActionValidationError } from "./ActionValidationError.js";

<<<<<<< HEAD
// cannot specify both validateOnly and returnEdits as true

export type ActionReturnTypeForOptions<Op extends ApplyActionOptions> =
  Op extends { $validateOnly: true } ? ActionValidationResponse
    : Op extends { $returnEdits: true } ? ActionEditResponse
    : undefined;

=======
>>>>>>> 53783122
export async function applyAction<
  AD extends ActionDefinition<any, any>,
  P extends OsdkActionParameters<AD["parameters"]> | OsdkActionParameters<
    AD["parameters"]
  >[],
  Op extends P extends OsdkActionParameters<
    AD["parameters"]
  >[] ? ApplyBatchActionOptions
    : ApplyActionOptions,
>(
  client: MinimalClient,
  action: AD,
  parameters?: P,
  options: Op = {} as Op,
<<<<<<< HEAD
): Promise<ActionReturnTypeForOptions<Op>> {
  const response = await applyActionV2(
    addUserAgent(client, action),
    client.ontologyRid,
    action.apiName,
    {
      parameters: remapActionParams(parameters),
      options: {
        mode: options?.$validateOnly ? "VALIDATE_ONLY" : "VALIDATE_AND_EXECUTE",
        returnEdits: options?.$returnEdits ? "ALL" : "NONE",
=======
): Promise<
  ActionReturnTypeForOptions<Op>
> {
  if (Array.isArray(parameters)) {
    const response = await OntologiesV2.Actions.applyActionBatchV2(
      addUserAgent(client, action),
      client.ontologyRid,
      action.apiName,
      {
        requests: parameters ? remapBatchActionParams(parameters) : [],
        options: {
          returnEdits: options?.returnEdits ? "ALL" : "NONE",
        },
>>>>>>> 53783122
      },
    );

<<<<<<< HEAD
  if (options?.$validateOnly) {
    return response.validation as ActionReturnTypeForOptions<Op>;
  }
=======
    return (options?.returnEdits
      ? response.edits
      : undefined) as ActionReturnTypeForOptions<Op>;
  } else {
    const response = await OntologiesV2.Actions.applyActionV2(
      addUserAgent(client, action),
      client.ontologyRid,
      action.apiName,
      {
        parameters: remapActionParams(
          parameters as OsdkActionParameters<AD["parameters"]>,
        ),
        options: {
          mode: (options as ApplyActionOptions)?.validateOnly
            ? "VALIDATE_ONLY"
            : "VALIDATE_AND_EXECUTE",
          returnEdits: options?.returnEdits ? "ALL" : "NONE",
        },
      },
    );
>>>>>>> 53783122

    if ((options as ApplyActionOptions)?.validateOnly) {
      return response.validation as ActionReturnTypeForOptions<Op>;
    }

    if (response.validation?.result === "INVALID") {
      throw new ActionValidationError(response.validation);
    }

<<<<<<< HEAD
  return (options?.$returnEdits
    ? response.edits
    : undefined) as ActionReturnTypeForOptions<Op>;
=======
    return (options?.returnEdits
      ? response.edits
      : undefined) as ActionReturnTypeForOptions<Op>;
  }
>>>>>>> 53783122
}

function remapActionParams<AD extends ActionDefinition<any, any>>(
  params: OsdkActionParameters<AD["parameters"]> | undefined,
): Record<string, DataValue> {
  if (params == null) {
    return {};
  }

  const parameterMap: { [parameterName: string]: any } = {};
  const remappedParams = Object.entries(params).reduce((acc, [key, value]) => {
    acc[key] = toDataValue(value);
    return acc;
  }, parameterMap);

  return remappedParams;
}

function remapBatchActionParams<
  AD extends ActionDefinition<any, any>,
>(params: OsdkActionParameters<AD["parameters"]>[]) {
  const remappedParams: { parameters: { [parameterName: string]: any } }[] =
    params.map(
      param => {
        return { parameters: remapActionParams<AD>(param) };
      },
    );

  return remappedParams;
}<|MERGE_RESOLUTION|>--- conflicted
+++ resolved
@@ -28,16 +28,6 @@
 import { toDataValue } from "../util/toDataValue.js";
 import { ActionValidationError } from "./ActionValidationError.js";
 
-<<<<<<< HEAD
-// cannot specify both validateOnly and returnEdits as true
-
-export type ActionReturnTypeForOptions<Op extends ApplyActionOptions> =
-  Op extends { $validateOnly: true } ? ActionValidationResponse
-    : Op extends { $returnEdits: true } ? ActionEditResponse
-    : undefined;
-
-=======
->>>>>>> 53783122
 export async function applyAction<
   AD extends ActionDefinition<any, any>,
   P extends OsdkActionParameters<AD["parameters"]> | OsdkActionParameters<
@@ -52,18 +42,6 @@
   action: AD,
   parameters?: P,
   options: Op = {} as Op,
-<<<<<<< HEAD
-): Promise<ActionReturnTypeForOptions<Op>> {
-  const response = await applyActionV2(
-    addUserAgent(client, action),
-    client.ontologyRid,
-    action.apiName,
-    {
-      parameters: remapActionParams(parameters),
-      options: {
-        mode: options?.$validateOnly ? "VALIDATE_ONLY" : "VALIDATE_AND_EXECUTE",
-        returnEdits: options?.$returnEdits ? "ALL" : "NONE",
-=======
 ): Promise<
   ActionReturnTypeForOptions<Op>
 > {
@@ -75,18 +53,12 @@
       {
         requests: parameters ? remapBatchActionParams(parameters) : [],
         options: {
-          returnEdits: options?.returnEdits ? "ALL" : "NONE",
+          returnEdits: options?.$returnEdits ? "ALL" : "NONE",
         },
->>>>>>> 53783122
       },
     );
 
-<<<<<<< HEAD
-  if (options?.$validateOnly) {
-    return response.validation as ActionReturnTypeForOptions<Op>;
-  }
-=======
-    return (options?.returnEdits
+    return (options?.$returnEdits
       ? response.edits
       : undefined) as ActionReturnTypeForOptions<Op>;
   } else {
@@ -99,16 +71,15 @@
           parameters as OsdkActionParameters<AD["parameters"]>,
         ),
         options: {
-          mode: (options as ApplyActionOptions)?.validateOnly
+          mode: (options as ApplyActionOptions)?.$validateOnly
             ? "VALIDATE_ONLY"
             : "VALIDATE_AND_EXECUTE",
-          returnEdits: options?.returnEdits ? "ALL" : "NONE",
+          returnEdits: options?.$returnEdits ? "ALL" : "NONE",
         },
       },
     );
->>>>>>> 53783122
 
-    if ((options as ApplyActionOptions)?.validateOnly) {
+    if ((options as ApplyActionOptions)?.$validateOnly) {
       return response.validation as ActionReturnTypeForOptions<Op>;
     }
 
@@ -116,16 +87,10 @@
       throw new ActionValidationError(response.validation);
     }
 
-<<<<<<< HEAD
-  return (options?.$returnEdits
-    ? response.edits
-    : undefined) as ActionReturnTypeForOptions<Op>;
-=======
-    return (options?.returnEdits
+    return (options?.$returnEdits
       ? response.edits
       : undefined) as ActionReturnTypeForOptions<Op>;
   }
->>>>>>> 53783122
 }
 
 function remapActionParams<AD extends ActionDefinition<any, any>>(
