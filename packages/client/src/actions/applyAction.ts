--- conflicted
+++ resolved
@@ -15,16 +15,11 @@
  */
 
 import type { ActionDefinition } from "@osdk/api";
-<<<<<<< HEAD
-import type { DataValue } from "@osdk/omniapi";
+import type { DataValue } from "@osdk/foundry";
 import {
   applyActionBatchV2,
   applyActionV2,
-} from "@osdk/omniapi/OntologiesV2_Action";
-=======
-import type { DataValue } from "@osdk/foundry";
-import { applyActionV2 } from "@osdk/foundry/OntologiesV2_Action";
->>>>>>> 63ff4b21
+} from "@osdk/foundry/OntologiesV2_Action";
 import type { MinimalClient } from "../MinimalClientContext.js";
 import { addUserAgent } from "../util/addUserAgent.js";
 import { toDataValue } from "../util/toDataValue.js";
