--- conflicted
+++ resolved
@@ -145,13 +145,11 @@
       actionTakesAttachment,
     );
     expectTypeOf<Parameters<typeof clientBoundActionTakesAttachment>[0]>()
-<<<<<<< HEAD
-      .toEqualTypeOf<{ attachment: IAttachment | AttachmentUpload }>();
-=======
       .toEqualTypeOf<
-        { attachment: Attachment } | { attachment: Attachment }[]
+        { attachment: IAttachment | AttachmentUpload } | {
+          attachment: IAttachment | AttachmentUpload;
+        }[]
       >();
->>>>>>> 527e8abb
 
     const attachment = new Attachment("attachment.rid");
     const result = await client(actionTakesAttachment)({
@@ -162,13 +160,16 @@
     expect(result).toBeUndefined();
   });
 
-<<<<<<< HEAD
   it("Accepts attachment uploads", async () => {
     const clientBoundActionTakesAttachment = client(
       actionTakesAttachment,
     );
     expectTypeOf<Parameters<typeof clientBoundActionTakesAttachment>[0]>()
-      .toEqualTypeOf<{ attachment: IAttachment | AttachmentUpload }>();
+      .toEqualTypeOf<
+        { attachment: IAttachment | AttachmentUpload } | {
+          attachment: IAttachment | AttachmentUpload;
+        }[]
+      >();
     const blob =
       stubData.attachmentUploadRequestBody[stubData.localAttachment1.filename];
 
@@ -179,7 +180,7 @@
 
     expectTypeOf<typeof result>().toEqualTypeOf<undefined>();
     expect(result).toBeUndefined();
-=======
+  });
   it("conditionally returns edits in batch mode", async () => {
     const result = await client(moveOffice)([
       {
@@ -215,6 +216,5 @@
   "modifiedObjectsCount": 2,
   "type": "edits",
 }`);
->>>>>>> 527e8abb
   });
 });