/*
 * Copyright 2023 Palantir Technologies, Inc. All rights reserved.
 *
 * Licensed under the Apache License, Version 2.0 (the "License");
 * you may not use this file except in compliance with the License.
 * You may obtain a copy of the License at
 *
 *     http://www.apache.org/licenses/LICENSE-2.0
 *
 * Unless required by applicable law or agreed to in writing, software
 * distributed under the License is distributed on an "AS IS" BASIS,
 * WITHOUT WARRANTIES OR CONDITIONS OF ANY KIND, either express or implied.
 * See the License for the specific language governing permissions and
 * limitations under the License.
 */

import type {
  ActionEditResponse,
  ActionValidationResponse,
  AttachmentUpload,
  MediaReference,
} from "@osdk/api";
import {
  $Actions,
  $ontologyRid,
  actionTakesAttachment,
<<<<<<< HEAD
  actionTakesMedia,
=======
  createFooInterface,
>>>>>>> e6fbd94a
  createOffice,
  createStructPerson,
  deleteFooInterface,
  moveOffice,
} from "@osdk/client.test.ontology";
import type {
  BatchApplyActionResponseV2,
  SyncApplyActionResponseV2,
} from "@osdk/internal.foundry.core";
import { apiServer, stubData } from "@osdk/shared.test";
import {
  afterAll,
  beforeAll,
  describe,
  expect,
  expectTypeOf,
  it,
  vi,
} from "vitest";
import type { Client } from "../Client.js";
import { createClient } from "../createClient.js";
import { createAttachmentUpload } from "../object/AttachmentUpload.js";
import { ActionValidationError } from "./ActionValidationError.js";
import { remapActionResponse } from "./applyAction.js";

describe("actions", () => {
  let client: Client;
  let customEntryPointClient: Client;

  beforeAll(async () => {
    apiServer.listen();
    client = createClient(
      "https://stack.palantir.com",
      $ontologyRid,
      async () => "myAccessToken",
    );
    customEntryPointClient = createClient(
      "https://stack.palantirCustom.com/foo/first/someStuff",
      $ontologyRid,
      async () => "myAccessToken",
    );
  });

  afterAll(() => {
    apiServer.close();
  });

  it("conditionally returns the edits", async () => {
    const result = await client(createOffice).applyAction({
      officeId: "NYC",
      address: "123 Main Street",
      capacity: 100,
    }, { $returnEdits: true });

    expectTypeOf<typeof result>().toEqualTypeOf<ActionEditResponse>();
    expect(result).toMatchInlineSnapshot(`
      {
        "addedLinks": [],
        "addedObjects": [
          {
            "objectType": "Office",
            "primaryKey": "NYC",
          },
        ],
        "deletedLinksCount": 0,
        "deletedObjectsCount": 0,
        "editedObjectTypes": [
          "Office",
        ],
        "modifiedObjects": [],
        "type": "edits",
      }
    `);

    // eslint-disable-next-line @typescript-eslint/no-confusing-void-expression
    const undefinedResult = await client(createOffice).applyAction({
      officeId: "NYC",
      address: "123 Main Street",
      capacity: 100,
    });

    expectTypeOf<typeof undefinedResult>().toEqualTypeOf<undefined>();
    expect(undefinedResult).toBeUndefined();

    const clientCreateOffice = client(createOffice).batchApplyAction;
    const clientCreateOfficeMock: typeof clientCreateOffice = vi.fn();
    void clientCreateOfficeMock([{
      officeId: "NYC",
      address: "123 Main Street",
      capacity: 100,
    }], { $returnEdits: true });
  });

  it("returns validation directly on validateOnly mode", async () => {
    const result = await client(moveOffice).applyAction({
      officeId: "SEA",
      newAddress: "456 Pike Place",
      newCapacity: 40,
    }, {
      $validateOnly: true,
    });
    expectTypeOf<typeof result>().toEqualTypeOf<ActionValidationResponse>();

    expect(result).toMatchInlineSnapshot(`
        {
          "parameters": {},
          "result": "INVALID",
          "submissionCriteria": [],
        }
      `);
  });

  it("returns validation directly on validateOnly mode, with custom entry point in URL", async () => {
    const result = await customEntryPointClient(moveOffice).applyAction({
      officeId: "SEA",
      newAddress: "456 Pike Place",
      newCapacity: 40,
    }, {
      $validateOnly: true,
    });
    expectTypeOf<typeof result>().toEqualTypeOf<ActionValidationResponse>();

    expect(result).toMatchInlineSnapshot(`
        {
          "parameters": {},
          "result": "INVALID",
          "submissionCriteria": [],
        }
      `);
  });

  it("throws on validation errors", async () => {
    try {
      const result = await client(moveOffice).applyAction({
        officeId: "SEA",
        newAddress: "456 Pike Place",
        newCapacity: 40,
      }, {
        $returnEdits: true,
      });
      expect.fail("Should not reach here");
    } catch (e) {
      expect(e).toBeInstanceOf(ActionValidationError);
      expect((e as ActionValidationError).validation).toMatchInlineSnapshot(`
        {
          "parameters": {},
          "result": "INVALID",
          "submissionCriteria": [],
        }
      `);
    }
  });

  it("Accepts structs", async () => {
    const clientBoundActionTakesStruct = client(createStructPerson).applyAction;
    type InferredParamType = Parameters<
      typeof clientBoundActionTakesStruct
    >[0];
    expectTypeOf<
      {
        name: string;
        address: { city: string; state: string; zipcode: number };
      }
    >()
      .toMatchTypeOf<
        InferredParamType
      >();

    const result = await client(createStructPerson).applyAction({
      name: "testMan",
      address: { city: "NYC", state: "NY", zipcode: 12345 },
    });
    expectTypeOf<typeof result>().toEqualTypeOf<undefined>();
    expect(result).toBeUndefined();
  });

  it("Accepts attachments", async () => {
    const clientBoundActionTakesAttachment = client(
      actionTakesAttachment,
    ).applyAction;

    type InferredParamType = Parameters<
      typeof clientBoundActionTakesAttachment
    >[0];

    expectTypeOf<{ attachment: string | AttachmentUpload }>().toMatchTypeOf<
      InferredParamType
    >();

    const clientBoundBatchActionTakesAttachment = client(
      actionTakesAttachment,
    ).batchApplyAction;
    type InferredBatchParamType = Parameters<
      typeof clientBoundBatchActionTakesAttachment
    >[0];

    expectTypeOf<{
      attachment: string | AttachmentUpload;
    }[]>().toMatchTypeOf<InferredBatchParamType>();

    const result = await client(actionTakesAttachment).applyAction({
      attachment: "attachment.rid",
    });

    expectTypeOf<typeof result>().toEqualTypeOf<undefined>();
    expect(result).toBeUndefined();
  });

  it("Accepts attachment uploads", async () => {
    const clientBoundActionTakesAttachment = client(
      actionTakesAttachment,
    ).applyAction;
    type InferredParamType = Parameters<
      typeof clientBoundActionTakesAttachment
    >[0];
    const clientBoundBatchActionTakesAttachment = client(
      actionTakesAttachment,
    ).batchApplyAction;
    type InferredBatchParamType = Parameters<
      typeof clientBoundBatchActionTakesAttachment
    >[0];

    expectTypeOf<
      {
        attachment:
          | string
          | AttachmentUpload
          | Blob & { readonly name: string };
      }
    >().toMatchTypeOf<
      InferredParamType
    >();
    expectTypeOf<
      {
        attachment:
          | string
          | AttachmentUpload
          | Blob & { readonly name: string };
      }[]
    >().toMatchTypeOf<
      InferredBatchParamType
    >();

    const blob =
      stubData.attachmentUploadRequestBody[stubData.localAttachment1.filename];

    const attachment = createAttachmentUpload(blob, "file1.txt");

    // Mimics the Web file API (https://developer.mozilla.org/en-US/docs/Web/API/File). The File constructor is only available in Node 19.2.0 and above
    const fileAttachment = Object.assign(blob, { name: "file1.txt" });

    const result = await client(actionTakesAttachment).applyAction({
      attachment,
    });

    const result2 = await client(actionTakesAttachment).applyAction({
      attachment: fileAttachment,
    });

    expectTypeOf<typeof result>().toEqualTypeOf<undefined>();
    expect(result).toBeUndefined();

    expectTypeOf<typeof result2>().toEqualTypeOf<undefined>();
    expect(result2).toBeUndefined();
  });

  it("Accepts media reference", async () => {
    const clientBoundActionTakesMedia = client(
      actionTakesMedia,
    ).applyAction;
    type InferredParamType = Parameters<
      typeof clientBoundActionTakesMedia
    >[0];

    expectTypeOf<
      {
        media_reference: MediaReference;
      }
    >().toMatchTypeOf<
      InferredParamType
    >();

    const result = await client(actionTakesMedia).applyAction({
      media_reference: stubData.mediaReference,
    });

    expectTypeOf<typeof result>().toEqualTypeOf<undefined>();
    expect(result).toBeUndefined();
  });

  it("Accepts interfaces", async () => {
    const clientBoundTakesInterface = client(
      deleteFooInterface,
    ).applyAction;

    type InferredParamType = Parameters<
      typeof clientBoundTakesInterface
    >[0];

    expectTypeOf<
      {
        deletedInterface: {
          $objectType: "Employee" | "Person";
          $primaryKey: string | number;
        };
      }
    >().toMatchTypeOf<
      InferredParamType
    >();

    const clientBoundBatchActionTakesInterface = client(
      deleteFooInterface,
    ).batchApplyAction;
    type InferredBatchParamType = Parameters<
      typeof clientBoundBatchActionTakesInterface
    >[0];

    expectTypeOf<{
      deletedInterface: {
        $objectType: "Employee" | "Person";
        $primaryKey: string | number;
      };
    }[]>().toMatchTypeOf<InferredBatchParamType>();

    const result = await client(deleteFooInterface).applyAction({
      deletedInterface: {
        $objectType: "Employee",
        $primaryKey: 1,
      },
    });

    expectTypeOf<typeof result>().toEqualTypeOf<undefined>();
    expect(result).toBeUndefined();
  });
<<<<<<< HEAD

=======
  it("Accepts object type refs", async () => {
    const clientBoundTakesObjectType = client(
      createFooInterface,
    ).applyAction;

    type InferredParamType = Parameters<
      typeof clientBoundTakesObjectType
    >[0];

    expectTypeOf<
      {
        createdInterface: string;
      }
    >().toMatchTypeOf<
      InferredParamType
    >();

    const clientBoundBatchActionTakesObjectType = client(
      createFooInterface,
    ).batchApplyAction;
    type InferredBatchParamType = Parameters<
      typeof clientBoundBatchActionTakesObjectType
    >[0];

    expectTypeOf<{
      createdInterface: string;
    }[]>().toMatchTypeOf<InferredBatchParamType>();

    const result = await client(createFooInterface).applyAction({
      createdInterface: "UnderlyingObject",
    });

    expectTypeOf<typeof result>().toEqualTypeOf<undefined>();
    expect(result).toBeUndefined();
  });
>>>>>>> e6fbd94a
  it("conditionally returns edits in batch mode", async () => {
    const result = await client(moveOffice).batchApplyAction([
      {
        officeId: "SEA",
        newAddress: "456 Good Place",
        newCapacity: 40,
      },
      {
        officeId: "NYC",
        newAddress: "123 Main Street",
        newCapacity: 80,
      },
    ], { $returnEdits: true });

    expect(result).toMatchInlineSnapshot(`
      {
        "addedLinks": [],
        "addedObjects": [],
        "deletedLinksCount": 0,
        "deletedObjectsCount": 0,
        "editedObjectTypes": [
          "Office",
        ],
        "modifiedObjects": [
          {
            "objectType": "Office",
            "primaryKey": "SEA",
          },
          {
            "objectType": "Office",
            "primaryKey": "NYC",
          },
        ],
        "type": "edits",
      }
    `);
  });
});

describe("ActionResponse remapping", () => {
  const actionResponse: SyncApplyActionResponseV2 = {
    edits: {
      type: "edits",
      edits: [{
        "objectType": "Developer",
        "primaryKey": "PalantirDev",
        "type": "addObject",
      }, {
        "objectType": "Contractor",
        "primaryKey": "Contractor1",
        "type": "modifyObject",
      }, {
        "aSideObject": { "primaryKey": "key1", "objectType": "Office" },
        "linkTypeApiNameAtoB": "test",
        "linkTypeApiNameBtoA": "test",
        "bSideObject": { "primaryKey": "key2", "objectType": "Employee" },
        "type": "addLink",
      }],
      deletedLinksCount: 0,
      deletedObjectsCount: 0,
      addedObjectCount: 1,
      modifiedObjectsCount: 1,
      addedLinksCount: 1,
    },
  };

  const batchActionResponse: BatchApplyActionResponseV2 = {
    edits: {
      type: "edits",
      edits: [{
        "objectType": "Developer",
        "primaryKey": "PalantirDev",
        "type": "addObject",
      }, {
        "objectType": "Contractor",
        "primaryKey": "Contractor1",
        "type": "modifyObject",
      }, {
        "aSideObject": { "primaryKey": "key1", "objectType": "Office" },
        "linkTypeApiNameAtoB": "test",
        "linkTypeApiNameBtoA": "test",
        "bSideObject": { "primaryKey": "key2", "objectType": "Employee" },
        "type": "addLink",
      }],
      deletedLinksCount: 0,
      deletedObjectsCount: 0,
      addedObjectCount: 1,
      modifiedObjectsCount: 1,
      addedLinksCount: 1,
    },
  };

  it("Correctly unpacks edits and editedObjectTypes", () => {
    const remappedActionResponse = remapActionResponse(actionResponse);
    const remappedBatchActionResponse = remapActionResponse(
      batchActionResponse,
    );
    expect(remappedActionResponse).toMatchInlineSnapshot(`
      {
        "addedLinks": [
          {
            "aSideObject": {
              "objectType": "Office",
              "primaryKey": "key1",
            },
            "bSideObject": {
              "objectType": "Employee",
              "primaryKey": "key2",
            },
            "linkTypeApiNameAtoB": "test",
            "linkTypeApiNameBtoA": "test",
          },
        ],
        "addedObjects": [
          {
            "objectType": "Developer",
            "primaryKey": "PalantirDev",
          },
        ],
        "deletedLinksCount": 0,
        "deletedObjectsCount": 0,
        "editedObjectTypes": [
          "Developer",
          "Contractor",
          "Office",
          "Employee",
        ],
        "modifiedObjects": [
          {
            "objectType": "Contractor",
            "primaryKey": "Contractor1",
          },
        ],
        "type": "edits",
      }
    `);
    expect(remappedBatchActionResponse).toMatchInlineSnapshot(`
      {
        "addedLinks": [
          {
            "aSideObject": {
              "objectType": "Office",
              "primaryKey": "key1",
            },
            "bSideObject": {
              "objectType": "Employee",
              "primaryKey": "key2",
            },
            "linkTypeApiNameAtoB": "test",
            "linkTypeApiNameBtoA": "test",
          },
        ],
        "addedObjects": [
          {
            "objectType": "Developer",
            "primaryKey": "PalantirDev",
          },
        ],
        "deletedLinksCount": 0,
        "deletedObjectsCount": 0,
        "editedObjectTypes": [
          "Developer",
          "Contractor",
          "Office",
          "Employee",
        ],
        "modifiedObjects": [
          {
            "objectType": "Contractor",
            "primaryKey": "Contractor1",
          },
        ],
        "type": "edits",
      }
    `);
  });
  it("actions are enumerable", async () => {
    const actions = Object.keys($Actions);
    expect(actions).toStrictEqual([
      "actionTakesAttachment",
      "actionTakesMedia",
      "actionTakesObjectSet",
      "createFooInterface",
      "createOffice",
      "createOfficeAndEmployee",
      "createStructPerson",
      "deleteFooInterface",
      "moveOffice",
      "promoteEmployee",
      "promoteEmployeeObject",
    ]);
  });
});<|MERGE_RESOLUTION|>--- conflicted
+++ resolved
@@ -24,11 +24,8 @@
   $Actions,
   $ontologyRid,
   actionTakesAttachment,
-<<<<<<< HEAD
   actionTakesMedia,
-=======
   createFooInterface,
->>>>>>> e6fbd94a
   createOffice,
   createStructPerson,
   deleteFooInterface,
@@ -363,9 +360,6 @@
     expectTypeOf<typeof result>().toEqualTypeOf<undefined>();
     expect(result).toBeUndefined();
   });
-<<<<<<< HEAD
-
-=======
   it("Accepts object type refs", async () => {
     const clientBoundTakesObjectType = client(
       createFooInterface,
@@ -401,7 +395,6 @@
     expectTypeOf<typeof result>().toEqualTypeOf<undefined>();
     expect(result).toBeUndefined();
   });
->>>>>>> e6fbd94a
   it("conditionally returns edits in batch mode", async () => {
     const result = await client(moveOffice).batchApplyAction([
       {
