--- conflicted
+++ resolved
@@ -291,40 +291,22 @@
     expect(result2).toBeUndefined();
   });
 
-<<<<<<< HEAD
   it("Accepts media uploads", async () => {
     const clientBoundActionTakesMedia = client(
       actionTakesMedia,
     ).applyAction;
     type InferredParamType = Parameters<
       typeof clientBoundActionTakesMedia
-=======
-  it("Accepts interfaces", async () => {
-    const clientBoundTakesInterface = client(
-      deleteFooInterface,
-    ).applyAction;
-
-    type InferredParamType = Parameters<
-      typeof clientBoundTakesInterface
->>>>>>> 03f95eb7
     >[0];
 
     expectTypeOf<
       {
-<<<<<<< HEAD
         media_reference: MediaUpload;
-=======
-        deletedInterface: {
-          $objectType: "Employee" | "Person";
-          $primaryKey: string | number;
-        };
->>>>>>> 03f95eb7
       }
     >().toMatchTypeOf<
       InferredParamType
     >();
 
-<<<<<<< HEAD
     const blob = stubData.mediaUploadRequestBody[stubData.localMedia1.filename];
 
     const mediaUpload = {
@@ -336,7 +318,32 @@
 
     const result = await client(actionTakesMedia).applyAction({
       media_reference: mediaUpload,
-=======
+    });
+
+    expectTypeOf<typeof result>().toEqualTypeOf<undefined>();
+    expect(result).toBeUndefined();
+  });
+
+  it("Accepts interfaces", async () => {
+    const clientBoundTakesInterface = client(
+      deleteFooInterface,
+    ).applyAction;
+
+    type InferredParamType = Parameters<
+      typeof clientBoundTakesInterface
+    >[0];
+
+    expectTypeOf<
+      {
+        deletedInterface: {
+          $objectType: "Employee" | "Person";
+          $primaryKey: string | number;
+        };
+      }
+    >().toMatchTypeOf<
+      InferredParamType
+    >();
+
     const clientBoundBatchActionTakesInterface = client(
       deleteFooInterface,
     ).batchApplyAction;
@@ -356,16 +363,12 @@
         $objectType: "Employee",
         $primaryKey: 1,
       },
->>>>>>> 03f95eb7
     });
 
     expectTypeOf<typeof result>().toEqualTypeOf<undefined>();
     expect(result).toBeUndefined();
   });
-<<<<<<< HEAD
-
-=======
->>>>>>> 03f95eb7
+
   it("conditionally returns edits in batch mode", async () => {
     const result = await client(moveOffice).batchApplyAction([
       {
