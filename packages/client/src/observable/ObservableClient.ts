/*
 * Copyright 2025 Palantir Technologies, Inc. All rights reserved.
 *
 * Licensed under the Apache License, Version 2.0 (the "License");
 * you may not use this file except in compliance with the License.
 * You may obtain a copy of the License at
 *
 *     http://www.apache.org/licenses/LICENSE-2.0
 *
 * Unless required by applicable law or agreed to in writing, software
 * distributed under the License is distributed on an "AS IS" BASIS,
 * WITHOUT WARRANTIES OR CONDITIONS OF ANY KIND, either express or implied.
 * See the License for the specific language governing permissions and
 * limitations under the License.
 */

import type {
  ActionDefinition,
  ActionEditResponse,
  ActionValidationResponse,
  AggregateOpts,
  AggregationsResults,
  DerivedProperty,
  InterfaceDefinition,
  ObjectOrInterfaceDefinition,
  ObjectSet,
  ObjectTypeDefinition,
  Osdk,
  PrimaryKeyType,
  PropertyKeys,
  SimplePropertyDef,
  WhereClause,
  WirePropertyTypes,
} from "@osdk/api";
import { createFetchHeaderMutator } from "@osdk/shared.net.fetch";
import type { ActionSignatureFromDef } from "../actions/applyAction.js";
import { additionalContext, type Client } from "../Client.js";
import { createClientFromContext } from "../createClient.js";
import { OBSERVABLE_USER_AGENT } from "../util/UserAgent.js";
import type { Canonical } from "./internal/Canonical.js";
import type { ObserveObjectSetOptions } from "./internal/objectset/ObjectSetQueryOptions.js";
import { ObservableClientImpl } from "./internal/ObservableClientImpl.js";
import { Store } from "./internal/Store.js";
import type {
  CommonObserveOptions,
  InvalidationMode,
  ObserveOptions,
  Observer,
  Status,
} from "./ObservableClient/common.js";
import type { ObserveLinks } from "./ObservableClient/ObserveLink.js";
import type { OptimisticBuilder } from "./OptimisticBuilder.js";

export namespace ObservableClient {
  export interface ApplyActionOptions {
    optimisticUpdate?: (ctx: OptimisticBuilder) => void;
  }
}

export interface ObserveObjectOptions<
  T extends ObjectTypeDefinition | InterfaceDefinition,
> extends ObserveOptions {
  apiName: T["apiName"] | T;
  pk: PrimaryKeyType<T>;
  select?: PropertyKeys<T>[];
  includeRid?: boolean;
}

export type OrderBy<Q extends ObjectTypeDefinition | InterfaceDefinition> = {
  [K in PropertyKeys<Q>]?: "asc" | "desc" | undefined;
};

export interface ObserveListOptions<
  Q extends ObjectOrInterfaceDefinition,
  RDPs extends Record<string, SimplePropertyDef> = {},
> extends CommonObserveOptions, ObserveOptions {
  type: Pick<Q, "apiName" | "type">;
  where?: WhereClause<Q, RDPs>;
  pageSize?: number;
  orderBy?: OrderBy<Q>;
  invalidationMode?: InvalidationMode;
  expectedLength?: number;
  streamUpdates?: boolean;
  withProperties?: DerivedProperty.Clause<Q>;
<<<<<<< HEAD
  includeRid?: boolean;
=======

  /**
   * Automatically fetch additional pages on initial load.
   *
   * - `true`: Fetch all available pages automatically
   * - `number`: Fetch pages until at least this many items are loaded
   * - `undefined` (default): Only fetch the first page, user must call fetchMore()
   *
   * @example
   * // Fetch all todos at once
   * observeList({ type: Todo, autoFetchMore: true }, observer)
   *
   * @example
   * // Fetch at least 100 todos
   * observeList({ type: Todo, autoFetchMore: 100, pageSize: 25 }, observer)
   */
  autoFetchMore?: boolean | number;
>>>>>>> c32c960b
  intersectWith?: Array<{
    where: WhereClause<Q, RDPs>;
  }>;
  pivotTo?: string;
}

// TODO: Rename this from `ObserveObjectArgs` => `ObserveObjectCallbackArgs`. Not doing it now to reduce churn
// in repo.
export interface ObserveObjectArgs<T extends ObjectTypeDefinition> {
  object: Osdk.Instance<T> | undefined;
  isOptimistic: boolean;
  status: Status;
  lastUpdated: number;
}

// TODO: Rename this from `ObserveObjectsArgs` => `ObserveObjectsCallbackArgs`. Not doing it now to reduce churn
export interface ObserveObjectsArgs<
  T extends ObjectTypeDefinition | InterfaceDefinition,
> {
  resolvedList: Array<Osdk.Instance<T>>;
  isOptimistic: boolean;
  lastUpdated: number;
  fetchMore: () => Promise<void>;
  hasMore: boolean;
  status: Status;
}

export interface ObserveObjectSetArgs<
  T extends ObjectTypeDefinition | InterfaceDefinition,
  RDPs extends Record<
    string,
    WirePropertyTypes | undefined | Array<WirePropertyTypes>
  > = {},
> {
  resolvedList: Array<
    Osdk.Instance<T, "$allBaseProperties", PropertyKeys<T>, RDPs>
  >;
  isOptimistic: boolean;
  lastUpdated: number;
  fetchMore: () => Promise<void>;
  hasMore: boolean;
  status: Status;
  objectSet: ObjectSet<T, RDPs>;
}

export interface ObserveAggregationOptions<
  T extends ObjectOrInterfaceDefinition,
  A extends AggregateOpts<T>,
  RDPs extends Record<string, SimplePropertyDef> = {},
> extends CommonObserveOptions, ObserveOptions {
  type: T;
  where?: WhereClause<T, RDPs>;
  withProperties?: DerivedProperty.Clause<T>;
  intersectWith?: Array<{
    where: WhereClause<T, RDPs>;
  }>;
  aggregate: A;
}

export interface ObserveAggregationArgs<
  T extends ObjectOrInterfaceDefinition,
  A extends AggregateOpts<T>,
> {
  result: AggregationsResults<T, A> | undefined;
  status: Status;
  lastUpdated: number;
  error?: Error;
}

/**
 * User facing callback args for `observeLink`
 */
export interface ObserveLinkCallbackArgs<
  T extends ObjectTypeDefinition | InterfaceDefinition,
> {
  resolvedList: Osdk.Instance<T>[];
  isOptimistic: boolean;
  lastUpdated: number;
  fetchMore: () => Promise<void>;
  hasMore: boolean;
  status: Status;
}

/**
 * Public interface for reactive data management with automatic updates.
 *
 * The ObservableClient provides a reactive data layer with:
 * - Real-time object and collection observation
 * - Automatic cache updates when data changes
 * - Optimistic updates for immediate UI feedback
 * - Pagination support for large collections
 * - Link traversal for relationship navigation
 */
export interface ObservableClient extends ObserveLinks {
  /**
   * Observe a single object with automatic updates when it changes.
   *
   * @param apiName - The object type definition or name
   * @param pk - The object's primary key
   * @param options - Observation options including deduplication interval
   * @param subFn - Observer that receives object state updates
   * @returns Subscription that can be unsubscribed to stop updates
   *
   * The observer will receive:
   * - Initial loading state if data not cached
   * - Loaded state with the object data
   * - Updates when the object changes
   * - Error state if fetch fails
   */
  observeObject<T extends ObjectTypeDefinition>(
    apiName: T["apiName"] | T,
    pk: PrimaryKeyType<T>,
    options: Omit<ObserveObjectOptions<T>, "apiName" | "pk">,
    subFn: Observer<ObserveObjectArgs<T>>,
  ): Unsubscribable;

  /**
   * Observe a filtered and sorted collection of objects.
   *
   * @param options - Filter, sort, and pagination options
   * @param subFn - Observer that receives collection state updates
   * @returns Subscription that can be unsubscribed to stop updates
   *
   * Supports:
   * - Filtering with where clauses
   * - Sorting with orderBy
   * - Pagination via fetchMore() in the payload
   * - Automatic updates when any matching object changes
   */
  observeList<
    T extends ObjectTypeDefinition | InterfaceDefinition,
    RDPs extends Record<string, SimplePropertyDef> = {},
  >(
    options: ObserveListOptions<T, RDPs>,
    subFn: Observer<ObserveObjectsArgs<T>>,
  ): Unsubscribable;

  /**
   * Observe an ObjectSet with automatic updates when matching objects change.
   *
   * @param baseObjectSet - The base ObjectSet to observe
   * @param options - Options for transforming and observing the ObjectSet
   * @param subFn - Observer that receives ObjectSet state updates
   * @returns Subscription that can be unsubscribed to stop updates
   *
   * Supports all ObjectSet operations:
   * - Filtering with where clauses
   * - Derived properties with withProperties
   * - Set operations (union, intersect, subtract)
   * - Link traversal with pivotTo
   * - Sorting and pagination
   */
  observeObjectSet<
    T extends ObjectTypeDefinition,
    RDPs extends Record<
      string,
      WirePropertyTypes | undefined | Array<WirePropertyTypes>
    > = {},
  >(
    baseObjectSet: ObjectSet<T>,
    options: ObserveObjectSetOptions<T, RDPs>,
    subFn: Observer<ObserveObjectSetArgs<T, RDPs>>,
  ): Unsubscribable;

  /**
   * Observe an aggregation query with automatic updates when underlying data changes.
   *
   * @param options - Aggregation configuration including where, aggregate spec, and derived properties
   * @param subFn - Observer that receives aggregation result updates
   * @returns Subscription that can be unsubscribed to stop updates
   *
   * Supports:
   * - Filtering with where clauses
   * - Derived properties (RDPs) via withProperties
   * - Set intersections
   * - GroupBy and metric aggregations
   * - Automatic updates when source data changes
   */
  observeAggregation<
    T extends ObjectOrInterfaceDefinition,
    A extends AggregateOpts<T>,
    RDPs extends Record<string, SimplePropertyDef> = {},
  >(
    options: ObserveAggregationOptions<T, A, RDPs>,
    subFn: Observer<ObserveAggregationArgs<T, A>>,
  ): Unsubscribable;

  /**
   * Execute an action with optional optimistic updates.
   *
   * @param action - Action definition to execute
   * @param args - Arguments for the action
   * @param opts - Options including optimistic updates
   * @returns Promise that resolves when the action completes
   *
   * When providing optimistic updates:
   * - Changes appear immediately in the UI
   * - Server request still happens in background
   * - On success, server data replaces optimistic data
   * - On failure, optimistic changes automatically roll back
   */
  applyAction: <Q extends ActionDefinition<any>>(
    action: Q,
    args:
      | Parameters<ActionSignatureFromDef<Q>["applyAction"]>[0]
      | Array<Parameters<ActionSignatureFromDef<Q>["applyAction"]>[0]>,
    opts?: ObservableClient.ApplyActionOptions,
  ) => Promise<ActionEditResponse>;

  /**
   * Validate action parameters without executing the action.
   *
   * @param action - Action definition to validate
   * @param args - Arguments to validate
   * @returns Promise with validation result
   *
   * Use this to:
   * - Pre-validate forms before submission
   * - Display warnings or errors in the UI
   * - Enable/disable action buttons based on validity
   */
  validateAction: <Q extends ActionDefinition<any>>(
    action: Q,
    args: Parameters<ActionSignatureFromDef<Q>["applyAction"]>[0],
  ) => Promise<ActionValidationResponse>;

  /**
   * Invalidates the entire cache, forcing all queries to refetch.
   * Use sparingly as this can cause significant network traffic.
   */
  invalidateAll(): Promise<void>;

  /**
   * Invalidates specific objects in the cache.
   * @param objects - Single object or array of objects to invalidate
   */
  invalidateObjects(
    objects:
      | Osdk.Instance<ObjectTypeDefinition>
      | ReadonlyArray<Osdk.Instance<ObjectTypeDefinition>>,
  ): Promise<void>;

  /**
   * Invalidates all cached data for a specific object type.
   * This includes:
   * - All objects of the specified type
   * - All lists containing objects of this type
   * - All links where the source is of this type
   *
   * @param type - Object type definition or API name string
   * @returns Promise that resolves when invalidation is complete
   */
  invalidateObjectType<T extends ObjectTypeDefinition>(
    type: T | T["apiName"],
  ): Promise<void>;

  canonicalizeWhereClause: <
    T extends ObjectTypeDefinition | InterfaceDefinition,
    RDPs extends Record<string, SimplePropertyDef> = {},
  >(
    where: WhereClause<T, RDPs>,
  ) => Canonical<WhereClause<T, RDPs>>;
}

export function createObservableClient(client: Client): ObservableClient {
  // First we need a modified client that adds an extra header so we know its
  // an observable client
  const tweakedClient = createClientFromContext({
    ...client[additionalContext],

    fetch: createFetchHeaderMutator(
      client[additionalContext].fetch,
      (headers) => {
        headers.set(
          "Fetch-User-Agent",
          [
            headers.get("Fetch-User-Agent"),
            OBSERVABLE_USER_AGENT,
          ].filter(x => x && x?.length > 0).join(" "),
        );
        return headers;
      },
    ),
  });

  // Then we use that client instead. Because the `client` does not hold
  // any real state, this whole thing works.
  return new ObservableClientImpl(new Store(tweakedClient));
}

export interface Unsubscribable {
  unsubscribe: () => void;
}<|MERGE_RESOLUTION|>--- conflicted
+++ resolved
@@ -82,9 +82,7 @@
   expectedLength?: number;
   streamUpdates?: boolean;
   withProperties?: DerivedProperty.Clause<Q>;
-<<<<<<< HEAD
   includeRid?: boolean;
-=======
 
   /**
    * Automatically fetch additional pages on initial load.
@@ -102,7 +100,6 @@
    * observeList({ type: Todo, autoFetchMore: 100, pageSize: 25 }, observer)
    */
   autoFetchMore?: boolean | number;
->>>>>>> c32c960b
   intersectWith?: Array<{
     where: WhereClause<Q, RDPs>;
   }>;
