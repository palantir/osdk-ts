/*
 * Copyright 2025 Palantir Technologies, Inc. All rights reserved.
 *
 * Licensed under the Apache License, Version 2.0 (the "License");
 * you may not use this file except in compliance with the License.
 * You may obtain a copy of the License at
 *
 *     http://www.apache.org/licenses/LICENSE-2.0
 *
 * Unless required by applicable law or agreed to in writing, software
 * distributed under the License is distributed on an "AS IS" BASIS,
 * WITHOUT WARRANTIES OR CONDITIONS OF ANY KIND, either express or implied.
 * See the License for the specific language governing permissions and
 * limitations under the License.
 */

import type {
  ActionDefinition,
  ActionValidationResponse,
  AggregateOpts,
  AggregationsResults,
  DerivedProperty,
  InterfaceDefinition,
  ObjectOrInterfaceDefinition,
  ObjectSet,
  ObjectTypeDefinition,
  Osdk,
  PrimaryKeyType,
  PropertyKeys,
  SimplePropertyDef,
  WhereClause,
  WirePropertyTypes,
} from "@osdk/api";
import { createFetchHeaderMutator } from "@osdk/shared.net.fetch";
import type { ActionSignatureFromDef } from "../actions/applyAction.js";
import { additionalContext, type Client } from "../Client.js";
import { createClientFromContext } from "../createClient.js";
import { OBSERVABLE_USER_AGENT } from "../util/UserAgent.js";
import type { Canonical } from "./internal/Canonical.js";
import type { ObserveObjectSetOptions } from "./internal/objectset/ObjectSetQueryOptions.js";
import { ObservableClientImpl } from "./internal/ObservableClientImpl.js";
import { Store } from "./internal/Store.js";
import type {
  CommonObserveOptions,
  InvalidationMode,
  ObserveOptions,
  Observer,
  Status,
} from "./ObservableClient/common.js";
import type { ObserveLinks } from "./ObservableClient/ObserveLink.js";
import type { OptimisticBuilder } from "./OptimisticBuilder.js";

export namespace ObservableClient {
  export interface ApplyActionOptions {
    optimisticUpdate?: (ctx: OptimisticBuilder) => void;
  }
}

export interface ObserveObjectOptions<
  T extends ObjectTypeDefinition | InterfaceDefinition,
> extends ObserveOptions {
  apiName: T["apiName"] | T;
  pk: PrimaryKeyType<T>;
  select?: PropertyKeys<T>[];
  includeRid?: boolean;
}

export type OrderBy<Q extends ObjectTypeDefinition | InterfaceDefinition> = {
  [K in PropertyKeys<Q>]?: "asc" | "desc" | undefined;
};

export interface ObserveListOptions<
  Q extends ObjectOrInterfaceDefinition,
  RDPs extends Record<string, SimplePropertyDef> = {},
> extends CommonObserveOptions, ObserveOptions {
  type: Pick<Q, "apiName" | "type">;
  where?: WhereClause<Q, RDPs>;
  pageSize?: number;
  orderBy?: OrderBy<Q>;
  invalidationMode?: InvalidationMode;
  expectedLength?: number;
  streamUpdates?: boolean;
  withProperties?: DerivedProperty.Clause<Q>;
<<<<<<< HEAD
  includeRid?: boolean;
=======
  intersectWith?: Array<{
    where: WhereClause<Q, RDPs>;
  }>;
  pivotTo?: string;
>>>>>>> 72c79c28
}

// TODO: Rename this from `ObserveObjectArgs` => `ObserveObjectCallbackArgs`. Not doing it now to reduce churn
// in repo.
export interface ObserveObjectArgs<T extends ObjectTypeDefinition> {
  object: Osdk.Instance<T> | undefined;
  isOptimistic: boolean;
  status: Status;
  lastUpdated: number;
}

// TODO: Rename this from `ObserveObjectsArgs` => `ObserveObjectsCallbackArgs`. Not doing it now to reduce churn
export interface ObserveObjectsArgs<
  T extends ObjectTypeDefinition | InterfaceDefinition,
> {
  resolvedList: Array<Osdk.Instance<T>>;
  isOptimistic: boolean;
  lastUpdated: number;
  fetchMore: () => Promise<void>;
  hasMore: boolean;
  status: Status;
}

export interface ObserveObjectSetArgs<
  T extends ObjectTypeDefinition | InterfaceDefinition,
  RDPs extends Record<
    string,
    WirePropertyTypes | undefined | Array<WirePropertyTypes>
  > = {},
> {
  resolvedList: Array<
    Osdk.Instance<T, "$allBaseProperties", PropertyKeys<T>, RDPs>
  >;
  isOptimistic: boolean;
  lastUpdated: number;
  fetchMore: () => Promise<void>;
  hasMore: boolean;
  status: Status;
  objectSet: ObjectSet<T, RDPs>;
}

export interface ObserveAggregationOptions<
  T extends ObjectOrInterfaceDefinition,
  A extends AggregateOpts<T>,
  RDPs extends Record<string, SimplePropertyDef> = {},
> extends CommonObserveOptions, ObserveOptions {
  type: T;
  where?: WhereClause<T, RDPs>;
  withProperties?: DerivedProperty.Clause<T>;
  intersectWith?: Array<{
    where: WhereClause<T, RDPs>;
  }>;
  aggregate: A;
}

export interface ObserveAggregationArgs<
  T extends ObjectOrInterfaceDefinition,
  A extends AggregateOpts<T>,
> {
  result: AggregationsResults<T, A> | undefined;
  status: Status;
  lastUpdated: number;
  error?: Error;
}

/**
 * User facing callback args for `observeLink`
 */
export interface ObserveLinkCallbackArgs<
  T extends ObjectTypeDefinition | InterfaceDefinition,
> {
  resolvedList: Osdk.Instance<T>[];
  isOptimistic: boolean;
  lastUpdated: number;
  fetchMore: () => Promise<void>;
  hasMore: boolean;
  status: Status;
}

/**
 * Public interface for reactive data management with automatic updates.
 *
 * The ObservableClient provides a reactive data layer with:
 * - Real-time object and collection observation
 * - Automatic cache updates when data changes
 * - Optimistic updates for immediate UI feedback
 * - Pagination support for large collections
 * - Link traversal for relationship navigation
 */
export interface ObservableClient extends ObserveLinks {
  /**
   * Observe a single object with automatic updates when it changes.
   *
   * @param apiName - The object type definition or name
   * @param pk - The object's primary key
   * @param options - Observation options including deduplication interval
   * @param subFn - Observer that receives object state updates
   * @returns Subscription that can be unsubscribed to stop updates
   *
   * The observer will receive:
   * - Initial loading state if data not cached
   * - Loaded state with the object data
   * - Updates when the object changes
   * - Error state if fetch fails
   */
  observeObject<T extends ObjectTypeDefinition>(
    apiName: T["apiName"] | T,
    pk: PrimaryKeyType<T>,
    options: Omit<ObserveObjectOptions<T>, "apiName" | "pk">,
    subFn: Observer<ObserveObjectArgs<T>>,
  ): Unsubscribable;

  /**
   * Observe a filtered and sorted collection of objects.
   *
   * @param options - Filter, sort, and pagination options
   * @param subFn - Observer that receives collection state updates
   * @returns Subscription that can be unsubscribed to stop updates
   *
   * Supports:
   * - Filtering with where clauses
   * - Sorting with orderBy
   * - Pagination via fetchMore() in the payload
   * - Automatic updates when any matching object changes
   */
  observeList<
    T extends ObjectTypeDefinition | InterfaceDefinition,
    RDPs extends Record<string, SimplePropertyDef> = {},
  >(
    options: ObserveListOptions<T, RDPs>,
    subFn: Observer<ObserveObjectsArgs<T>>,
  ): Unsubscribable;

  /**
   * Observe an ObjectSet with automatic updates when matching objects change.
   *
   * @param baseObjectSet - The base ObjectSet to observe
   * @param options - Options for transforming and observing the ObjectSet
   * @param subFn - Observer that receives ObjectSet state updates
   * @returns Subscription that can be unsubscribed to stop updates
   *
   * Supports all ObjectSet operations:
   * - Filtering with where clauses
   * - Derived properties with withProperties
   * - Set operations (union, intersect, subtract)
   * - Link traversal with pivotTo
   * - Sorting and pagination
   */
  observeObjectSet<
    T extends ObjectTypeDefinition,
    RDPs extends Record<
      string,
      WirePropertyTypes | undefined | Array<WirePropertyTypes>
    > = {},
  >(
    baseObjectSet: ObjectSet<T>,
    options: ObserveObjectSetOptions<T, RDPs>,
    subFn: Observer<ObserveObjectSetArgs<T, RDPs>>,
  ): Unsubscribable;

  /**
   * Observe an aggregation query with automatic updates when underlying data changes.
   *
   * @param options - Aggregation configuration including where, aggregate spec, and derived properties
   * @param subFn - Observer that receives aggregation result updates
   * @returns Subscription that can be unsubscribed to stop updates
   *
   * Supports:
   * - Filtering with where clauses
   * - Derived properties (RDPs) via withProperties
   * - Set intersections
   * - GroupBy and metric aggregations
   * - Automatic updates when source data changes
   */
  observeAggregation<
    T extends ObjectOrInterfaceDefinition,
    A extends AggregateOpts<T>,
    RDPs extends Record<string, SimplePropertyDef> = {},
  >(
    options: ObserveAggregationOptions<T, A, RDPs>,
    subFn: Observer<ObserveAggregationArgs<T, A>>,
  ): Unsubscribable;

  /**
   * Execute an action with optional optimistic updates.
   *
   * @param action - Action definition to execute
   * @param args - Arguments for the action
   * @param opts - Options including optimistic updates
   * @returns Promise that resolves when the action completes
   *
   * When providing optimistic updates:
   * - Changes appear immediately in the UI
   * - Server request still happens in background
   * - On success, server data replaces optimistic data
   * - On failure, optimistic changes automatically roll back
   */
  applyAction: <Q extends ActionDefinition<any>>(
    action: Q,
    args:
      | Parameters<ActionSignatureFromDef<Q>["applyAction"]>[0]
      | Array<Parameters<ActionSignatureFromDef<Q>["applyAction"]>[0]>,
    opts?: ObservableClient.ApplyActionOptions,
  ) => Promise<unknown>;

  /**
   * Validate action parameters without executing the action.
   *
   * @param action - Action definition to validate
   * @param args - Arguments to validate
   * @returns Promise with validation result
   *
   * Use this to:
   * - Pre-validate forms before submission
   * - Display warnings or errors in the UI
   * - Enable/disable action buttons based on validity
   */
  validateAction: <Q extends ActionDefinition<any>>(
    action: Q,
    args: Parameters<ActionSignatureFromDef<Q>["applyAction"]>[0],
  ) => Promise<ActionValidationResponse>;

  /**
   * Invalidates the entire cache, forcing all queries to refetch.
   * Use sparingly as this can cause significant network traffic.
   */
  invalidateAll(): Promise<void>;

  /**
   * Invalidates specific objects in the cache.
   * @param objects - Single object or array of objects to invalidate
   */
  invalidateObjects(
    objects:
      | Osdk.Instance<ObjectTypeDefinition>
      | ReadonlyArray<Osdk.Instance<ObjectTypeDefinition>>,
  ): Promise<void>;

  /**
   * Invalidates all cached data for a specific object type.
   * This includes:
   * - All objects of the specified type
   * - All lists containing objects of this type
   * - All links where the source is of this type
   *
   * @param type - Object type definition or API name string
   * @returns Promise that resolves when invalidation is complete
   */
  invalidateObjectType<T extends ObjectTypeDefinition>(
    type: T | T["apiName"],
  ): Promise<void>;

  canonicalizeWhereClause: <
    T extends ObjectTypeDefinition | InterfaceDefinition,
    RDPs extends Record<string, SimplePropertyDef> = {},
  >(
    where: WhereClause<T, RDPs>,
  ) => Canonical<WhereClause<T, RDPs>>;
}

export function createObservableClient(client: Client): ObservableClient {
  // First we need a modified client that adds an extra header so we know its
  // an observable client
  const tweakedClient = createClientFromContext({
    ...client[additionalContext],

    fetch: createFetchHeaderMutator(
      client[additionalContext].fetch,
      (headers) => {
        headers.set(
          "Fetch-User-Agent",
          [
            headers.get("Fetch-User-Agent"),
            OBSERVABLE_USER_AGENT,
          ].filter(x => x && x?.length > 0).join(" "),
        );
        return headers;
      },
    ),
  });

  // Then we use that client instead. Because the `client` does not hold
  // any real state, this whole thing works.
  return new ObservableClientImpl(new Store(tweakedClient));
}

export interface Unsubscribable {
  unsubscribe: () => void;
}<|MERGE_RESOLUTION|>--- conflicted
+++ resolved
@@ -81,14 +81,11 @@
   expectedLength?: number;
   streamUpdates?: boolean;
   withProperties?: DerivedProperty.Clause<Q>;
-<<<<<<< HEAD
   includeRid?: boolean;
-=======
   intersectWith?: Array<{
     where: WhereClause<Q, RDPs>;
   }>;
   pivotTo?: string;
->>>>>>> 72c79c28
 }
 
 // TODO: Rename this from `ObserveObjectArgs` => `ObserveObjectCallbackArgs`. Not doing it now to reduce churn
