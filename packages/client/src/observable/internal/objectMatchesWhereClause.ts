--- conflicted
+++ resolved
@@ -100,11 +100,7 @@
     if (typeof filter === "object" && filter != null) {
       const realValue: any = o[key as keyof typeof o];
       const [f] = Object.keys(filter) as Array<PossibleWhereClauseFilters>;
-<<<<<<< HEAD
-      const expected = filter[f as keyof typeof filter];
-=======
       const expected = (filter as any)[f];
->>>>>>> e7bf02ac
       return evaluateFilter(f, realValue, expected, strict);
     }
 
