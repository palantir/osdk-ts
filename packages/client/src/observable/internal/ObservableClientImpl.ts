/*
 * Copyright 2025 Palantir Technologies, Inc. All rights reserved.
 *
 * Licensed under the Apache License, Version 2.0 (the "License");
 * you may not use this file except in compliance with the License.
 * You may obtain a copy of the License at
 *
 *     http://www.apache.org/licenses/LICENSE-2.0
 *
 * Unless required by applicable law or agreed to in writing, software
 * distributed under the License is distributed on an "AS IS" BASIS,
 * WITHOUT WARRANTIES OR CONDITIONS OF ANY KIND, either express or implied.
 * See the License for the specific language governing permissions and
 * limitations under the License.
 */

import type {
  ActionDefinition,
  ActionValidationResponse,
  CompileTimeMetadata,
  InterfaceDefinition,
  ObjectSet,
  ObjectTypeDefinition,
  Osdk,
  PrimaryKeyType,
  WhereClause,
  WirePropertyTypes,
} from "@osdk/api";
import { Subscription } from "rxjs";
import type { ActionSignatureFromDef } from "../../actions/applyAction.js";
import type { SpecificLinkPayload } from "../LinkPayload.js";
import type { ListPayload } from "../ListPayload.js";
import type { ObjectPayload } from "../ObjectPayload.js";
import type { ObjectSetPayload } from "../ObjectSetPayload.js";
import type {
  ObservableClient,
  ObserveListOptions,
  ObserveObjectArgs,
  ObserveObjectOptions,
  ObserveObjectsArgs,
  ObserveObjectSetArgs,
  Unsubscribable,
} from "../ObservableClient.js";
import type { Observer } from "../ObservableClient/common.js";
import type { ObserveLinks } from "../ObservableClient/ObserveLink.js";
import type { Canonical } from "./Canonical.js";
import type { ObserveObjectSetOptions } from "./objectset/ObjectSetQueryOptions.js";
import type { Store } from "./Store.js";
import { UnsubscribableWrapper } from "./UnsubscribableWrapper.js";

/**
 * Implementation of the public ObservableClient interface.
 * - Delegates all operations to the Store for consistency
 * - Serves as the entry point for reactive data management
 * - Ensures proper method binding and API exposure
 *
 * @internal
 */
export class ObservableClientImpl implements ObservableClient {
  __experimentalStore: Store;

  constructor(store: Store) {
    this.__experimentalStore = store;

    this.applyAction = store.applyAction.bind(store);
    this.validateAction = store.validateAction.bind(store);
  }

  public observeObject: <T extends ObjectTypeDefinition>(
    apiName: T["apiName"] | T,
    pk: PrimaryKeyType<T>,
    options: Omit<ObserveObjectOptions<T>, "apiName" | "pk">,
    subFn: Observer<ObserveObjectArgs<T>>,
  ) => Unsubscribable = (apiName, pk, options, subFn) => {
    return this.__experimentalStore.objects.observe(
      {
        ...options,
        apiName,
        pk,
      },
      // cast to cross typed to untyped barrier
      subFn as unknown as Observer<ObjectPayload>,
    );
  };

  public observeList: <T extends ObjectTypeDefinition | InterfaceDefinition>(
    options: ObserveListOptions<T>,
    subFn: Observer<ObserveObjectsArgs<T>>,
  ) => Unsubscribable = (options, subFn) => {
    return this.__experimentalStore.lists.observe(
      options,
      // cast to cross typed to untyped barrier
      subFn as unknown as Observer<ListPayload>,
    );
  };

  public observeLinks: <
    T extends ObjectTypeDefinition | InterfaceDefinition,
    L extends keyof CompileTimeMetadata<T>["links"] & string,
  >(
    objects: Osdk.Instance<T> | Array<Osdk.Instance<T>>,
    linkName: L,
    options: ObserveLinks.Options<T, L>,
    subFn: Observer<
      ObserveLinks.CallbackArgs<
        CompileTimeMetadata<T>["links"][L]["targetType"]
      >
    >,
  ) => Unsubscribable = (objects, linkName, options, subFn) => {
    // Convert to array if single object provided
    const objectsArray = Array.isArray(objects) ? objects : [objects];

    const parentSub = new Subscription();

    for (const obj of objectsArray) {
      const querySubscription = this.__experimentalStore.links
        .observe(
          {
            ...options,
            srcType: {
              type: "object",
              apiName: obj.$apiName,
            },
            linkName,
            pk: obj.$primaryKey,
          },
          // cast to cross typed to untyped barrier
          subFn as unknown as Observer<SpecificLinkPayload>,
        );

      parentSub.add(querySubscription);
    }

    return new UnsubscribableWrapper(parentSub);
  };

  public applyAction: <Q extends ActionDefinition<any>>(
    action: Q,
    args: Parameters<ActionSignatureFromDef<Q>["applyAction"]>[0],
    opts?: ObservableClient.ApplyActionOptions,
  ) => Promise<unknown>;

  public validateAction: <Q extends ActionDefinition<any>>(
    action: Q,
    args: Parameters<ActionSignatureFromDef<Q>["applyAction"]>[0],
  ) => Promise<ActionValidationResponse>;

<<<<<<< HEAD
  public observeObjectSet<
    T extends ObjectTypeDefinition,
    RDPs extends Record<
      string,
      WirePropertyTypes | undefined | Array<WirePropertyTypes>
    > = {},
  >(
    baseObjectSet: ObjectSet<T>,
    options: ObserveObjectSetOptions<T, RDPs>,
    subFn: Observer<ObserveObjectSetArgs<T, RDPs>>,
  ): Unsubscribable {
    return this.__experimentalStore.objectSets.observe(
      { baseObjectSet, ...options },
      // cast to cross typed to untyped barrier
      subFn as unknown as Observer<ObjectSetPayload>,
    );
=======
  public invalidateAll(): Promise<void> {
    return this.__experimentalStore.invalidateAll();
  }

  public invalidateObjects(
    objects:
      | Osdk.Instance<ObjectTypeDefinition>
      | ReadonlyArray<Osdk.Instance<ObjectTypeDefinition>>,
  ): Promise<void> {
    return this.__experimentalStore.invalidateObjects(objects);
  }

  public invalidateObjectType<T extends ObjectTypeDefinition>(
    type: T | T["apiName"],
  ): Promise<void> {
    return this.__experimentalStore.invalidateObjectType(type, undefined);
>>>>>>> 1796b984
  }

  public canonicalizeWhereClause<
    T extends ObjectTypeDefinition | InterfaceDefinition,
  >(where: WhereClause<T>): Canonical<WhereClause<T>> {
    return this.__experimentalStore.whereCanonicalizer
      .canonicalize(where) as Canonical<WhereClause<T>>;
  }
}<|MERGE_RESOLUTION|>--- conflicted
+++ resolved
@@ -145,7 +145,6 @@
     args: Parameters<ActionSignatureFromDef<Q>["applyAction"]>[0],
   ) => Promise<ActionValidationResponse>;
 
-<<<<<<< HEAD
   public observeObjectSet<
     T extends ObjectTypeDefinition,
     RDPs extends Record<
@@ -162,7 +161,8 @@
       // cast to cross typed to untyped barrier
       subFn as unknown as Observer<ObjectSetPayload>,
     );
-=======
+  }
+
   public invalidateAll(): Promise<void> {
     return this.__experimentalStore.invalidateAll();
   }
@@ -179,7 +179,6 @@
     type: T | T["apiName"],
   ): Promise<void> {
     return this.__experimentalStore.invalidateObjectType(type, undefined);
->>>>>>> 1796b984
   }
 
   public canonicalizeWhereClause<
