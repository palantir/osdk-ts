/*
 * Copyright 2025 Palantir Technologies, Inc. All rights reserved.
 *
 * Licensed under the Apache License, Version 2.0 (the "License");
 * you may not use this file except in compliance with the License.
 * You may obtain a copy of the License at
 *
 *     http://www.apache.org/licenses/LICENSE-2.0
 *
 * Unless required by applicable law or agreed to in writing, software
 * distributed under the License is distributed on an "AS IS" BASIS,
 * WITHOUT WARRANTIES OR CONDITIONS OF ANY KIND, either express or implied.
 * See the License for the specific language governing permissions and
 * limitations under the License.
 */

import type {
  ObjectOrInterfaceDefinition,
  ObjectSet,
  ObjectTypeDefinition,
  Osdk,
  PageResult,
  PropertyKeys,
} from "@osdk/api";
import type { Observable, Subscription } from "rxjs";
import invariant from "tiny-invariant";
import { additionalContext } from "../../../Client.js";
import type { InterfaceHolder } from "../../../object/convertWireToOsdkObjects/InterfaceHolder.js";
import type {
  ObjectHolder,
} from "../../../object/convertWireToOsdkObjects/ObjectHolder.js";
import type { ListPayload } from "../../ListPayload.js";
import type { Status } from "../../ObservableClient/common.js";
import { BaseListQuery } from "../base-list/BaseListQuery.js";
import type { BatchContext } from "../BatchContext.js";
import { type CacheKey } from "../CacheKey.js";
import type { Canonical } from "../Canonical.js";
import { type Changes, DEBUG_ONLY__changesToString } from "../Changes.js";
import type { Entry } from "../Layer.js";
import { type ObjectCacheKey } from "../object/ObjectCacheKey.js";
import { objectSortaMatchesWhereClause as objectMatchesWhereClause } from "../objectMatchesWhereClause.js";
import type { OptimisticId } from "../OptimisticId.js";
<<<<<<< HEAD
import type { PivotInfo } from "../PivotCanonicalizer.js";
import { RefCounts } from "../RefCounts.js";
=======
>>>>>>> c41ff458
import type { SimpleWhereClause } from "../SimpleWhereClause.js";
import { OrderBySortingStrategy } from "../sorting/SortingStrategy.js";
import type { Store } from "../Store.js";
import type { SubjectPayload } from "../SubjectPayload.js";
import {
  INTERSECT_IDX,
  type ListCacheKey,
  ORDER_BY_IDX,
  PIVOT_IDX,
  WHERE_IDX,
} from "./ListCacheKey.js";
export {
  API_NAME_IDX,
  INTERSECT_IDX,
  PIVOT_IDX,
  RDP_IDX,
} from "./ListCacheKey.js";
import type { ListQueryOptions } from "./ListQueryOptions.js";

type ExtractRelevantObjectsResult = Record<"added" | "modified", {
  all: (ObjectHolder | InterfaceHolder)[];
  strictMatches: Set<(ObjectHolder | InterfaceHolder)>;
  sortaMatches: Set<(ObjectHolder | InterfaceHolder)>;
}>;

/**
 * Base class for filtered and sorted object collection queries.
 * - Handles where clause filtering and orderBy sorting
 * - Manages pagination through fetchMore
 * - Auto-updates when matching objects change
 * - Uses canonicalized cache keys for consistency
 */
export abstract class ListQuery extends BaseListQuery<
  ListCacheKey,
  ListPayload,
  ListQueryOptions
> {
  // pageSize?: number; // this is the internal page size. we need to track this properly

  protected apiName: string;
  #whereClause: Canonical<SimpleWhereClause>;

  // Using base class minResultsToLoad instead of a private property
  #orderBy: Canonical<Record<string, "asc" | "desc" | undefined>>;
  #intersectWith: Canonical<Array<Canonical<SimpleWhereClause>>> | undefined;
  #pivotInfo: Canonical<PivotInfo> | undefined;
  #objectSet: ObjectSet<ObjectTypeDefinition>;

  /**
   * Register changes to the cache specific to ListQuery
   */
  protected registerCacheChanges(batch: BatchContext): void {
    batch.changes.registerList(this.cacheKey);
  }

  constructor(
    store: Store,
    subject: Observable<SubjectPayload<ListCacheKey>>,
    apiName: string,
    cacheKey: ListCacheKey,
    opts: ListQueryOptions,
  ) {
    super(
      store,
      subject,
      opts,
      cacheKey,
      process.env.NODE_ENV !== "production"
        ? (
          store.client[additionalContext].logger?.child({}, {
            msgPrefix: `ListQuery<${
              cacheKey.otherKeys.map(x => JSON.stringify(x)).join(", ")
            }>`,
          })
        )
        : undefined,
    );

    this.apiName = apiName;
    this.#whereClause = cacheKey.otherKeys[WHERE_IDX];
    this.#orderBy = cacheKey.otherKeys[ORDER_BY_IDX];
    this.#intersectWith = cacheKey.otherKeys[INTERSECT_IDX];
    this.#pivotInfo = cacheKey.otherKeys[PIVOT_IDX];
    this.#objectSet = this.createObjectSet(store);
    // Initialize the sorting strategy
    this.sortingStrategy = new OrderBySortingStrategy(
      this.apiName,
      this.#orderBy,
    );
    // Initialize the minResultsToLoad inherited from BaseCollectionQuery
    this.minResultsToLoad = 0;
  }

  get canonicalWhere(): Canonical<SimpleWhereClause> {
    return this.#whereClause;
  }

  get canonicalIntersectWith():
    | Canonical<Array<Canonical<SimpleWhereClause>>>
    | undefined
  {
    return this.#intersectWith;
  }

  get canonicalPivotInfo(): Canonical<PivotInfo> | undefined {
    return this.#pivotInfo;
  }

  /**
   * Create the ObjectSet for this query.
   */
  protected abstract createObjectSet(
    store: Store,
  ): ObjectSet<ObjectTypeDefinition>;

  /**
   * Implements fetchPageData from BaseCollectionQuery template method
   * Fetches a page of data
   */
  protected async fetchPageData(
    signal: AbortSignal | undefined,
  ): Promise<PageResult<Osdk.Instance<any>>> {
    // Fetch the data with pagination
    const resp = await this.#objectSet.fetchPage({
      $nextPageToken: this.nextPageToken,
      $pageSize: this.options.pageSize,
      // For now this keeps the shared test code from falling apart
      // but shouldn't be needed ideally
      ...(Object.keys(this.#orderBy).length > 0
        ? { $orderBy: this.#orderBy }
        : {}),
    });

    if (signal?.aborted) {
      throw new Error("Aborted");
    }

    this.nextPageToken = resp.nextPageToken;
    const fetchedData = await this.postProcessFetchedData(resp.data);

    return {
      ...resp,
      data: fetchedData,
    };
  }

  /**
   * Handle fetch errors by setting appropriate error state and notifying subscribers
   */
  protected handleFetchError(
    error: unknown,
    _status: Status,
    batch: BatchContext,
  ): Entry<ListCacheKey> {
    this.logger?.error("error", error);
    this.store.subjects.get(this.cacheKey).error(error);

    // We don't call super.handleFetchError because ListQuery has special error handling
    // but we still use writeToStore to create a properly structured Entry
    return this.writeToStore({ data: [] }, "error", batch);
  }

  /**
   * Will revalidate the list if its query is affected by invalidating the
   * apiName of the object type passed in.
   *
   * @param apiName to invalidate
   * @returns
   */
  abstract revalidateObjectType(apiName: string): Promise<void>;

  /**
   * Postprocess fetched data.
   */
  protected abstract postProcessFetchedData(
    data: Osdk.Instance<any>[],
  ): Promise<Osdk.Instance<any>[]>;

  invalidateObjectType = async (
    objectType: string,
    changes: Changes | undefined,
  ): Promise<void> => {
    if (this.apiName === objectType) {
      // Only invalidate lists for the matching apiName
      changes?.modified.add(this.cacheKey);
      return this.revalidate(true);
    }
  };

  /**
   * Note: This method is not async because I want it to return right after it
   *       finishes the synchronous updates. The promise that is returned
   *       will resolve after the revalidation is complete.
   * @param changes
   * @param optimisticId
   * @returns If revalidation is needed, a promise that resolves after the
   *          revalidation is complete. Otherwise, undefined.
   */

  maybeUpdateAndRevalidate = (
    changes: Changes,
    optimisticId: OptimisticId | undefined,
  ): Promise<void> | undefined => {
    if (process.env.NODE_ENV !== "production") {
      this.logger?.child({ methodName: "maybeUpdateAndRevalidate" }).debug(
        DEBUG_ONLY__changesToString(changes),
      );
      this.logger?.child({ methodName: "maybeUpdateAndRevalidate" }).debug(
        `Already in changes? ${changes.modified.has(this.cacheKey)}`,
      );
    }

    if (changes.modified.has(this.cacheKey)) return;
    // mark ourselves as updated so we don't infinite recurse.
    changes.modified.add(this.cacheKey);

    try {
      const relevantObjects = this._extractAndCategorizeRelevantObjects(
        changes,
      );

      // If we got purely strict matches we can just update the list and move
      // on with our lives. But if we got sorta matches, then we need to revalidate
      // the list so we preemptively set it to loading to avoid thrashing the store.
      const status = optimisticId
          || relevantObjects.added.sortaMatches.size > 0
          || relevantObjects.modified.sortaMatches.size > 0
        ? "loading"
        : "loaded";

      // while we only push updates for the strict matches, we still need to
      // trigger the list updating if some of our objects changed

      const newList: Array<ObjectCacheKey> = [];

      let needsRevalidation = false;
      this.store.batch({ optimisticId, changes }, (batch) => {
        const existingList = new Set(
          batch.read(this.cacheKey)?.value?.data,
        );

        const toAdd = new Set<ObjectHolder | InterfaceHolder>(
          // easy case. objects are new to the cache and they match this filter
          relevantObjects.added.strictMatches,
        );

        // anything thats been deleted can be removed, so start there
        const toRemove = new Set<CacheKey>(changes.deleted);

        // deal with the modified objects
        for (const obj of relevantObjects.modified.all) {
          if (relevantObjects.modified.strictMatches.has(obj)) {
            const objectCacheKey = this.getObjectCacheKey(obj);

            if (!existingList.has(objectCacheKey)) {
              // object is new to the list
              toAdd.add(obj);
            }
            continue;
          } else if (batch.optimisticWrite) {
            // we aren't removing objects in optimistic mode
            // we also don't want to trigger revalidation in optimistic mode
            // as it should be triggered when the optimistic job is done
            continue;
          } else {
            // object is no longer a strict match
            const existingObjectCacheKey = this.getObjectCacheKey(obj);

            toRemove.add(existingObjectCacheKey);

            if (relevantObjects.modified.sortaMatches.has(obj)) {
              // since it might still be in the list we need to revalidate
              needsRevalidation = true;
            }
          }
        }

        for (const key of existingList) {
          if (toRemove.has(key)) continue;
          newList.push(key);
        }
        for (const obj of toAdd) {
          newList.push(this.getObjectCacheKey(obj));
        }

        this._updateList(
          newList,
          status,
          batch,
          /* append */ false,
        );
      });

      if (needsRevalidation) {
        return this.revalidate(true);
      }
      return undefined;
    } finally {
      if (process.env.NODE_ENV !== "production") {
        this.logger?.child({ methodName: "maybeUpdateAndRevalidate" })
          .debug("in finally");
      }
    }
  };

  #matchType(obj: ObjectHolder | InterfaceHolder): false | "strict" | "sorta" {
    // if its a strict match we can just insert it into place
    if (objectMatchesWhereClause(obj, this.#whereClause, true)) {
      return "strict";
    }
    // sorta match means it used a filter we cannot use on the frontend
    if (objectMatchesWhereClause(obj, this.#whereClause, false)) {
      return "sorta";
    }
    return false;
  }

  protected _extractAndCategorizeRelevantObjects(
    changes: Changes,
  ): ExtractRelevantObjectsResult {
    const relevantObjects = this.extractRelevantObjects(changes);

    // categorize
    for (const group of Object.values(relevantObjects)) {
      for (const obj of group.all ?? []) {
        const matchType = this.#matchType(obj);
        if (matchType) {
          group[`${matchType}Matches`].add(obj);
        }
      }
    }

    return relevantObjects;
  }

  /**
   * Extract relevant objects for this query type.
   */
  protected abstract extractRelevantObjects(
    changes: Changes,
  ): ExtractRelevantObjectsResult;

  registerStreamUpdates(sub: Subscription): void {
    this.createWebsocketSubscription(this.#objectSet, sub, "observeList");
  }

  protected onOswChange(
    { object: objOrIface, state }: ObjectUpdate<ObjectTypeDefinition, string>,
  ): void {
    const logger = process.env.NODE_ENV !== "production"
      ? this.logger?.child({ methodName: "registerStreamUpdates" })
      : this.logger;

    if (process.env.NODE_ENV !== "production") {
      logger?.child({ methodName: "onChange" }).debug(
        `Got an update of type: ${state}`,
        objOrIface,
      );
    }

    if (state === "ADDED_OR_UPDATED") {
      const object: ObjectHolder =
        (objOrIface.$apiName !== objOrIface.$objectType
          ? objOrIface.$as(objOrIface.$objectType)
          : objOrIface) as unknown as ObjectHolder;

      this.store.batch({}, (batch) => {
        this.store.objects.storeOsdkInstances(
          [object as Osdk.Instance<any>],
          batch,
          this.rdpConfig,
        );
      });
    } else if (state === "REMOVED") {
      this.onOswRemoved(objOrIface);
    }
  }

  protected onOswRemoved(
    objOrIface: Osdk.Instance<ObjectTypeDefinition, never, string, {}>,
  ): void {
    const logger = process.env.NODE_ENV !== "production"
      ? this.logger?.child({ methodName: "onOswRemoved" })
      : this.logger;
    this.store.batch({}, (batch) => {
      // Read the truth layer (since not optimistic)
      const existing = batch.read(this.cacheKey);
      invariant(
        existing,
        "the truth value for our list should exist as we already subscribed",
      );
      if (existing.status === "loaded") {
        const objectCacheKey = this.getObjectCacheKey(objOrIface);
        // remove the object from the list
        const newObjects = existing.value?.data.filter(
          (o) => o !== objectCacheKey,
        );

        // If the filter didn't change anything, then the list was already
        // updated (or didn't exist, which is nonsensical)
        if (newObjects?.length !== existing.value?.data.length) {
          batch.changes.registerList(this.cacheKey);
          batch.write(
            this.cacheKey,
            { data: newObjects ?? [] },
            "loaded",
          );
          // Should there be an else for this case? Do we need to invalidate
          // the paging tokens we may have? FIXME
        }

        return;
      }
      // There may be a tiny race here where OSW tells us the object has
      // been removed but an outstanding invalidation of this query is
      // about to return. In this case, its possible that we remove this item
      // from the list and then the returned list load re-adds it.
      // To avoid this, we will just force reload the query to be sure
      // we don't leave things in a bad state.
      if (process.env.NODE_ENV !== "production") {
        logger?.info(
          "Removing an object from an object list that is in the middle of being loaded.",
          existing,
        );
      }

      this.revalidate(/* force */ true).catch((e: unknown) => {
        if (logger) {
          logger?.error("Uncaught error while revalidating list", e);
        } else {
          // Make sure we write to the console if there is no logger!
          // eslint-disable-next-line no-console
          console.error("Uncaught error while revalidating list", e);
        }
      });
    });
  }

  /**
   * Get cache key for object.
   */
  private getObjectCacheKey(
    obj: { $objectType: string; $primaryKey: string | number | boolean },
  ): ObjectCacheKey {
    const pk = obj.$primaryKey as string | number;
    return this.cacheKeys.get<ObjectCacheKey>(
      "object",
      obj.$objectType,
      pk,
      this.rdpConfig ?? undefined,
    );
  }
}

export function isListCacheKey(
  cacheKey: CacheKey,
): cacheKey is ListCacheKey {
  return cacheKey.type === "list";
}

/**
 * Copied from @osdk/api
 */
type ObjectUpdate<
  O extends ObjectOrInterfaceDefinition,
  P extends PropertyKeys<O>,
> = {
  object: Osdk.Instance<O, never, P>;
  state: "ADDED_OR_UPDATED" | "REMOVED";
};<|MERGE_RESOLUTION|>--- conflicted
+++ resolved
@@ -40,11 +40,8 @@
 import { type ObjectCacheKey } from "../object/ObjectCacheKey.js";
 import { objectSortaMatchesWhereClause as objectMatchesWhereClause } from "../objectMatchesWhereClause.js";
 import type { OptimisticId } from "../OptimisticId.js";
-<<<<<<< HEAD
 import type { PivotInfo } from "../PivotCanonicalizer.js";
 import { RefCounts } from "../RefCounts.js";
-=======
->>>>>>> c41ff458
 import type { SimpleWhereClause } from "../SimpleWhereClause.js";
 import { OrderBySortingStrategy } from "../sorting/SortingStrategy.js";
 import type { Store } from "../Store.js";
