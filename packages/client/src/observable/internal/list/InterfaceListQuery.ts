--- conflicted
+++ resolved
@@ -14,17 +14,7 @@
  * limitations under the License.
  */
 
-<<<<<<< HEAD
-import type {
-  DerivedProperty,
-  ObjectOrInterfaceDefinition,
-  ObjectSet,
-  ObjectTypeDefinition,
-  Osdk,
-} from "@osdk/api";
-=======
 import type { ObjectSet, ObjectTypeDefinition, Osdk } from "@osdk/api";
->>>>>>> e7bf02ac
 import groupBy from "object.groupby";
 import invariant from "tiny-invariant";
 import type { Client } from "../../../Client.js";
@@ -49,26 +39,9 @@
 export class InterfaceListQuery extends ListQuery {
   protected createObjectSet(store: Store): ObjectSet<ObjectTypeDefinition> {
     const rdpConfig = this.cacheKey.otherKeys[RDP_IDX];
-<<<<<<< HEAD
-    if (rdpConfig != null) {
-      return store.client({
-        type: "interface" as const,
-        apiName: this.apiName,
-      } as ObjectOrInterfaceDefinition as ObjectTypeDefinition)
-        // Note: order matters here, we need to apply withProperties before the where clause
-        .withProperties(
-          rdpConfig as DerivedProperty.Clause<ObjectTypeDefinition>,
-        )
-        .where(this.canonicalWhere);
-    }
-
-    return store.client({
-      type: "interface" as const,
-=======
     const type: string = "interface" as const;
     const objectTypeDef = {
       type,
->>>>>>> e7bf02ac
       apiName: this.apiName,
     } as ObjectTypeDefinition;
 
