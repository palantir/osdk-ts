--- conflicted
+++ resolved
@@ -76,19 +76,15 @@
   getQuery<T extends ObjectTypeDefinition | InterfaceDefinition>(
     options: ObserveListOptions<T>,
   ): ListQuery {
-<<<<<<< HEAD
-    const { type: typeDefinition, where, orderBy, withProperties, includeRid } =
-      options;
-=======
     const {
       type: typeDefinition,
       where,
       orderBy,
       withProperties,
+      includeRid,
       intersectWith,
       pivotTo,
     } = options;
->>>>>>> 72c79c28
     const { apiName, type } = typeDefinition;
 
     const canonWhere = this.whereCanonicalizer.canonicalize(where ?? {});
@@ -112,12 +108,9 @@
       canonWhere,
       canonOrderBy,
       canonRdp,
-<<<<<<< HEAD
       includeRid,
-=======
       canonIntersect,
       canonPivot,
->>>>>>> 72c79c28
     );
 
     return this.store.queries.get(listCacheKey, () => {
