--- conflicted
+++ resolved
@@ -29,12 +29,9 @@
   >,
 > extends CommonObserveOptions {
   pageSize?: number;
-<<<<<<< HEAD
   autoFetchMore?: boolean | number;
-=======
   intersectWith?: Array<{
     where: WhereClause<Q, RDPs>;
   }>;
   pivotTo?: string;
->>>>>>> 72c79c28
 }