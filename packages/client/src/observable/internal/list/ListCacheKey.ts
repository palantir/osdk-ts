/*
 * Copyright 2025 Palantir Technologies, Inc. All rights reserved.
 *
 * Licensed under the Apache License, Version 2.0 (the "License");
 * you may not use this file except in compliance with the License.
 * You may obtain a copy of the License at
 *
 *     http://www.apache.org/licenses/LICENSE-2.0
 *
 * Unless required by applicable law or agreed to in writing, software
 * distributed under the License is distributed on an "AS IS" BASIS,
 * WITHOUT WARRANTIES OR CONDITIONS OF ANY KIND, either express or implied.
 * See the License for the specific language governing permissions and
 * limitations under the License.
 */

import type { CollectionStorageData } from "../base-list/BaseCollectionQuery.js";
import type { CacheKey } from "../CacheKey.js";
import type { Canonical } from "../Canonical.js";
import type { PivotInfo } from "../PivotCanonicalizer.js";
import type { Rdp } from "../RdpCanonicalizer.js";
import type { SimpleWhereClause } from "../SimpleWhereClause.js";
import type { ListQuery } from "./ListQuery.js";

// Index constants for accessing otherKeys array elements
export const TYPE_IDX = 0;
export const API_NAME_IDX = 1;
export const WHERE_IDX = 2;
export const ORDER_BY_IDX = 3;
export const RDP_IDX = 4;
<<<<<<< HEAD
export const INCLUDE_RID_IDX = 5;
=======
export const INTERSECT_IDX = 5;
export const PIVOT_IDX = 6;
>>>>>>> 72c79c28

export interface ListStorageData extends CollectionStorageData {}

export interface ListCacheKey extends
  CacheKey<
    "list",
    ListStorageData,
    ListQuery,
    [
      type: "object" | "interface",
      apiName: string,
      whereClause: Canonical<SimpleWhereClause>,
      orderByClause: Canonical<Record<string, "asc" | "desc" | undefined>>,
<<<<<<< HEAD
      rdpConfig?: Canonical<Rdp>,
      includeRid?: boolean,
=======
      rdpConfig?: Canonical<Rdp> | undefined,
      intersectWith?:
        | Canonical<Array<Canonical<SimpleWhereClause>>>
        | undefined,
      pivotInfo?: Canonical<PivotInfo> | undefined,
>>>>>>> 72c79c28
    ]
  >
{
}<|MERGE_RESOLUTION|>--- conflicted
+++ resolved
@@ -28,12 +28,9 @@
 export const WHERE_IDX = 2;
 export const ORDER_BY_IDX = 3;
 export const RDP_IDX = 4;
-<<<<<<< HEAD
 export const INCLUDE_RID_IDX = 5;
-=======
-export const INTERSECT_IDX = 5;
-export const PIVOT_IDX = 6;
->>>>>>> 72c79c28
+export const INTERSECT_IDX = 6;
+export const PIVOT_IDX = 7;
 
 export interface ListStorageData extends CollectionStorageData {}
 
@@ -47,16 +44,12 @@
       apiName: string,
       whereClause: Canonical<SimpleWhereClause>,
       orderByClause: Canonical<Record<string, "asc" | "desc" | undefined>>,
-<<<<<<< HEAD
-      rdpConfig?: Canonical<Rdp>,
-      includeRid?: boolean,
-=======
       rdpConfig?: Canonical<Rdp> | undefined,
+      includeRid?: boolean | undefined,
       intersectWith?:
         | Canonical<Array<Canonical<SimpleWhereClause>>>
         | undefined,
       pivotInfo?: Canonical<PivotInfo> | undefined,
->>>>>>> 72c79c28
     ]
   >
 {
