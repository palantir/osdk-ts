/*
 * Copyright 2025 Palantir Technologies, Inc. All rights reserved.
 *
 * Licensed under the Apache License, Version 2.0 (the "License");
 * you may not use this file except in compliance with the License.
 * You may obtain a copy of the License at
 *
 *     http://www.apache.org/licenses/LICENSE-2.0
 *
 * Unless required by applicable law or agreed to in writing, software
 * distributed under the License is distributed on an "AS IS" BASIS,
 * WITHOUT WARRANTIES OR CONDITIONS OF ANY KIND, either express or implied.
 * See the License for the specific language governing permissions and
 * limitations under the License.
 */

import type { Osdk } from "@osdk/api";
import {
  editTodo,
  Employee,
  FooInterface,
  Todo,
} from "@osdk/client.test.ontology";
import {
  ActionTypeBuilder,
  FauxFoundry,
  ontologies,
  startNodeApiServer,
  stubData,
} from "@osdk/shared.test";
import chalk from "chalk";
import type { SetupServerApi } from "msw/node";
import invariant from "tiny-invariant";
import type { Task } from "vitest";
import {
  afterAll,
  afterEach,
  beforeAll,
  beforeEach,
  describe,
  expect,
  it,
  vi,
  vitest,
} from "vitest";
import { ActionValidationError } from "../../actions/ActionValidationError.js";
import { type Client } from "../../Client.js";
import { createClient } from "../../createClient.js";
import { TestLogger } from "../../logger/TestLogger.js";
import type { ObjectHolder } from "../../object/convertWireToOsdkObjects/ObjectHolder.js";
import type {
  ObserveListOptions,
  Unsubscribable,
} from "../ObservableClient.js";
import type { ObjectCacheKey } from "./ObjectQuery.js";
import { createOptimisticId } from "./OptimisticId.js";
import { runOptimisticJob } from "./OptimisticJob.js";
import { invalidateList, Store } from "./Store.js";
import {
  applyCustomMatchers,
  createClientMockHelper,
  createDefer,
  expectNoMoreCalls,
  expectSingleListCallAndClear,
  expectSingleObjectCallAndClear,
  getObject,
  mockListSubCallback,
  mockSingleSubCallback,
  objectPayloadContaining,
  updateList,
  updateObject,
  waitForCall,
} from "./testUtils.js";

const JOHN_DOE_ID = 50030;

const defer = createDefer();

const logger = new TestLogger();

beforeAll(() => {
  vi.setConfig({
    fakeTimers: {
      toFake: [
        "setTimeout",
        "clearTimeout",
        "Date",
        "setInterval",
        "clearInterval",
      ],
    },
  });
});
afterAll(() => {
  vi.resetConfig();
});

const ANY_INIT_ENTRY = {
  // cacheKey: expect.any(Object),
  object: undefined,
  lastUpdated: 0,
  status: "init",
};

// eslint-disable-next-line @typescript-eslint/no-deprecated
function fullTaskName(task?: Task): string {
  return task ? `${fullTaskName(task.suite)} > ${task.name}` : "";
}

beforeEach((x) => {
  console.log(
    chalk.bgRed(chalk.white(fullTaskName(x.task))),
  );
});

// helper method to make debugging tests easier
function testStage(s: string) {
  console.log(chalk.bgYellow(`Test Stage: ${s}`));
}

applyCustomMatchers();

function setupOntology(fauxFoundry: FauxFoundry) {
  const fauxOntology = fauxFoundry.getDefaultOntology();
  ontologies.addEmployeeOntology(fauxOntology);

  fauxFoundry.getDefaultOntology().registerObjectType(
    stubData.todoWithLinkTypes,
  );

  fauxFoundry.getDefaultOntology().registerActionType(
    stubData.editTodo.actionTypeV2,
    (b, payload) => {
      const { id, ...other } = payload.parameters;

      b.modifyObject<Todo>(Todo.apiName, id, { ...other });
    },
  );
}

function setupSomeEmployees(fauxFoundry: FauxFoundry) {
  const dataStore = fauxFoundry.getDefaultDataStore();

  dataStore.registerObject(Employee, {
    employeeId: 1,
  });

  dataStore.registerObject(Employee, {
    employeeId: 2,
  });

  dataStore.registerObject(Employee, {
    $apiName: "Employee",
    employeeId: 3,
  });

  dataStore.registerObject(Employee, {
    $apiName: "Employee",
    employeeId: 4,
  });

  dataStore.registerObject(Employee, {
    $apiName: "Employee",
    employeeId: JOHN_DOE_ID,
    fullName: "John Doe",
  });
}

describe(Store, () => {
  describe("with mock server", () => {
    let client: Client;
    let cache: Store;

    let employeesAsServerReturns: Osdk.Instance<Employee>[];
    let mutatedEmployees: Osdk.Instance<Employee>[];

    beforeAll(async () => {
      const testSetup = startNodeApiServer(
        new FauxFoundry("https://stack.palantir.com/"),
        createClient,
        { logger },
      );
      ({ client } = testSetup);

      setupOntology(testSetup.fauxFoundry);
      setupSomeEmployees(testSetup.fauxFoundry);

      employeesAsServerReturns = (await client(Employee).fetchPage()).data;
      mutatedEmployees = [
        employeesAsServerReturns[0],
        employeesAsServerReturns[1].$clone({
          fullName: "foo",
        }),
        ...employeesAsServerReturns.slice(2),
      ];

      return () => {
        testSetup.apiServer.close();
      };
    });

    beforeEach(() => {
      cache = new Store(client);

      return () => {
        cache = undefined!;
      };
    });

    it("basic single object works", async () => {
      const emp = employeesAsServerReturns[0];

      const cacheKey = cache.getCacheKey<ObjectCacheKey>(
        "object",
        "Employee",
        emp.$primaryKey,
      );

      // starts empty
      expect(
        cache.getValue(cacheKey)?.value,
      ).toBeUndefined();

      const result = updateObject(cache, emp);
      expect(emp).toBe(result);

      // getting the object now matches the result
      expect(cache.getValue(cacheKey)?.value).toEqual(
        result,
      );

      const updatedEmpFromCache = updateObject(
        cache,
        emp.$clone({ fullName: "new name" }),
      );
      expect(updatedEmpFromCache).not.toBe(emp);

      // getting it again is the updated object
      expect(cache.getValue(cacheKey)?.value).toEqual(
        updatedEmpFromCache,
      );
    });

    describe("optimistic updates", () => {
      it("rolls back objects", async () => {
        const emp = employeesAsServerReturns[0];
        updateObject(cache, emp); // pre-seed the cache with the "real" value

        const subFn = mockSingleSubCallback();
        defer(
          cache.observeObject(
            Employee,
            emp.$primaryKey,
            { mode: "offline" },
            subFn,
          ),
        );

        expectSingleObjectCallAndClear(subFn, emp, "loaded");

        const optimisticId = createOptimisticId();
        // update with an optimistic write
        updateObject(cache, emp.$clone({ fullName: "new name" }), {
          optimisticId,
        });
        expectSingleObjectCallAndClear(
          subFn,
          emp.$clone({ fullName: "new name" }),
          "loaded",
        );

        // remove the optimistic write
        cache.removeLayer(optimisticId);

        expectSingleObjectCallAndClear(subFn, emp, "loaded");
      });

      it("rolls back to an updated real value", async () => {
        // pre-seed the cache with the "real" value
        updateList(cache, {
          type: Employee,
          where: {},
          orderBy: {},
        }, employeesAsServerReturns);

        const emp = employeesAsServerReturns[0];

        const empSubFn = mockSingleSubCallback();
        defer(
          cache.observeObject(
            Employee,
            emp.$primaryKey,
            { mode: "offline" },
            empSubFn,
          ),
        );

        expectSingleObjectCallAndClear(empSubFn, emp, "loaded");

        const listSubFn = mockListSubCallback();
        defer(
          cache.observeList({
            type: Employee,
            mode: "offline",
          }, listSubFn),
        );

        await waitForCall(listSubFn, 1);
        expectSingleListCallAndClear(listSubFn, employeesAsServerReturns);

        const optimisticEmployee = emp.$clone({ fullName: "new name" });

        const optimisticId = createOptimisticId();

        testStage("optimistic update");
        expect(listSubFn.next).not.toHaveBeenCalled();

        // update with an optimistic write
        updateObject(cache, optimisticEmployee, {
          optimisticId,
        });

        testStage("after optimistic update");

        // expect optimistic write
        expectSingleObjectCallAndClear(empSubFn, optimisticEmployee);

        // expect optimistic write to the list
        await waitForCall(listSubFn, 1);
        expectSingleListCallAndClear(
          listSubFn,
          [
            optimisticEmployee,
            ...employeesAsServerReturns.slice(1),
          ],
          {
            isOptimistic: true,
            status: "loading",
          },
        );

        // write the real update, via the earlier list definition
        const truthUpdatedEmployee = emp.$clone({
          fullName: "real update",
        });

        testStage("write real update");

        updateList(cache, { type: Employee, where: {}, orderBy: {} }, [
          truthUpdatedEmployee,
        ]);

        // remove the optimistic write
        cache.removeLayer(optimisticId);

        // see the object observation get updated
        expectSingleObjectCallAndClear(
          empSubFn,
          truthUpdatedEmployee,
          "loaded",
        );

        // see the list get updated
        await waitForCall(listSubFn, 1);
        expectSingleListCallAndClear(listSubFn, [truthUpdatedEmployee], {
          status: "loaded",
          isOptimistic: false,
        });
      });

      it("rolls back to an updated real value via list", async () => {
        const emp = employeesAsServerReturns[0];
        updateObject(cache, emp); // pre-seed the cache with the "real" value

        const subFn = mockSingleSubCallback();
        defer(
          cache.observeObject(
            Employee,
            emp.$primaryKey,
            { mode: "offline" },
            subFn,
          ),
        );
        expectSingleObjectCallAndClear(subFn, emp, "loaded");

        const optimisticEmployee = emp.$clone({ fullName: "new name" });

        // update with an optimistic write
        const optimisticId = createOptimisticId();
        updateObject(cache, optimisticEmployee, {
          optimisticId,
        });
        expectSingleObjectCallAndClear(subFn, optimisticEmployee);

        const truthUpdatedEmployee = emp.$clone({
          fullName: "real update",
        });
        updateObject(cache, truthUpdatedEmployee);

        // we shouldn't expect an update because the top layer has a value
        expect(subFn.next).not.toHaveBeenCalled();

        // remove the optimistic write
        cache.removeLayer(optimisticId);

        expectSingleObjectCallAndClear(subFn, truthUpdatedEmployee);
        expectNoMoreCalls(subFn);
      });
    });

    describe(".invalidateObject", () => {
      it("triggers an update", async () => {
        const emp = employeesAsServerReturns[0];
        const staleEmp = emp.$clone({ fullName: "stale" });
        updateObject(cache, staleEmp);

        const subFn = mockSingleSubCallback();
        defer(
          cache.observeObject(
            Employee,
            emp.$primaryKey,
            { mode: "offline" },
            subFn,
          ),
        );

        expectSingleObjectCallAndClear(subFn, staleEmp, "loaded");

        // invalidate
        void cache.invalidateObject(Employee, staleEmp.$primaryKey);

        await waitForCall(subFn);
        expectSingleObjectCallAndClear(subFn, staleEmp, "loading");

        await waitForCall(subFn);
        expectSingleObjectCallAndClear(subFn, emp, "loaded");

        expectNoMoreCalls(subFn);
      });
    });

    describe(".invalidateList", () => {
      beforeEach(() => {
        vi.useFakeTimers({});
      });
      afterEach(() => {
        vi.useRealTimers();
      });

      it("triggers an update", async () => {
        const emp = employeesAsServerReturns[0];
        const staleEmp = emp.$clone({ fullName: "stale" });
        updateList(cache, { type: Employee, where: {}, orderBy: {} }, [
          staleEmp,
        ]);

        const subFn = mockSingleSubCallback();
        defer(
          cache.observeObject(
            Employee,
            emp.$primaryKey,
            { mode: "offline" },
            subFn,
          ),
        );
        expectSingleObjectCallAndClear(subFn, staleEmp);

        const subListFn = mockListSubCallback();
        defer(
          cache.observeList({
            type: Employee,
            mode: "offline",
          }, subListFn),
        );

        await waitForCall(subListFn, 1);
        expectSingleListCallAndClear(
          subListFn,
          [staleEmp],
          { status: "loaded" },
        );

        testStage("invalidate");

        const invalidateListPromise = invalidateList(cache, { type: Employee });
        testStage("check invalidate");

        await waitForCall(subListFn, 1);
        expectSingleListCallAndClear(
          subListFn,
          [staleEmp],
          { status: "loading" },
        );

        await waitForCall(subListFn, 1);
        expectSingleListCallAndClear(
          subListFn,
          employeesAsServerReturns,
          { status: "loaded" },
        );

        await waitForCall(subFn, 1);
        expectSingleObjectCallAndClear(subFn, emp, "loaded");

        // don't leave promises dangling
        await invalidateListPromise;
      });
    });

    describe(".invalidateObjectType", () => {
      beforeEach(() => {
        vi.useFakeTimers({});
      });
      afterEach(() => {
        vi.useRealTimers();
      });

      it("triggers an update", async () => {
        const emp = employeesAsServerReturns[0];
        const staleEmp = emp.$clone({ fullName: "stale" });
        updateList(cache, { type: Employee, where: {}, orderBy: {} }, [
          staleEmp,
        ]);

        const subFn = mockSingleSubCallback();
        defer(
          cache.observeObject(
            Employee,
            emp.$primaryKey,
            { mode: "offline" },
            subFn,
          ),
        );
        expectSingleObjectCallAndClear(subFn, staleEmp);

        const subListFn = mockListSubCallback();
        defer(
          cache.observeList({
            type: Employee,
            where: {},
            orderBy: {},
            mode: "offline",
          }, subListFn),
        );

        await waitForCall(subListFn, 1);
        expectSingleListCallAndClear(
          subListFn,
          [staleEmp],
          { status: "loaded" },
        );

        testStage("invalidate");

        const pInvalidateComplete = cache.invalidateObjectType(
          Employee,
          undefined,
        );

        await waitForCall(subListFn, 1);
        expectSingleListCallAndClear(subListFn, [staleEmp], {
          status: "loading",
        });

        await waitForCall(subListFn, 1);
        expectSingleListCallAndClear(subListFn, employeesAsServerReturns);

        await waitForCall(subFn, 1);
        expectSingleObjectCallAndClear(subFn, emp, "loaded");

        // we don't need this value to control the test but we want to make sure we don't have
        // any unhandled exceptions upon test completion
        await pInvalidateComplete;
      });
    });

    describe(".observeObject (force)", () => {
      const subFn1 = mockSingleSubCallback();
      const subFn2 = mockSingleSubCallback();

      beforeEach(async () => {
        subFn1.complete.mockClear();
        subFn1.next.mockClear();
        subFn1.error.mockClear();

        subFn2.complete.mockClear();
        subFn2.next.mockClear();
        subFn2.error.mockClear();
      });

      const likeEmployee50030 = expect.objectContaining({
        $primaryKey: JOHN_DOE_ID,
        fullName: "John Doe",
      });

      it("fetches and updates twice", async () => {
        defer(
          cache.observeObject(Employee, JOHN_DOE_ID, { mode: "force" }, subFn1),
        );

        expect(subFn1.next).toHaveBeenCalledExactlyOnceWith(
          objectPayloadContaining({
            status: "loading",
            object: undefined,
            isOptimistic: false,
          }),
        );

        subFn1.next.mockClear();

        await waitForCall(subFn1);
        expect(subFn1.next).toHaveBeenCalledExactlyOnceWith(
          objectPayloadContaining({
            object: likeEmployee50030,
            isOptimistic: false,
          }),
        );

        const firstLoad = subFn1.next.mock.lastCall?.[0]!;

        subFn1.next.mockClear();

        defer(
          cache.observeObject(Employee, JOHN_DOE_ID, { mode: "force" }, subFn2),
        );
        expectSingleObjectCallAndClear(subFn1, likeEmployee50030, "loading");

        // should be the earlier results
        expectSingleObjectCallAndClear(subFn2, likeEmployee50030, "loading");

        // both will be updated
        for (const s of [subFn1, subFn2]) {
          // wait for the result to come in
          await waitForCall(s, 1);
          expect(s.next).toHaveBeenCalledExactlyOnceWith(
            objectPayloadContaining({
              ...firstLoad,
              lastUpdated: expect.toBeGreaterThan(firstLoad.lastUpdated),
            }),
          );

          s.next.mockClear();
        }
      });
    });

    describe(".observeObject (offline)", () => {
      const subFn = mockSingleSubCallback();
      let sub: Unsubscribable;

      beforeEach(() => {
        subFn.complete.mockClear();
        subFn.next.mockClear();
        subFn.error.mockClear();

        sub = defer(
          cache.observeObject(
            Employee,
            JOHN_DOE_ID,
            { mode: "offline" },
            subFn,
          ),
        );

        expectSingleObjectCallAndClear(subFn, undefined!, "init");
      });

      it("does basic observation and unsubscribe", async () => {
        const emp = employeesAsServerReturns.find(x =>
          x.$primaryKey === JOHN_DOE_ID
        )!;

        // force an update
        updateObject(cache, emp);
        expectSingleObjectCallAndClear(subFn, emp);

        // force again
        updateObject(cache, emp.$clone({ fullName: "new name" }));
        expectSingleObjectCallAndClear(
          subFn,
          emp.$clone({ fullName: "new name" }),
        );

        sub.unsubscribe();

        // force again but no subscription update
        updateObject(cache, emp.$clone({ fullName: "new name 2" }));
        expect(subFn.next).not.toHaveBeenCalled();
      });

      it("observes with list update", async () => {
        const emp = employeesAsServerReturns.find(x =>
          x.$primaryKey === JOHN_DOE_ID
        )!;

        // force an update
        updateObject(cache, emp.$clone({ fullName: "not the name" }));
        expect(subFn.next).toHaveBeenCalledTimes(1);

        updateList(
          cache,
          { type: Employee, where: {}, orderBy: {} },
          employeesAsServerReturns,
        );
        expect(subFn.next).toHaveBeenCalledTimes(2);

        expect(subFn.next.mock.calls[1][0]).toEqual(
          objectPayloadContaining({
            object: emp as unknown as ObjectHolder<typeof emp>,
          }),
        );
      });
    });

    describe(".observeList", () => {
      const listSub1 = mockListSubCallback();
      const ifaceSub = mockListSubCallback();

      beforeEach(() => {
        vi.useFakeTimers({});
        vi.mocked(listSub1.next).mockReset();
        vi.mocked(listSub1.error).mockReset();
        vi.mocked(listSub1.complete).mockReset();

        vi.mocked(ifaceSub.next).mockReset();
        vi.mocked(ifaceSub.error).mockReset();
        vi.mocked(ifaceSub.complete).mockReset();
      });
      afterEach(() => {
        vi.useRealTimers();
      });

      describe("mode=force", () => {
        it("initial load", async () => {
          defer(
            cache.observeList({
              type: Employee,

              orderBy: {},
              mode: "force",
            }, listSub1),
          );

          defer(
            cache.observeList({
              type: FooInterface,

              orderBy: {},
              mode: "force",
            }, ifaceSub),
          );

          vitest.runOnlyPendingTimers();
          await waitForCall(listSub1);
          await waitForCall(ifaceSub);

          expectSingleListCallAndClear(
            listSub1,
            [],
            { status: "loading" },
          );

          expectSingleListCallAndClear(
            ifaceSub,
            [],
            { status: "loading" },
          );

          await waitForCall(listSub1);
          expectSingleListCallAndClear(
            listSub1,
            employeesAsServerReturns,
            {
              status: "loaded",
            },
          );

          await waitForCall(ifaceSub);
          expectSingleListCallAndClear(
            ifaceSub,
            employeesAsServerReturns,
            {
              status: "loaded",
            },
          );

          expectNoMoreCalls(listSub1);
          expectNoMoreCalls(ifaceSub);

          expect(listSub1.next).not.toHaveBeenCalled();
          expect(listSub1.error).not.toHaveBeenCalled();
          expect(ifaceSub.next).not.toHaveBeenCalled();
          expect(ifaceSub.error).not.toHaveBeenCalled();
        });

        it("subsequent load", async () => {
          // Pre-seed with data the server doesn't return
          updateList(
            cache,
            { type: Employee, where: {}, orderBy: {} },
            mutatedEmployees,
          );

          defer(
            cache.observeList({
              type: Employee,
              mode: "force",
            }, listSub1),
          );

          await waitForCall(listSub1, 1);
          const firstLoad = listSub1.next.mock.calls[0][0]!;
          expectSingleListCallAndClear(listSub1, mutatedEmployees, {
            status: "loading",
          });

          await waitForCall(listSub1, 1);
          expectSingleListCallAndClear(listSub1, employeesAsServerReturns, {
            status: "loaded",
            lastUpdated: expect.toBeGreaterThan(
              firstLoad.lastUpdated,
            ),
          });
        });
      });

      describe("mode = offline", () => {
        it("updates with list updates", async () => {
          defer(
            cache.observeList({
              type: Employee,
              where: {},
              orderBy: {},
              mode: "offline",
            }, listSub1),
          );
          expect(listSub1.next).toHaveBeenCalledTimes(0);

          updateList(
            cache,
            { type: Employee, where: {}, orderBy: {} },
            employeesAsServerReturns,
          );
          vitest.runOnlyPendingTimers();

          expectSingleListCallAndClear(listSub1, employeesAsServerReturns);

          // list is just now one object
          updateList(cache, { type: Employee, where: {}, orderBy: {} }, [
            employeesAsServerReturns[0],
          ]);
          vitest.runOnlyPendingTimers();

          expectSingleListCallAndClear(listSub1, [employeesAsServerReturns[0]]);
        });

        it("updates with different list updates", async () => {
          defer(
            cache.observeList({
              type: Employee,
              where: {},
              orderBy: {},
              mode: "offline",
            }, listSub1),
          );

          expect(listSub1.next).toHaveBeenCalledTimes(0);

          updateList(
            cache,
            { type: Employee, where: {}, orderBy: {} },
            employeesAsServerReturns,
          );
          vitest.runOnlyPendingTimers();

          expectSingleListCallAndClear(listSub1, employeesAsServerReturns);

          // new where === different list
          updateList(cache, {
            type: Employee,
            where: { employeeId: { $gt: 0 } },
            orderBy: {},
          }, mutatedEmployees);
          vitest.runOnlyPendingTimers();

          // original list updates still
          expectSingleListCallAndClear(listSub1, mutatedEmployees);
        });
      });
    });

    describe(".fetchMore", () => {
      beforeEach(() => {
        vi.useFakeTimers({});
      });
      afterEach(() => {
        vi.useRealTimers();
      });

      it("works in the solo case", async () => {
        const listSub = mockListSubCallback();
        defer(cache.observeList(
          {
            type: Employee,
            where: {},
            orderBy: {},
            mode: "force",
            pageSize: 1,
          },
          listSub,
        ));

        expect(listSub.next).not.toHaveBeenCalled();

        await waitForCall(listSub, 1);
        expectSingleListCallAndClear(listSub, [], { status: "loading" });

        await waitForCall(listSub, 1);
        const { fetchMore } = listSub.next.mock.calls[0][0]!;
        expectSingleListCallAndClear(
          listSub,
          employeesAsServerReturns.slice(0, 1),
          { status: "loaded" },
        );

        void fetchMore();

        await waitForCall(listSub, 1);
        expectSingleListCallAndClear(
          listSub,
          employeesAsServerReturns.slice(0, 1),
          { status: "loading" },
        );

        await waitForCall(listSub, 1);
        expectSingleListCallAndClear(
          listSub,
          employeesAsServerReturns.slice(0, 2),
          { status: "loaded" },
        );
      });
    });
  });

  describe("with mock client", () => {
    let client: Client;
    let apiServer: SetupServerApi;
    let fauxFoundry: FauxFoundry;
    let store: Store;

    beforeAll(async () => {
      const testSetup = startNodeApiServer(
        new FauxFoundry("https://stack.palantir.com/", undefined, { logger }),
        createClient,
        { logger },
      );
      ({ client, apiServer, fauxFoundry } = testSetup);

      setupOntology(testSetup.fauxFoundry);

      return () => {
        testSetup.apiServer.close();
      };
    });

    beforeEach(() => {
      apiServer.resetHandlers();
    });

    beforeEach(async () => {
      store = new Store(client);
    });

    it("properly fires error handler for a list", async () => {
      const sub = mockListSubCallback();

      store.observeList({
        type: Employee,
        where: { aBadPropertyThatDoesNotExist: "aBadValue" } as any,
        orderBy: {},
      }, sub);

      await waitForCall(sub.error, 1);

      expect(sub.error).toHaveBeenCalled();
      expect(sub.next).not.toHaveBeenCalled();
    });
    describe("batching", () => {
      it("groups requests for single objects", async () => {
        fauxFoundry.getDefaultDataStore().registerObject(Employee, {
          $apiName: "Employee",
          employeeId: 0,
        });
        fauxFoundry.getDefaultDataStore().registerObject(Employee, {
          $apiName: "Employee",
          employeeId: 1,
        });

        const a = mockSingleSubCallback();
        const b = mockSingleSubCallback();

        defer(store.observeObject(Employee, 0, {}, a));
        defer(store.observeObject(Employee, 1, {}, b));

        await a.expectLoadingAndLoaded({
          loading: objectPayloadContaining({
            status: "loading",
            object: undefined,
          }),
          loaded: objectPayloadContaining({
            object: expect.objectContaining({
              $primaryKey: 0,
            }),
          }),
        });
        await b.expectLoadingAndLoaded({
          loading: objectPayloadContaining({
            status: "loading",
            object: undefined,
          }),
          loaded: objectPayloadContaining({
            object: expect.objectContaining({
              $primaryKey: 1,
            }),
          }),
        });
      });
    });

    describe("actions", () => {
      beforeEach(() => {
        fauxFoundry.getDefaultDataStore().clear();
      });

      it("properly invalidates objects", async () => {
        fauxFoundry.getDefaultDataStore().registerObject(Todo, {
          $apiName: "Todo",
          id: 0,
          text: "og title",
        });

        const todoSubFn = mockSingleSubCallback();

        defer(store.observeObject(Todo, 0, {}, todoSubFn));

        await todoSubFn.expectLoadingAndLoaded({
          loading: objectPayloadContaining({
            status: "loading",
            object: undefined,
          }),
          loaded: objectPayloadContaining({
            object: expect.objectContaining({
              $primaryKey: 0,
            }),
          }),
        });

        // at this point we have an observation properly set up
        await store.applyAction(editTodo, {
          id: 0,
          text: "hello there kind sir",
        });

        await todoSubFn.expectLoadingAndLoaded({
          loading: objectPayloadContaining({
            status: "loading",
          }),
          loaded: objectPayloadContaining({
            object: expect.objectContaining({
              text: "hello there kind sir",
            }),
          }),
        });
      });

      it("rolls back optimistic updates on error", async () => {
        const fauxObject = expect.objectContaining({
          id: 0,
          text: "does not matter",
        });

        // set the object in the "backend"
        fauxFoundry.getDefaultDataStore().registerObject(Todo, {
          $apiName: "Todo",
          id: 0,
          text: "does not matter",
        });

        const todoSubFn = mockSingleSubCallback();
        defer(
          store.observeObject(Todo, 0, {}, todoSubFn),
        );

        await todoSubFn.expectLoadingAndLoaded({
          loading: objectPayloadContaining({
            status: "loading",
            object: undefined,
            isOptimistic: false,
          }),
          loaded: objectPayloadContaining({
            object: fauxObject,
            status: "loaded",
            isOptimistic: false,
          }),
        });

        const object: Osdk.Instance<Todo> | undefined = store.getValue(
          store.getCacheKey<ObjectCacheKey>("object", "Todo", 0),
        )?.value as any;
        invariant(object);

        // at this point we have an observation properly set up
        await expect(
          store.applyAction(editTodo, {
            id: "not an id that exists",
          } as any, {
            optimisticUpdate: (ctx) => {
              ctx.updateObject(object.$clone({ text: "optimistic" }));
            },
          }),
        ).rejects.toThrow(ActionValidationError);

        await waitForCall(todoSubFn, 2);
        await todoSubFn.expectLoadingAndLoaded({
          loading: objectPayloadContaining({
            status: "loading",
            object: expect.objectContaining({
              id: 0,
              text: "optimistic",
            }),
            isOptimistic: true,
          }),
          loaded: objectPayloadContaining({
            object: fauxObject,
            status: "loaded",
            isOptimistic: false,
          }),
        });
      });
    });

    describe("orderBy", async () => {
      let nextPk = 0;

      let fauxObjectA: Osdk.Instance<Todo>;
      let fauxObjectB: Osdk.Instance<Todo>;
      let fauxObjectC: Osdk.Instance<Todo>;

<<<<<<< HEAD
      async function createObject<
        X extends ObjectTypeDefinition,
        WeakSauce extends boolean = false,
      >(
        type: X,
        x:
          // & OntologyObjectV2
          & Omit<
            OsdkBase<WeakSauce extends true ? ObjectTypeDefinition : X>,
            "$apiName" | "$objectType" | "$objectSpecifier"
          >
          & CompileTimeMetadata<X>["props"],
      ) {
        return (await minimalClient.objectFactory2(
          minimalClient,
          [{
            ...x,
            $apiName: type.apiName,
            $objectType: type.apiName,
            $objectSpecifier: `${type.apiName}:${x.$primaryKey}`,
          }],
          undefined,
          {},
        ))[0] as ObjectHolder & Osdk.Instance<X>;
      }

      let nextPk = 0;
      const fauxObjectA = await createObject(Todo, {
        $primaryKey: nextPk,
        $title: "a",
        id: nextPk,
        text: "a",
      });
=======
      beforeAll(async () => {
        fauxFoundry.getDefaultDataStore().clear();
        [fauxObjectA, fauxObjectB, fauxObjectC] = await Promise.all(
          (["a", "b", "c"] as const).map(text => {
            const id = nextPk++;
>>>>>>> 88591f79

            fauxFoundry.getDefaultDataStore().registerObject(Todo, {
              $apiName: "Todo",
              id,
              text,
            });

            return client(Todo).fetchOne(id);
          }),
        );
      });

      const noWhereNoOrderBy = {
        type: Todo,
        where: {},
        orderBy: {},
      } satisfies ObserveListOptions<Todo>;

      const noWhereOrderByText = {
        type: Todo,
        where: {},
        orderBy: {
          text: "asc",
        },
      } satisfies ObserveListOptions<Todo>;

      const subListUnordered = mockListSubCallback();
      const subListOrdered = mockListSubCallback();

      beforeEach(() => {
        defer(
          store.observeList({
            ...noWhereNoOrderBy,
            mode: "offline",
          }, subListUnordered),
        );
        expect(subListUnordered.next).toHaveBeenCalledTimes(0);

        defer(
          store.observeList({
            ...noWhereOrderByText,
            mode: "offline",
          }, subListOrdered),
        );
        expect(subListOrdered.next).toHaveBeenCalledTimes(0);
      });

      it("invalidates the correct lists", async () => {
        // for whatever reason, the first list is loaded as [B, A]
        updateList(store, noWhereNoOrderBy, [fauxObjectB, fauxObjectA]);

        await waitForCall(subListUnordered, 1);
        expectSingleListCallAndClear(
          subListUnordered,
          [fauxObjectB, fauxObjectA],
        );

        // The other list definitely matches on the where clause and we can insert
        // orderBy properly. So this is [A, B]
        await waitForCall(subListOrdered, 1);
        expectSingleListCallAndClear(
          subListOrdered,
          [fauxObjectA, fauxObjectB],
        );

        // For whatever reason, object B is no longer in the first set (use your imagination)
        // but we have added a C before A. So the first list is [C, A]
        updateList(store, { type: Todo, where: {}, orderBy: {} }, [
          fauxObjectC,
          fauxObjectA,
        ]);

        await waitForCall(subListUnordered, 1);
        expectSingleListCallAndClear(
          subListUnordered,
          [fauxObjectC, fauxObjectA],
        );

        // Nothing told the system that B was deleted so we can presume it still exists
        // and therefore the second list is now [A, B, C]
        await waitForCall(subListOrdered, 1);
        expectSingleListCallAndClear(
          subListOrdered,
          [fauxObjectA, fauxObjectB, fauxObjectC],
        );
      });

      it("produces proper results with optimistic updates and successful action", async () => {
        const optimisticallyMutatedA = fauxObjectA.$clone({
          text: "optimistic",
        });
        const pkForOptimistic = nextPk++;
        const optimisticallyCreatedObjectD = expect.objectContaining({
          "text": "d",
          id: pkForOptimistic,
        });

        // for whatever reason, the first list is loaded as [B, A]
        updateList(store, noWhereNoOrderBy, [fauxObjectB, fauxObjectA]);

        await waitForCall(subListUnordered, 1);
        expectSingleListCallAndClear(
          subListUnordered,
          [fauxObjectB, fauxObjectA],
        );

        // The other list definitely matches on the where clause and we can insert
        // orderBy properly. So this is [A, B]
        await waitForCall(subListOrdered, 1);
        expectSingleListCallAndClear(
          subListOrdered,
          [fauxObjectA, fauxObjectB],
        );

        testStage("Start");

        // Perform something optimistic.
        const removeOptimisticResult = runOptimisticJob(store, (b) => {
          b.createObject(Todo, pkForOptimistic, {
            id: pkForOptimistic,
            text: "d",
          });
          b.updateObject(optimisticallyMutatedA as Osdk.Instance<any>);
        });

        // The first list is now [B, A, optimistic]
        await waitForCall(subListUnordered, 1);
        expectSingleListCallAndClear(
          subListUnordered,
          [
            fauxObjectB,
            optimisticallyMutatedA, // same position, new values
            optimisticallyCreatedObjectD,
          ],
          { isOptimistic: true },
        );

        // the second list is now [A, B, optimistic]
        await waitForCall(subListOrdered, 1);
        expectSingleListCallAndClear(
          subListOrdered,
          [
            fauxObjectB,
            optimisticallyCreatedObjectD,
            optimisticallyMutatedA,
          ],
          { isOptimistic: true },
        );

        // Roll back the optimistic update
        await removeOptimisticResult();

        // The first list is now [B, A]
        await waitForCall(subListUnordered, 1);
        expectSingleListCallAndClear(
          subListUnordered,
          [fauxObjectB, fauxObjectA],
          { isOptimistic: false },
        );

        // the second list is now [A, B]
        await waitForCall(subListOrdered, 1);
        expectSingleListCallAndClear(
          subListOrdered,
          [fauxObjectA, fauxObjectB],
          { isOptimistic: false },
        );
      });
      // I think these are named backwards
      it("produces proper results with optimistic updates and rollback", async () => {
        const pkForOptimistic = nextPk++;
        const optimisticallyCreatedObjectD = expect.objectContaining({
          "$primaryKey": pkForOptimistic,
          "$title": undefined, // FIXME once this is calculated by optimistic then this needs to be the right value
          "text": "d optimistic",
          id: pkForOptimistic,
        });
        const optimisticallyMutatedA = fauxObjectA.$clone({
          text: "optimistic",
        });

        testStage("Initial Setup");

        // for whatever reason, the first list is loaded as [B, A]
        updateList(store, noWhereNoOrderBy, [fauxObjectB, fauxObjectA]);

        await waitForCall(subListUnordered, 1);

        expectSingleListCallAndClear(subListUnordered, [
          fauxObjectB,
          fauxObjectA,
        ]);

        // The other list definitely matches on the where clause and we can insert
        // orderBy properly. So this is [A, B]
        expectSingleListCallAndClear(subListOrdered, [
          fauxObjectA,
          fauxObjectB,
        ]);

        testStage("Optimistic Creation");

        // create the weirdest action ever. It always creates a Todo with
        // a new primary key and the text "d" and updates A
        const {
          actionDefinition: crazyAction,
          actionTypeV2: crazyActionTypeV2,
        } = new ActionTypeBuilder("asdf")
          .addParameter("foo", "string")
          .build();

        fauxFoundry.getDefaultOntology().registerActionType(
          crazyActionTypeV2,
          (batch, params) => {
            const idForD = nextPk++;

            batch.addObject(Todo.apiName, idForD, {
              id: idForD,
              text: "d",
            });

            batch.modifyObject(fauxObjectA.$apiName, fauxObjectA.$primaryKey, {
              text: "a prime",
              $title: "a prime", // FIXME we shouldn't have to set this, it can be calculated
            });
          },
        );

        // the optimistic job will call createObject which triggers the `objectFactory2` of the
        // cache context.

        // Perform something optimistic.
        const pActionResult = store.applyAction<typeof crazyAction>(
          crazyAction,
          {},
          {
            optimisticUpdate: (b) => {
              b.createObject(Todo, pkForOptimistic, {
                id: pkForOptimistic,
                text: "d optimistic",
              });
              b.updateObject(optimisticallyMutatedA);
            },
          },
        );

        testStage("Optimistic Updates");

        // The first list is now [B, A, optimistic]
        await waitForCall(subListUnordered, 1);
        expectSingleListCallAndClear(subListUnordered, [
          fauxObjectB,
          optimisticallyMutatedA, // same position, new values
          optimisticallyCreatedObjectD,
        ], { isOptimistic: true });

        // the second list is now [B, optimistic, optimistic a]
        await waitForCall(subListOrdered, 1);
        expectSingleListCallAndClear(subListOrdered, [
          fauxObjectB,
          optimisticallyCreatedObjectD,
          optimisticallyMutatedA,
        ], { isOptimistic: true });

        testStage("Resolve Action");

        const modifiedObjectA = fauxObjectA.$clone({
          text: "a prime",
        });

        const pkForD = (await pActionResult).addedObjects?.[0].primaryKey;
        invariant(typeof pkForD === "number");
        // load this without the cache for comparisons
        const createdObjectD = await client(Todo).fetchOne(pkForD);

        await waitForCall(subListUnordered, 1);
        expectSingleListCallAndClear(subListUnordered, [
          fauxObjectB,
          modifiedObjectA,
          createdObjectD,
        ], { isOptimistic: false });

        await waitForCall(subListOrdered, 1);
        expectSingleListCallAndClear(
          subListOrdered,
          [modifiedObjectA, fauxObjectB, createdObjectD],
          { isOptimistic: false },
        );
      });
    });
  });

  describe("layers", () => {
    it("properly remove", () => {
      const clientHelper = createClientMockHelper();
      const store = new Store(clientHelper.client);

      const baseObjects = [1, 2].map((i) => ({
        $primaryKey: i,
        $objectType: "Employee",
        $apiName: "Employee",
        $title: `truth ${i}`,
      } as Osdk.Instance<Employee>));

      const cacheKeys = baseObjects.map((obj) =>
        store.getCacheKey("object", "Employee", obj.$primaryKey)
      );

      // set the truth
      for (const obj of baseObjects) {
        updateObject(store, obj);
      }

      // expect the truth
      for (const obj of baseObjects) {
        expect(getObject(store, "Employee", obj.$primaryKey)).toEqual(
          expect.objectContaining({ $title: `truth ${obj.$primaryKey}` }),
        );
      }

      const layerIds = [1, 2].map(createOptimisticId);

      // optimistically set the objects in their own layers
      for (let i = 0; i < 2; i++) {
        store.batch({ optimisticId: layerIds[i] }, (batch) => {
          batch.write(
            cacheKeys[i],
            {
              ...baseObjects[i],
              $title: `optimistic ${baseObjects[i].$primaryKey}`,
            },
            "loading",
          );
        });
      }

      // expect the optimistic values
      for (let i = 0; i < 2; i++) {
        expect(getObject(store, "Employee", baseObjects[i].$primaryKey))
          .toEqual(
            expect.objectContaining({
              $title: `optimistic ${baseObjects[i].$primaryKey}`,
            }),
          );
      }

      // remove the first layer
      store.removeLayer(layerIds[0]);

      // should have truth object 1 and optimistic object 2
      expect(getObject(store, "Employee", 1)).toEqual(
        expect.objectContaining({ $title: "truth 1" }),
      );
      expect(getObject(store, "Employee", 2)).toEqual(
        expect.objectContaining({ $title: "optimistic 2" }),
      );

      // remove the second layer
      store.removeLayer(layerIds[1]);

      // should have truth objects
      for (const obj of baseObjects) {
        expect(getObject(store, "Employee", obj.$primaryKey)).toEqual(
          expect.objectContaining({ $title: `truth ${obj.$primaryKey}` }),
        );
      }
    });
  });
});<|MERGE_RESOLUTION|>--- conflicted
+++ resolved
@@ -1146,47 +1146,11 @@
       let fauxObjectB: Osdk.Instance<Todo>;
       let fauxObjectC: Osdk.Instance<Todo>;
 
-<<<<<<< HEAD
-      async function createObject<
-        X extends ObjectTypeDefinition,
-        WeakSauce extends boolean = false,
-      >(
-        type: X,
-        x:
-          // & OntologyObjectV2
-          & Omit<
-            OsdkBase<WeakSauce extends true ? ObjectTypeDefinition : X>,
-            "$apiName" | "$objectType" | "$objectSpecifier"
-          >
-          & CompileTimeMetadata<X>["props"],
-      ) {
-        return (await minimalClient.objectFactory2(
-          minimalClient,
-          [{
-            ...x,
-            $apiName: type.apiName,
-            $objectType: type.apiName,
-            $objectSpecifier: `${type.apiName}:${x.$primaryKey}`,
-          }],
-          undefined,
-          {},
-        ))[0] as ObjectHolder & Osdk.Instance<X>;
-      }
-
-      let nextPk = 0;
-      const fauxObjectA = await createObject(Todo, {
-        $primaryKey: nextPk,
-        $title: "a",
-        id: nextPk,
-        text: "a",
-      });
-=======
       beforeAll(async () => {
         fauxFoundry.getDefaultDataStore().clear();
         [fauxObjectA, fauxObjectB, fauxObjectC] = await Promise.all(
           (["a", "b", "c"] as const).map(text => {
             const id = nextPk++;
->>>>>>> 88591f79
 
             fauxFoundry.getDefaultDataStore().registerObject(Todo, {
               $apiName: "Todo",
