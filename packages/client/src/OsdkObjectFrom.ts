--- conflicted
+++ resolved
@@ -22,11 +22,7 @@
   ObjectPropertyKeysFrom,
   ObjectTypesFrom,
   OntologyDefinition,
-<<<<<<< HEAD
-=======
-  OsdkObjectPropertyType,
-  ValidPropertyTypes,
->>>>>>> 472733dd
+  WirePropertyTypes,
 } from "@osdk/api";
 import type { OsdkObjectPropertyType } from "./Definitions.js";
 
@@ -50,7 +46,7 @@
   }
   & {
     __apiName: T_ObjectTypeKey;
-    __primaryKey: ValidPropertyTypes[
+    __primaryKey: WirePropertyTypes[
       ObjectInfoFrom<T_Ontology, T_ObjectTypeKey>["primaryKeyType"]
     ];
     /**
