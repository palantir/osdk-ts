/*
 * Copyright 2023 Palantir Technologies, Inc. All rights reserved.
 *
 * Licensed under the Apache License, Version 2.0 (the "License");
 * you may not use this file except in compliance with the License.
 * You may obtain a copy of the License at
 *
 *     http://www.apache.org/licenses/LICENSE-2.0
 *
 * Unless required by applicable law or agreed to in writing, software
 * distributed under the License is distributed on an "AS IS" BASIS,
 * WITHOUT WARRANTIES OR CONDITIONS OF ANY KIND, either express or implied.
 * See the License for the specific language governing permissions and
 * limitations under the License.
 */

import type {
  InterfaceKeysFrom,
  InterfacePropertyDefinitionFrom,
  InterfacePropertyKeysFrom,
  ObjectTypeDefinitionFrom,
  ObjectTypeKeysFrom,
  ObjectTypePropertyKeysFrom,
  OntologyDefinition,
  WirePropertyTypes,
} from "@osdk/api";
import type { OsdkObjectPropertyType } from "./Definitions.js";

export type OsdkObjectFrom<
  T_ObjectTypeKey extends ObjectTypeKeysFrom<T_Ontology>,
  T_Ontology extends OntologyDefinition<any>,
  T_PropertyKeys extends ObjectTypePropertyKeysFrom<
    T_Ontology,
    T_ObjectTypeKey
  > = ObjectTypePropertyKeysFrom<T_Ontology, T_ObjectTypeKey>,
> =
  // & {
  //   "$raw": {
  //     [P in T_PropertyKeys]: OsdkObjectRawPropertyType<
  //       ObjectTypeDefinitionFrom<T_Ontology, T_ObjectTypeKey>["properties"][P]
  //     >;
  //   };
  // }
  & {
    [P in T_PropertyKeys]: OsdkObjectPropertyType<
      ObjectTypeDefinitionFrom<T_Ontology, T_ObjectTypeKey>["properties"][P]
    >;
  }
  & {
    __apiName: T_ObjectTypeKey;
<<<<<<< HEAD
    __primaryKey: ObjectTypeDefinitionFrom<
      T_Ontology,
      T_ObjectTypeKey
    >["primaryKeyType"];
=======
    __primaryKey: WirePropertyTypes[
      ObjectInfoFrom<T_Ontology, T_ObjectTypeKey>["primaryKeyType"]
    ];
>>>>>>> 3dbabe97
    /**
     * Future versions will require explicitly asking for this field. For now we are marking
     * as always optional to avoid breaking changes.
     */
    __rid?: string;
  }; // TODO

export type OsdkInterfaceFrom<
  T_InterfaceKey extends InterfaceKeysFrom<T_Ontology>,
  T_Ontology extends OntologyDefinition<any>,
  T_PropertyKeys extends InterfacePropertyKeysFrom<
    T_Ontology,
    T_InterfaceKey
  > = InterfacePropertyKeysFrom<T_Ontology, T_InterfaceKey>,
> =
  & {
    [P in T_PropertyKeys]: OsdkObjectPropertyType<
      InterfacePropertyDefinitionFrom<T_Ontology, T_InterfaceKey, P>
    >;
  }
  & {
    __apiName: T_InterfaceKey;
    __primaryKey: unknown;
    // $uniqueId: string; // will be dynamic
    /**
     * Future versions will require explicitly asking for this field. For now we are marking
     * as always optional to avoid breaking changes.
     */
    __rid?: string;
  }; // TODO<|MERGE_RESOLUTION|>--- conflicted
+++ resolved
@@ -48,16 +48,12 @@
   }
   & {
     __apiName: T_ObjectTypeKey;
-<<<<<<< HEAD
-    __primaryKey: ObjectTypeDefinitionFrom<
-      T_Ontology,
-      T_ObjectTypeKey
-    >["primaryKeyType"];
-=======
     __primaryKey: WirePropertyTypes[
-      ObjectInfoFrom<T_Ontology, T_ObjectTypeKey>["primaryKeyType"]
+      ObjectTypeDefinitionFrom<
+        T_Ontology,
+        T_ObjectTypeKey
+      >["primaryKeyType"]
     ];
->>>>>>> 3dbabe97
     /**
      * Future versions will require explicitly asking for this field. For now we are marking
      * as always optional to avoid breaking changes.
