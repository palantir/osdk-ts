/*
 * Copyright 2023 Palantir Technologies, Inc. All rights reserved.
 *
 * Licensed under the Apache License, Version 2.0 (the "License");
 * you may not use this file except in compliance with the License.
 * You may obtain a copy of the License at
 *
 *     http://www.apache.org/licenses/LICENSE-2.0
 *
 * Unless required by applicable law or agreed to in writing, software
 * distributed under the License is distributed on an "AS IS" BASIS,
 * WITHOUT WARRANTIES OR CONDITIONS OF ANY KIND, either express or implied.
 * See the License for the specific language governing permissions and
 * limitations under the License.
 */

import type { AggregationClause } from "@osdk/client.api";
import type { AggregationV2 } from "@osdk/internal.foundry";
<<<<<<< HEAD
import type {
  NumericAggregateOption,
  StringAggregateOption,
} from "../../query/aggregations/AggregatableKeys.js";
import type {
  OrderedAggregationClause,
  UnorderedAggregationClause,
} from "../../query/aggregations/AggregationsClause.js";

const directionFieldMap = (dir?: "asc" | "desc" | "unordered") =>
  dir === "asc" ? "ASC" : dir === "desc" ? "DESC" : undefined;
=======
>>>>>>> 7adf5c73

export function modernToLegacyAggregationClause<
  AC extends UnorderedAggregationClause<any> | OrderedAggregationClause<any>,
>(select: AC) {
  return Object.entries(select).flatMap<AggregationV2>(
    ([propAndMetric, aggregationType]) => {
      if (propAndMetric === "$count") {
        return {
          type: "count",
          name: "count",
          direction: directionFieldMap(aggregationType),
        };
      }

      // k is property:metric
      const colonPos = propAndMetric.lastIndexOf(":");
      const property = propAndMetric.slice(0, colonPos);
      const metric = propAndMetric.slice(colonPos + 1);

      return [
        {
          type: metric as StringAggregateOption | NumericAggregateOption,
          name: `${property}.${metric}`,
          direction: directionFieldMap(aggregationType),
          field: property,
        },
      ];
    },
  );
}<|MERGE_RESOLUTION|>--- conflicted
+++ resolved
@@ -14,22 +14,16 @@
  * limitations under the License.
  */
 
-import type { AggregationClause } from "@osdk/client.api";
-import type { AggregationV2 } from "@osdk/internal.foundry";
-<<<<<<< HEAD
 import type {
   NumericAggregateOption,
+  OrderedAggregationClause,
   StringAggregateOption,
-} from "../../query/aggregations/AggregatableKeys.js";
-import type {
-  OrderedAggregationClause,
   UnorderedAggregationClause,
-} from "../../query/aggregations/AggregationsClause.js";
+} from "@osdk/client.api";
+import type { AggregationV2 } from "@osdk/internal.foundry";
 
 const directionFieldMap = (dir?: "asc" | "desc" | "unordered") =>
   dir === "asc" ? "ASC" : dir === "desc" ? "DESC" : undefined;
-=======
->>>>>>> 7adf5c73
 
 export function modernToLegacyAggregationClause<
   AC extends UnorderedAggregationClause<any> | OrderedAggregationClause<any>,
