/*
 * Copyright 2023 Palantir Technologies, Inc. All rights reserved.
 *
 * Licensed under the Apache License, Version 2.0 (the "License");
 * you may not use this file except in compliance with the License.
 * You may obtain a copy of the License at
 *
 *     http://www.apache.org/licenses/LICENSE-2.0
 *
 * Unless required by applicable law or agreed to in writing, software
 * distributed under the License is distributed on an "AS IS" BASIS,
 * WITHOUT WARRANTIES OR CONDITIONS OF ANY KIND, either express or implied.
 * See the License for the specific language governing permissions and
 * limitations under the License.
 */

import type {
  AndWhereClause,
  NotWhereClause,
  ObjectOrInterfaceDefinition,
  OrWhereClause,
  PossibleWhereClauseFilters,
  SimplePropertyDef,
  WhereClause,
} from "@osdk/api";

import type {
  PropertyIdentifier,
  SearchJsonQueryV2,
} from "@osdk/foundry.ontologies";
import invariant from "tiny-invariant";
import { fullyQualifyPropName } from "./fullyQualifyPropName.js";
import { makeGeoFilterIntersects } from "./makeGeoFilterIntersects.js";
import { makeGeoFilterWithin } from "./makeGeoFilterWithin.js";

type DropDollarSign<T extends `$${string}`> = T extends `$${infer U}` ? U
  : never;

function isAndClause<
  T extends ObjectOrInterfaceDefinition,
  RDPs extends Record<string, SimplePropertyDef> = {},
>(
  whereClause: WhereClause<T, RDPs>,
): whereClause is AndWhereClause<T, RDPs> {
  return "$and" in whereClause && whereClause.$and !== undefined;
}

function isOrClause<
  T extends ObjectOrInterfaceDefinition,
  RDPs extends Record<string, SimplePropertyDef> = {},
>(
  whereClause: WhereClause<T, RDPs>,
): whereClause is OrWhereClause<T, RDPs> {
  return "$or" in whereClause && whereClause.$or !== undefined;
}

function isNotClause<
  T extends ObjectOrInterfaceDefinition,
  RDPs extends Record<string, SimplePropertyDef> = {},
>(
  whereClause: WhereClause<T, RDPs>,
): whereClause is NotWhereClause<T, RDPs> {
  return "$not" in whereClause && whereClause.$not !== undefined;
}

/** @internal */
export function modernToLegacyWhereClause<
  T extends ObjectOrInterfaceDefinition,
  RDPs extends Record<string, SimplePropertyDef> = {},
>(
  whereClause: WhereClause<T, RDPs>,
  objectOrInterface: T,
  rdpNames?: Set<string>,
): SearchJsonQueryV2 {
  if (isAndClause(whereClause)) {
    return {
      type: "and",
      value: (whereClause.$and as WhereClause<T, RDPs>[]).map(
        (clause) =>
          modernToLegacyWhereClause(clause, objectOrInterface, rdpNames),
      ),
    };
  } else if (isOrClause(whereClause)) {
    return {
      type: "or",
      value: (whereClause.$or as WhereClause<T, RDPs>[]).map(
        (clause) =>
          modernToLegacyWhereClause(clause, objectOrInterface, rdpNames),
      ),
    };
  } else if (isNotClause(whereClause)) {
    return {
      type: "not",
      value: modernToLegacyWhereClause(
        whereClause.$not as WhereClause<T, RDPs>,
        objectOrInterface,
        rdpNames,
      ),
    };
  }

  const parts = Object.entries(whereClause);

  if (parts.length === 1) {
    return handleWherePair(parts[0], objectOrInterface, undefined, rdpNames);
  }

  return {
    type: "and",
    value: parts.map<SearchJsonQueryV2>(
      v => handleWherePair(v, objectOrInterface, undefined, rdpNames),
    ),
  };
}

function handleWherePair(
  [fieldName, filter]: [string, any],
  objectOrInterface: ObjectOrInterfaceDefinition,
  structFieldSelector?: { propertyApiName: string; structFieldApiName: string },
  rdpNames?: Set<string>,
): SearchJsonQueryV2 {
  invariant(
    filter != null,
    "Defined key values are only allowed when they are not undefined.",
  );

<<<<<<< HEAD
  // Check if this is an RDP
=======
>>>>>>> e7bf02ac
  const isRdp = !structFieldSelector && rdpNames?.has(fieldName);

  const propertyIdentifier: PropertyIdentifier | undefined = isRdp
    ? {
      type: "property",
      apiName: fieldName,
    }
    : structFieldSelector != null
    ? {
      type: "structField",
      ...structFieldSelector,
      propertyApiName: fullyQualifyPropName(
        structFieldSelector.propertyApiName,
        objectOrInterface,
      ),
    }
    : undefined;

  const field = !isRdp && structFieldSelector == null
    ? fullyQualifyPropName(fieldName, objectOrInterface)
    : undefined;

  if (
    typeof filter === "string" || typeof filter === "number"
    || typeof filter === "boolean"
  ) {
    propertyIdentifier;
    return {
      type: "eq",
      ...(propertyIdentifier != null
        && { propertyIdentifier }),
      field,
      value: filter,
    };
  }

  const keysOfFilter = Object.keys(filter);

  // If any of the keys start with `$` then they must be the only one.
  // e.g. `where({ name: { $eq: "foo", $ne: "bar" } })` is invalid currently
  const hasDollarSign = keysOfFilter.some((key) => key.startsWith("$"));
  invariant(
    !hasDollarSign
      || keysOfFilter.length === 1,
    "A WhereClause Filter with multiple clauses/fields is not allowed. Instead, use an 'or'/'and' clause to combine multiple filters.",
  );

  if (!hasDollarSign) {
    const structFilter = Object.entries(filter);
    invariant(
      structFilter.length === 1,
      "Cannot filter on more than one struct field in the same clause, need to use an and clause",
    );
    const structFieldApiName = keysOfFilter[0];
    return handleWherePair(Object.entries(filter)[0], objectOrInterface, {
      propertyApiName: fieldName,
      structFieldApiName,
    }, rdpNames);
  }

  const firstKey = keysOfFilter[0] as PossibleWhereClauseFilters;
  invariant(filter[firstKey] != null);

  if (firstKey === "$ne") {
    return {
      type: "not",
      value: {
        type: "eq",
        ...(propertyIdentifier != null && { propertyIdentifier }),
        field,
        value: filter[firstKey],
      },
    };
  }

  if (firstKey === "$within") {
    return makeGeoFilterWithin(filter[firstKey], propertyIdentifier, field);
  }
  if (firstKey === "$intersects") {
    return makeGeoFilterIntersects(filter[firstKey], propertyIdentifier, field);
  }

  if (firstKey === "$containsAllTerms" || firstKey === "$containsAnyTerm") {
    return {
      type: firstKey.substring(1) as DropDollarSign<typeof firstKey>,
      ...(propertyIdentifier != null && { propertyIdentifier }),
      field,
      value: typeof filter[firstKey] === "string"
        ? filter[firstKey]
        : filter[firstKey]["term"],
      fuzzy: typeof filter[firstKey] === "string"
        ? false
        : filter[firstKey]["fuzzySearch"] ?? false,
    };
  }

  if (firstKey === "$contains" && filter[firstKey] instanceof Object) {
    const structFilter: [string, any][] = Object.entries(filter[firstKey]);
    invariant(
      structFilter.length === 1,
      "Cannot filter on more than one struct field in the same clause, need to use an and clause",
    );
    const structFieldApiName = structFilter[0][0];
    invariant(
      structFilter[0][1] != null
        && Object.keys(structFilter[0][1]).length === 1
        && "$eq" in structFilter[0][1],
      "Cannot filter on a struct field in an array with anything other than a single $eq",
    );
    return {
      type: "contains",
      propertyIdentifier: {
        type: "structField",
        propertyApiName: fieldName,
        structFieldApiName,
      },
      value: structFilter[0][1]["$eq"],
    };
  }

  return {
    type: firstKey.substring(1) as DropDollarSign<typeof firstKey>,
    ...(propertyIdentifier != null && { propertyIdentifier }),
    field,
    value: filter[firstKey] as any,
  };
}<|MERGE_RESOLUTION|>--- conflicted
+++ resolved
@@ -124,10 +124,6 @@
     "Defined key values are only allowed when they are not undefined.",
   );
 
-<<<<<<< HEAD
-  // Check if this is an RDP
-=======
->>>>>>> e7bf02ac
   const isRdp = !structFieldSelector && rdpNames?.has(fieldName);
 
   const propertyIdentifier: PropertyIdentifier | undefined = isRdp
