/*
 * Copyright 2024 Palantir Technologies, Inc. All rights reserved.
 *
 * Licensed under the Apache License, Version 2.0 (the "License");
 * you may not use this file except in compliance with the License.
 * You may obtain a copy of the License at
 *
 *     http://www.apache.org/licenses/LICENSE-2.0
 *
 * Unless required by applicable law or agreed to in writing, software
 * distributed under the License is distributed on an "AS IS" BASIS,
 * WITHOUT WARRANTIES OR CONDITIONS OF ANY KIND, either express or implied.
 * See the License for the specific language governing permissions and
 * limitations under the License.
 */

import type {
  ActionDefinition,
  InterfaceDefinition,
  ObjectOrInterfaceDefinition,
  ObjectTypeDefinition,
  QueryDefinition,
} from "@osdk/api";
import type {
  ActionSignatureFromDef,
  MinimalObjectSet,
  ObjectSet,
  QuerySignatureFromDef,
} from "@osdk/client.api";
import { symbolClientContext } from "@osdk/shared.client";
import type { Logger } from "pino";
import { applyAction } from "./actions/applyAction.js";
import type { Client } from "./Client.js";
import { createMinimalClient } from "./createMinimalClient.js";
import type { MinimalClient } from "./MinimalClientContext.js";
import { createObjectSet } from "./objectSet/createObjectSet.js";
import type { ObjectSetFactory } from "./objectSet/ObjectSetFactory.js";
import { createQueryInvoker } from "./queries/createQueryInvoker.js";

class ActionInvoker<Q extends ActionDefinition<any, any, any>>
  implements ActionSignatureFromDef<Q>
{
  constructor(
    clientCtx: MinimalClient,
    actionDef: ActionDefinition<any, any, any>,
  ) {
    // We type the property as a generic function as binding `applyAction`
    // doesn't return a type thats all that useful anyway
    // The implements covers us for the most part here as this exact type doesn't
    // escape this file
    this.applyAction = applyAction.bind(undefined, clientCtx, actionDef);
  }

  applyAction: (...args: any[]) => any;
}

export function createClientInternal(
  objectSetFactory: ObjectSetFactory<any, any>, // first so i can bind
  baseUrl: string,
  ontologyRid: string | Promise<string>,
  tokenProvider: () => Promise<string>,
  options: { logger?: Logger } | undefined = undefined,
  fetchFn: typeof globalThis.fetch = fetch,
): Client {
  const clientCtx: MinimalClient = createMinimalClient(
    { ontologyRid },
    baseUrl,
    tokenProvider,
    options,
    fetchFn,
    objectSetFactory,
  );

  function clientFn<
    T extends
      | ObjectOrInterfaceDefinition
      | ActionDefinition<any, any, any>
      | QueryDefinition<any, any>,
  >(o: T): T extends ObjectTypeDefinition<any> ? ObjectSet<T>
    : T extends InterfaceDefinition<any, any> ? MinimalObjectSet<T>
    : T extends ActionDefinition<any, any, any> ? ActionSignatureFromDef<T>
    : T extends QueryDefinition<any, any> ? QuerySignatureFromDef<T>
    : never
  {
    if (o.type === "object" || o.type === "interface") {
      clientCtx.ontologyProvider.maybeSeed(o);
      return objectSetFactory(o, clientCtx) as any;
    } else if (o.type === "action") {
      clientCtx.ontologyProvider.maybeSeed(o);
<<<<<<< HEAD
      return createActionInvoker(clientCtx, o) as ActionSignatureFromDef<
        any
      > as any;
    } else if (o.type === "query") {
      return createQueryInvoker(clientCtx, o) as QuerySignatureFromDef<
        any
      > as any;
=======
      return new ActionInvoker(
        clientCtx,
        o,
      ) as (T extends ActionDefinition<any, any, any>
        // first `as` to the action definition for our "real" typecheck
        ? ActionSignatureFromDef<T>
        : never) as any; // then as any for dealing with the conditional return value
>>>>>>> 343de0a8
    } else {
      throw new Error("not implemented");
    }
  }

  const client: Client = Object.defineProperties<Client>(
    clientFn as Client,
    {
      [symbolClientContext]: {
        value: clientCtx,
      },
    } satisfies Record<keyof Client, PropertyDescriptor>,
  );

  return client;
}

export const createClient = createClientInternal.bind(
  undefined,
  createObjectSet,
);<|MERGE_RESOLUTION|>--- conflicted
+++ resolved
@@ -87,15 +87,6 @@
       return objectSetFactory(o, clientCtx) as any;
     } else if (o.type === "action") {
       clientCtx.ontologyProvider.maybeSeed(o);
-<<<<<<< HEAD
-      return createActionInvoker(clientCtx, o) as ActionSignatureFromDef<
-        any
-      > as any;
-    } else if (o.type === "query") {
-      return createQueryInvoker(clientCtx, o) as QuerySignatureFromDef<
-        any
-      > as any;
-=======
       return new ActionInvoker(
         clientCtx,
         o,
@@ -103,7 +94,10 @@
         // first `as` to the action definition for our "real" typecheck
         ? ActionSignatureFromDef<T>
         : never) as any; // then as any for dealing with the conditional return value
->>>>>>> 343de0a8
+    } else if (o.type === "query") {
+      return createQueryInvoker(clientCtx, o) as QuerySignatureFromDef<
+        any
+      > as any;
     } else {
       throw new Error("not implemented");
     }
