--- conflicted
+++ resolved
@@ -23,13 +23,10 @@
 } from "@osdk/api";
 import type {
   ActionSignatureFromDef,
-<<<<<<< HEAD
   AttachmentSignature,
-  QuerySignatureFromDef,
-=======
   MinimalObjectSet,
   ObjectSet,
->>>>>>> 5e9d7d21
+  QuerySignatureFromDef,
 } from "@osdk/client.api";
 import { symbolClientContext } from "@osdk/shared.client";
 import type { Logger } from "pino";
@@ -61,21 +58,12 @@
   function clientFn<
     T extends
       | ObjectOrInterfaceDefinition
-<<<<<<< HEAD
       | ActionDefinition<any, any, any>
-      | QueryDefinition<any, any>
-      | Attachment,
+      | QueryDefinition<any, any>,
   >(o: T): T extends ObjectTypeDefinition<any> ? ObjectSet<T>
     : T extends InterfaceDefinition<any, any> ? MinimalObjectSet<T>
     : T extends ActionDefinition<any, any, any> ? ActionSignatureFromDef<T>
     : T extends QueryDefinition<any, any> ? QuerySignatureFromDef<T>
-    : T extends Attachment ? AttachmentSignature
-=======
-      | ActionDefinition<any, any, any>,
-  >(o: T): T extends ObjectTypeDefinition<any> ? ObjectSet<T>
-    : T extends InterfaceDefinition<any, any> ? MinimalObjectSet<T>
-    : T extends ActionDefinition<any, any, any> ? ActionSignatureFromDef<T>
->>>>>>> 5e9d7d21
     : never
   {
     if (o.type === "object" || o.type === "interface") {
