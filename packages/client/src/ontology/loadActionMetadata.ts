/*
 * Copyright 2024 Palantir Technologies, Inc. All rights reserved.
 *
 * Licensed under the Apache License, Version 2.0 (the "License");
 * you may not use this file except in compliance with the License.
 * You may obtain a copy of the License at
 *
 *     http://www.apache.org/licenses/LICENSE-2.0
 *
 * Unless required by applicable law or agreed to in writing, software
 * distributed under the License is distributed on an "AS IS" BASIS,
 * WITHOUT WARRANTIES OR CONDITIONS OF ANY KIND, either express or implied.
 * See the License for the specific language governing permissions and
 * limitations under the License.
 */

import type { ActionMetadata } from "@osdk/api";
import {
  wireActionTypeV2ToSdkActionMetadata,
} from "@osdk/generator-converters";
import * as OntologiesV2 from "@osdk/internal.foundry.ontologiesv2";
import type { MinimalClient } from "../MinimalClientContext.js";

export async function loadActionMetadata(
  client: MinimalClient,
  actionType: string,
<<<<<<< HEAD
): Promise<ActionMetadata<any, any>> {
  const r = await OntologiesV2.ActionTypesV2.get(
=======
): Promise<ActionMetadata> {
  const r = await OntologiesV2.ActionTypesV2.getActionTypeV2(
>>>>>>> 7e90f77c
    client,
    await client.ontologyRid,
    actionType,
  );

  return wireActionTypeV2ToSdkActionMetadata(r);
}<|MERGE_RESOLUTION|>--- conflicted
+++ resolved
@@ -24,13 +24,8 @@
 export async function loadActionMetadata(
   client: MinimalClient,
   actionType: string,
-<<<<<<< HEAD
-): Promise<ActionMetadata<any, any>> {
+): Promise<ActionMetadata> {
   const r = await OntologiesV2.ActionTypesV2.get(
-=======
-): Promise<ActionMetadata> {
-  const r = await OntologiesV2.ActionTypesV2.getActionTypeV2(
->>>>>>> 7e90f77c
     client,
     await client.ontologyRid,
     actionType,
