/*
 * Copyright 2024 Palantir Technologies, Inc. All rights reserved.
 *
 * Licensed under the Apache License, Version 2.0 (the "License");
 * you may not use this file except in compliance with the License.
 * You may obtain a copy of the License at
 *
 *     http://www.apache.org/licenses/LICENSE-2.0
 *
 * Unless required by applicable law or agreed to in writing, software
 * distributed under the License is distributed on an "AS IS" BASIS,
 * WITHOUT WARRANTIES OR CONDITIONS OF ANY KIND, either express or implied.
 * See the License for the specific language governing permissions and
 * limitations under the License.
 */

import type { ObjectMetadata } from "@osdk/api";
import { wireObjectTypeFullMetadataToSdkObjectMetadata } from "@osdk/generator-converters";
import * as OntologiesV2 from "@osdk/internal.foundry.ontologiesv2";
import type { MinimalClient } from "../MinimalClientContext.js";

export async function loadFullObjectMetadata(
  client: MinimalClient,
  objectType: string,
<<<<<<< HEAD
): Promise<ObjectMetadata<any, any> & { rid: string }> {
  const full = await OntologiesV2.ObjectTypesV2.getFullMetadata(
=======
): Promise<ObjectMetadata & { rid: string }> {
  const full = await OntologiesV2.ObjectTypesV2.getObjectTypeFullMetadata(
>>>>>>> 7e90f77c
    client,
    await client.ontologyRid,
    objectType,
    { preview: true },
  );
  const ret = wireObjectTypeFullMetadataToSdkObjectMetadata(full, true);
  client.logger?.debug(`END loadFullObjectMetadata(${objectType})`);
  return { ...ret };
}<|MERGE_RESOLUTION|>--- conflicted
+++ resolved
@@ -22,13 +22,8 @@
 export async function loadFullObjectMetadata(
   client: MinimalClient,
   objectType: string,
-<<<<<<< HEAD
-): Promise<ObjectMetadata<any, any> & { rid: string }> {
+): Promise<ObjectMetadata & { rid: string }> {
   const full = await OntologiesV2.ObjectTypesV2.getFullMetadata(
-=======
-): Promise<ObjectMetadata & { rid: string }> {
-  const full = await OntologiesV2.ObjectTypesV2.getObjectTypeFullMetadata(
->>>>>>> 7e90f77c
     client,
     await client.ontologyRid,
     objectType,
