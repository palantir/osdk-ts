--- conflicted
+++ resolved
@@ -68,14 +68,11 @@
         employeeId: stubData.employee1.employeeId,
       }).fetchPage();
       const employee = result.data[0];
-<<<<<<< HEAD
-      const lead = await employee.$link.lead.get({ select: ["employeeId"] });
-=======
 
       const lead = await employee.$link.lead.fetchOne({
         select: ["employeeId"],
       });
->>>>>>> af1d316a
+
       expect(lead.employeeId).toBe(stubData.employee2.employeeId);
 
       // ensure that the select was performed
