/*
 * Copyright 2024 Palantir Technologies, Inc. All rights reserved.
 *
 * Licensed under the Apache License, Version 2.0 (the "License");
 * you may not use this file except in compliance with the License.
 * You may obtain a copy of the License at
 *
 *     http://www.apache.org/licenses/LICENSE-2.0
 *
 * Unless required by applicable law or agreed to in writing, software
 * distributed under the License is distributed on an "AS IS" BASIS,
 * WITHOUT WARRANTIES OR CONDITIONS OF ANY KIND, either express or implied.
 * See the License for the specific language governing permissions and
 * limitations under the License.
 */

import type {
  GeotimeSeriesProperty,
  ObjectTypeDefinition,
  Osdk,
} from "@osdk/api";
import type { OntologyObjectV2 } from "@osdk/internal.foundry.core";
import { OntologiesV2 } from "@osdk/internal.foundry.ontologiesv2";
import { createAttachmentFromRid } from "../../createAttachmentFromRid.js";
import { GeotimeSeriesPropertyImpl } from "../../createGeotimeSeriesProperty.js";
import { TimeSeriesPropertyImpl } from "../../createTimeseriesProperty.js";
import type { MinimalClient } from "../../MinimalClientContext.js";
import type { FetchedObjectTypeDefinition } from "../../ontology/OntologyProvider.js";
import { createClientCache } from "../Cache.js";
import { get$as } from "./getDollarAs.js";
import { get$link } from "./getDollarLink.js";
import {
  CachedPropertiesRef,
  ClientRef,
  ObjectDefRef,
  RawObject,
  UnderlyingOsdkObject,
} from "./InternalSymbols.js";
import type {
  ObjectHolder,
  ObjectHolderPrototypeOwnProps,
} from "./ObjectHolder.js";
import type { PropertyDescriptorRecord } from "./PropertyDescriptorRecord.js";

const objectPrototypeCache = createClientCache(
  function(client, objectDef: FetchedObjectTypeDefinition) {
    return Object.create(
      null,
      {
        [ObjectDefRef]: { value: objectDef },
        [ClientRef]: { value: client },
        "$as": { value: get$as(objectDef) },
        "$link": {
          get: function(this: ObjectHolder<typeof objectDef>) {
            return get$link(this);
          },
        },
        "$updateInternalValues": {
          value: function(
            this: ObjectHolder<typeof objectDef>,
            newValues: Record<string, any>,
          ) {
            this[RawObject] = Object.assign(
              {},
              this[RawObject],
              newValues,
            );
          },
        },
      } satisfies PropertyDescriptorRecord<ObjectHolderPrototypeOwnProps>,
    );
  },
);

const geotimePropertyCache = createClientCache<
  string,
  GeotimeSeriesProperty<GeoJSON.Point>
>();

/** @internal */
export function createOsdkObject<
  Q extends FetchedObjectTypeDefinition,
>(
  client: MinimalClient,
  objectDef: Q,
  rawObj: OntologyObjectV2,
): Osdk<ObjectTypeDefinition, any> {
  // We use multiple layers of prototypes to maximize reuse and also to keep
  // [RawObject] out of `ownKeys`. This keeps the code in the proxy below simpler.
  const objectHolderPrototype = Object.create(
    objectPrototypeCache.get(client, objectDef),
    {
      [RawObject]: {
        value: rawObj,
        writable: true, // so we can allow updates
      },
      [CachedPropertiesRef]: {
        value: new Map<string | symbol, any>(),
        writable: true,
      },
    },
  );

  // we separate the holder out so we can update
  // the underlying data without having to return a new object
  // we also need the holder so we can customize the console.log output
  const holder: ObjectHolder<Q> = Object.create(objectHolderPrototype);

  const osdkObject: any = new Proxy(holder, {
    ownKeys(target) {
      return Reflect.ownKeys(target[RawObject]);
    },
    get(target, p, receiver) {
      switch (p) {
        case UnderlyingOsdkObject:
          // effectively point back to the proxy
          return receiver;
      }

      if (p in target) return target[p as keyof typeof target];

      if (p in rawObj) {
        const rawValue = target[RawObject][p as any];
        const propDef = objectDef.properties[p as any];
        if (propDef) {
          if (propDef.type === "attachment") {
            if (Array.isArray(rawValue)) {
              return rawValue.map(a => createAttachmentFromRid(client, a.rid));
            }
            return createAttachmentFromRid(client, rawValue.rid);
          }
          if (
            propDef.type === "numericTimeseries"
            || propDef.type === "stringTimeseries"
          ) {
            return new TimeSeriesPropertyImpl<
              (typeof propDef)["type"] extends "numericTimeseries" ? number
                : string
            >(
              client,
              objectDef.apiName,
              target[RawObject][objectDef.primaryKeyApiName as string],
              p as string,
            );
          }
          if (propDef.type === "geotimeSeriesReference") {
<<<<<<< HEAD
            const cacheKey = JSON.stringify({
              propertyName: p,
              apiName: objectDef.apiName,
              primaryKey:
                target[RawObject][objectDef.primaryKeyApiName as string],
            });
            const instance = geotimePropertyCache.get(
              client,
              cacheKey,
            );
            if (instance != null) {
              return instance;
            }

=======
            const instance = target[CachedPropertiesRef].get(p);
            if (instance != null) {
              return instance;
            }
>>>>>>> 18121185
            const geotimeProp = new GeotimeSeriesPropertyImpl<GeoJSON.Point>(
              client,
              objectDef.apiName,
              target[RawObject][objectDef.primaryKeyApiName as string],
              p as string,
<<<<<<< HEAD
              rawValue.type === "geotimeSeriesValue"
                ? { time: rawValue.timestamp, value: rawValue.position }
                : undefined,
            );
            geotimePropertyCache.set(
              client,
              cacheKey,
              geotimeProp,
            );
=======
            );
            target[CachedPropertiesRef].set(p, geotimeProp);
>>>>>>> 18121185
            return geotimeProp;
          }
        }
        return rawValue;
      }

      // we do not do any fall through to avoid unexpected behavior
    },

    set(target, p, newValue) {
      // allow the prototype to update this value
      if (p === RawObject) {
        // symbol only exists internally so no one else can hit this
        target[p as typeof RawObject] = newValue;
        return true;
      }
      return false;
    },

    getOwnPropertyDescriptor(target, p) {
      if (p === RawObject) {
        return Reflect.getOwnPropertyDescriptor(target, p);
      }

      if (target[RawObject][p as string] != null) {
        return { configurable: true, enumerable: true };
      }
      return undefined;
    },
  });
  return osdkObject;
}<|MERGE_RESOLUTION|>--- conflicted
+++ resolved
@@ -144,46 +144,20 @@
             );
           }
           if (propDef.type === "geotimeSeriesReference") {
-<<<<<<< HEAD
-            const cacheKey = JSON.stringify({
-              propertyName: p,
-              apiName: objectDef.apiName,
-              primaryKey:
-                target[RawObject][objectDef.primaryKeyApiName as string],
-            });
-            const instance = geotimePropertyCache.get(
-              client,
-              cacheKey,
-            );
-            if (instance != null) {
-              return instance;
-            }
-
-=======
             const instance = target[CachedPropertiesRef].get(p);
             if (instance != null) {
               return instance;
             }
->>>>>>> 18121185
             const geotimeProp = new GeotimeSeriesPropertyImpl<GeoJSON.Point>(
               client,
               objectDef.apiName,
               target[RawObject][objectDef.primaryKeyApiName as string],
               p as string,
-<<<<<<< HEAD
               rawValue.type === "geotimeSeriesValue"
                 ? { time: rawValue.timestamp, value: rawValue.position }
                 : undefined,
             );
-            geotimePropertyCache.set(
-              client,
-              cacheKey,
-              geotimeProp,
-            );
-=======
-            );
             target[CachedPropertiesRef].set(p, geotimeProp);
->>>>>>> 18121185
             return geotimeProp;
           }
         }
