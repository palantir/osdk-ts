--- conflicted
+++ resolved
@@ -109,13 +109,7 @@
             if (Array.isArray(rawValue)) {
               return rawValue.map(a => new Attachment(a.rid));
             }
-<<<<<<< HEAD
-            // eslint-disable-next-line no-console
-            console.log("rawstuff", rawValue);
-            return new Attachment(rawValue);
-=======
             return new Attachment(rawValue.rid);
->>>>>>> 564adbf6
           }
         }
         return rawValue;
