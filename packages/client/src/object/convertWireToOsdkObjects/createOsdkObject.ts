--- conflicted
+++ resolved
@@ -22,11 +22,8 @@
 import type { MinimalClient } from "../../MinimalClientContext.js";
 import type { FetchedObjectTypeDefinition } from "../../ontology/OntologyProvider.js";
 import { hydrateAttachmentFromRidInternal } from "../../public-utils/hydrateAttachmentFromRid.js";
-<<<<<<< HEAD
 import { createObjectSpecifierFromPrimaryKey } from "../../util/objectSpecifierUtils.js";
-=======
 import type { SimpleOsdkProperties } from "../SimpleOsdkProperties.js";
->>>>>>> d0911c27
 import { get$as } from "./getDollarAs.js";
 import { get$link } from "./getDollarLink.js";
 import {
@@ -90,9 +87,8 @@
       return createOsdkObject(this[ClientRef], this[ObjectDefRef], newObject);
     },
   },
-
   "$objectSpecifier": {
-    get: function(this: InternalOsdkInstance & ObjectHolder<any>) {
+    get: function(this: ObjectHolder) {
       const rawObj = this[UnderlyingOsdkObject];
       return createObjectSpecifierFromPrimaryKey(
         this[ObjectDefRef],
