/*
 * Copyright 2024 Palantir Technologies, Inc. All rights reserved.
 *
 * Licensed under the Apache License, Version 2.0 (the "License");
 * you may not use this file except in compliance with the License.
 * You may obtain a copy of the License at
 *
 *     http://www.apache.org/licenses/LICENSE-2.0
 *
 * Unless required by applicable law or agreed to in writing, software
 * distributed under the License is distributed on an "AS IS" BASIS,
 * WITHOUT WARRANTIES OR CONDITIONS OF ANY KIND, either express or implied.
 * See the License for the specific language governing permissions and
 * limitations under the License.
 */

import type {
  GeotimeSeriesProperty,
  ObjectTypeDefinition,
  Osdk,
  TimeSeriesPoint,
} from "@osdk/api";
import type { OntologyObjectV2 } from "@osdk/internal.foundry.core";
import { OntologiesV2 } from "@osdk/internal.foundry.ontologiesv2";
import { createAttachmentFromRid } from "../../createAttachmentFromRid.js";
import { GeotimeSeriesPropertyImpl } from "../../createGeotimeSeriesProperty.js";
import { TimeSeriesPropertyImpl } from "../../createTimeseriesProperty.js";
import type { MinimalClient } from "../../MinimalClientContext.js";
import type { FetchedObjectTypeDefinition } from "../../ontology/OntologyProvider.js";
import { createClientCache } from "../Cache.js";
import { get$as } from "./getDollarAs.js";
import { get$link } from "./getDollarLink.js";
import {
  CachedPropertiesRef,
  ClientRef,
  ObjectDefRef,
  RawObject,
  UnderlyingOsdkObject,
} from "./InternalSymbols.js";
import type {
  ObjectHolder,
  ObjectHolderPrototypeOwnProps,
} from "./ObjectHolder.js";
import type { PropertyDescriptorRecord } from "./PropertyDescriptorRecord.js";

const objectPrototypeCache = createClientCache(
  function(client, objectDef: FetchedObjectTypeDefinition) {
    return Object.create(
      null,
      {
        [ObjectDefRef]: { value: objectDef },
        [ClientRef]: { value: client },
        "$as": { value: get$as(objectDef) },
        "$link": {
          get: function(this: ObjectHolder<typeof objectDef>) {
            return get$link(this);
          },
        },
        "$updateInternalValues": {
          value: function(
            this: ObjectHolder<typeof objectDef>,
            newValues: Record<string, any>,
          ) {
            this[RawObject] = Object.assign(
              {},
              this[RawObject],
              newValues,
            );
          },
        },
      } satisfies PropertyDescriptorRecord<ObjectHolderPrototypeOwnProps>,
    );
  },
);

/** @internal */
export function createOsdkObject<
  Q extends FetchedObjectTypeDefinition,
>(
  client: MinimalClient,
  objectDef: Q,
  rawObj: OntologyObjectV2,
): Osdk<ObjectTypeDefinition, any> {
  // We use multiple layers of prototypes to maximize reuse and also to keep
  // [RawObject] out of `ownKeys`. This keeps the code in the proxy below simpler.
  const objectHolderPrototype = Object.create(
    objectPrototypeCache.get(client, objectDef),
    {
      [RawObject]: {
        value: rawObj,
        writable: true, // so we can allow updates
      },
      [CachedPropertiesRef]: {
        value: new Map<string | symbol, any>(),
        writable: true,
      },
    },
  );

  // we separate the holder out so we can update
  // the underlying data without having to return a new object
  // we also need the holder so we can customize the console.log output
  const holder: ObjectHolder<Q> = Object.create(objectHolderPrototype);

  const osdkObject: any = new Proxy(holder, {
    ownKeys(target) {
      return Reflect.ownKeys(target[RawObject]);
    },
    get(target, p, receiver) {
      switch (p) {
        case UnderlyingOsdkObject:
          // effectively point back to the proxy
          return receiver;
      }

      if (p in target) return target[p as keyof typeof target];

      if (p in rawObj) {
        const rawValue = target[RawObject][p as any];
        const propDef = objectDef.properties[p as any];
        if (propDef) {
          if (propDef.type === "attachment") {
            if (Array.isArray(rawValue)) {
              return rawValue.map(a => createAttachmentFromRid(client, a.rid));
            }
            return createAttachmentFromRid(client, rawValue.rid);
          }
          if (
            propDef.type === "numericTimeseries"
            || propDef.type === "stringTimeseries"
          ) {
            return new TimeSeriesPropertyImpl<
              (typeof propDef)["type"] extends "numericTimeseries" ? number
                : string
            >(
              client,
              objectDef.apiName,
              target[RawObject][objectDef.primaryKeyApiName as string],
              p as string,
            );
          }
          if (propDef.type === "geotimeSeriesReference") {
            const instance = target[CachedPropertiesRef].get(p);
            if (instance != null) {
              return instance;
            }
            const geotimeProp = new GeotimeSeriesPropertyImpl<GeoJSON.Point>(
              client,
              objectDef.apiName,
              target[RawObject][objectDef.primaryKeyApiName as string],
              p as string,
              rawValue.type === "geotimeSeriesValue"
                ? {
                  time: rawValue.timestamp,
<<<<<<< HEAD
                  value: { coordinates: rawValue.position, type: "Point" },
=======
                  value: {
                    type: "Point",
                    coordinates: rawValue.position,
                  },
>>>>>>> a06ec356
                }
                : undefined,
            );
            target[CachedPropertiesRef].set(p, geotimeProp);
            return geotimeProp;
          }
        }
        return rawValue;
      }

      // we do not do any fall through to avoid unexpected behavior
    },

    set(target, p, newValue) {
      // allow the prototype to update this value
      if (p === RawObject) {
        // symbol only exists internally so no one else can hit this
        target[p as typeof RawObject] = newValue;
        return true;
      }
      return false;
    },

    getOwnPropertyDescriptor(target, p) {
      if (p === RawObject) {
        return Reflect.getOwnPropertyDescriptor(target, p);
      }

      if (target[RawObject][p as string] != null) {
        return { configurable: true, enumerable: true };
      }
      return undefined;
    },
  });
  return osdkObject;
}<|MERGE_RESOLUTION|>--- conflicted
+++ resolved
@@ -152,14 +152,10 @@
               rawValue.type === "geotimeSeriesValue"
                 ? {
                   time: rawValue.timestamp,
-<<<<<<< HEAD
-                  value: { coordinates: rawValue.position, type: "Point" },
-=======
                   value: {
                     type: "Point",
                     coordinates: rawValue.position,
                   },
->>>>>>> a06ec356
                 }
                 : undefined,
             );
