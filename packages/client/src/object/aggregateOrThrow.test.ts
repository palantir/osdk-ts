/*
 * Copyright 2023 Palantir Technologies, Inc. All rights reserved.
 *
 * Licensed under the Apache License, Version 2.0 (the "License");
 * you may not use this file except in compliance with the License.
 * You may obtain a copy of the License at
 *
 *     http://www.apache.org/licenses/LICENSE-2.0
 *
 * Unless required by applicable law or agreed to in writing, software
 * distributed under the License is distributed on an "AS IS" BASIS,
 * WITHOUT WARRANTIES OR CONDITIONS OF ANY KIND, either express or implied.
 * See the License for the specific language governing permissions and
 * limitations under the License.
 */

import type { ObjectTypeDefinition, OntologyDefinition } from "@osdk/api";
import type { AggregateObjectSetResponseV2 } from "@osdk/gateway/types";
import { createClientContext } from "@osdk/shared.net";
import type { TypeOf } from "ts-expect";
import { expectType } from "ts-expect";
import { describe, it, type Mock, vi } from "vitest";
import type { AggregateOpts } from "../query/aggregations/AggregateOpts.js";
import { USER_AGENT } from "../util/UserAgent.js";
import { aggregateOrThrow } from "./aggregateOrThrow.js";

interface TodoDef extends ObjectTypeDefinition<"Todo"> {
  type: "object";
  apiName: "Todo";
  links: {};
  primaryKeyApiName: "id";
  primaryKeyType: "double";
  properties: {
    text: {
      type: "string";
    };
    id: {
      type: "double";
    };
    intProp: {
      type: "integer";
    };
    floatProp: {
      type: "float";
    };
    shortProp: {
      type: "short";
    };
    byteProp: {
      type: "byte";
    };
    decimalProp: {
      type: "decimal";
    };
    priority: {
      type: "double";
    };
    other: {
      type: "string";
    };
  };
}

const Todo: TodoDef = {
  type: "object",
  apiName: "Todo",
  links: {},
  primaryKeyApiName: "id",
  primaryKeyType: "double",
  properties: {
    text: {
      type: "string",
    },
    id: {
      type: "double",
    },
    priority: {
      type: "double",
    },
    intProp: {
      type: "integer",
    },
    floatProp: {
      type: "float",
    },
    shortProp: {
      type: "short",
    },
    byteProp: {
      type: "byte",
    },
    decimalProp: {
      type: "decimal",
    },
    other: {
      type: "string",
    },
  },
};

const mockOntology = {
  metadata: {
    ontologyRid: "ri.a.b.c.d",
    ontologyApiName: "apiName",
    userAgent: "",
  },
  objects: {
    Todo,
  },
  actions: {},
  queries: {},
} satisfies OntologyDefinition<"Todo">;
type mockOntology = typeof mockOntology;
interface MockOntology extends mockOntology {}

describe("aggregateOrThrow", () => {
  it("works", async () => {
    const mockFetch: Mock = vi.fn();

    const aggregationResponse: AggregateObjectSetResponseV2 = {
      data: [
        {
          group: {
            text: "hello",
          },
          metrics: [
            {
              name: "text.approximateDistinct",
              value: 1,
            },
            {
              name: "priority.avg",
              value: 1,
            },
            {
              name: "id.max",
              value: 1,
            },
            {
              name: "id.avg",
              value: 1,
            },
          ],
        },
      ],
    };

    mockFetch.mockResolvedValue({
      ok: true,
      status: 200,
      json: () => new Promise((resolve) => resolve(aggregationResponse)),
    });

    const clientCtx = createClientContext(
      mockOntology as MockOntology,
      "host.com",
      () => "",
      USER_AGENT,
      mockFetch,
    );

    const notGrouped = await aggregateOrThrow(
      clientCtx,
      Todo,
      {
        type: "base",
        objectType: "ToDo",
      },
      {
        select: {
          text: "approximateDistinct",
          priority: "avg",
          id: ["max", "avg"],
          $count: true,
        },
      },
    );

    expectType<number>(notGrouped.text.approximateDistinct);
    expectType<number | undefined>(notGrouped.priority.avg);
    expectType<number | undefined>(notGrouped.id.max);
    expectType<number | undefined>(notGrouped.id.avg);
    expectType<number>(notGrouped.$count);
    expectType<
      TypeOf<
        {
          other: any;
        },
        typeof notGrouped
      >
    >(false); // subselect should hide unused keys

    const grouped = await aggregateOrThrow(
      clientCtx,
      Todo,
      {
        type: "base",
        objectType: "ToDo",
      },
      {
        select: {
          id: "approximateDistinct",
          $count: true,
        },
        groupBy: {
          text: "exact",
          priority: { exactWithLimit: 10 },
          intProp: { fixedWidth: 20 },
        },
      },
    );
    expectType<Array<any>>(grouped);
    expectType<string | undefined>(grouped[0].$group.text);
    expectType<number>(grouped[0].id.approximateDistinct);
<<<<<<< HEAD
    expectType<number>(grouped[0].$group.priority);
=======
    expectType<number>(grouped[0].$count);
>>>>>>> 045732b3
  });

  it("works with where: todo", async () => {
    type f = AggregateOpts<
      {
        metadata: any;
        objects: {
          Todo: {
            type: "object";
            apiName: "Todo";
            primaryKeyApiName: "id";
            primaryKeyType: "double";
            links: {};
            properties: {
              text: {
                type: "string";
              };
              id: {
                type: "double";
              };
              locationCity: {
                type: "string";
              };
            };
          };
        };
        actions: {};
        queries: {};
      }["objects"]["Todo"]
    > // "locationCity" | "text"
    ;

    const f: AggregateOpts<
      {
        metadata: any;
        objects: {
          Todo: {
            type: "object";
            apiName: "Todo";
            primaryKeyApiName: "id";
            primaryKeyType: "double";
            links: {};
            properties: {
              text: {
                type: "string";
              };
              id: {
                type: "double";
              };
              locationCity: {
                type: "string";
              };
            };
          };
        };
        actions: {};
        queries: {};
      }["objects"]["Todo"]
    > = {
      select: {
        locationCity: "approximateDistinct",
        text: "approximateDistinct",
      },
    };

    // expectType<"approximateDistinct">(f.select.locationCity);
  });
});<|MERGE_RESOLUTION|>--- conflicted
+++ resolved
@@ -212,11 +212,8 @@
     expectType<Array<any>>(grouped);
     expectType<string | undefined>(grouped[0].$group.text);
     expectType<number>(grouped[0].id.approximateDistinct);
-<<<<<<< HEAD
     expectType<number>(grouped[0].$group.priority);
-=======
     expectType<number>(grouped[0].$count);
->>>>>>> 045732b3
   });
 
   it("works with where: todo", async () => {
