/*
 * Copyright 2023 Palantir Technologies, Inc. All rights reserved.
 *
 * Licensed under the Apache License, Version 2.0 (the "License");
 * you may not use this file except in compliance with the License.
 * You may obtain a copy of the License at
 *
 *     http://www.apache.org/licenses/LICENSE-2.0
 *
 * Unless required by applicable law or agreed to in writing, software
 * distributed under the License is distributed on an "AS IS" BASIS,
 * WITHOUT WARRANTIES OR CONDITIONS OF ANY KIND, either express or implied.
 * See the License for the specific language governing permissions and
 * limitations under the License.
 */

import type { OntologyDefinition } from "@osdk/api";
import type { OntologyObjectV2 } from "@osdk/gateway/types";
import type { ClientContext } from "@osdk/shared.net";
import { createCachedOntologyTransform } from "../createCachedOntologyTransform.js";
<<<<<<< HEAD
import type { FetchPageOrThrowArgs, SelectArg } from "./fetchPageOrThrow.js";
import { getLinkedObjectByPkOrThrow } from "./getLinkedObjectByPkOrThrow.js";
import { getLinkedObjectOrThrow } from "./getLinkedObjectOrThrow.js";
import { pageLinkedObjectsOrThrow } from "./pageLinkedObjectsOrThrow.js";
=======
import type { OsdkObjectFrom } from "../OsdkObjectFrom.js";
import { Attachment } from "./Attachment.js";
>>>>>>> 4b394052

const getPrototype = createCachedOntologyTransform(createPrototype);
const getConverter = createCachedOntologyTransform(createConverter);

const OriginClient = Symbol();

function createPrototype<
  T extends keyof O["objects"] & string,
  O extends OntologyDefinition<any>,
>(
  ontology: O,
  type: T,
) {
  const objDef = ontology.objects[type];
  const proto = {};

  Object.defineProperty(proto, "$link", {
    get: function() {
      const client = this[OriginClient] as ClientContext<O>;
      const primaryKey = this["__primaryKey"];

      return new Proxy({}, {
        get(_target, p: string, _receiver) {
          const linkDef = objDef.links[p];
          if (linkDef == null) {
            return;
          }

          if (!linkDef.multiplicity) {
            return {
              get: <
                A extends SelectArg<
                  O,
                  typeof linkDef.targetType
                >,
              >(
                options?: A,
              ) =>
                getLinkedObjectOrThrow(
                  client,
                  type,
                  primaryKey,
                  p,
                  options?.select,
                ),
            };
          } else {
            return {
              get: <
                A extends SelectArg<
                  O,
                  typeof linkDef.targetType
                >,
              >(targetPrimaryKey: any, options?: A) =>
                getLinkedObjectByPkOrThrow(
                  client,
                  type,
                  primaryKey,
                  p,
                  targetPrimaryKey,
                  options?.select,
                ),
              fetchPageOrThrow: (
                options?: FetchPageOrThrowArgs<
                  O,
                  typeof linkDef.targetType
                >,
              ) =>
                pageLinkedObjectsOrThrow(client, type, primaryKey, p, {
                  nextPageToken: options?.nextPageToken,
                  pageSize: options?.pageSize,
                  select: options?.select,
                }),
            };
          }
        },
      });
    },
    enumerable: false,
    configurable: false,
  });

  // Earlier versions of "2.0" included this by hand (even though it seems the wire gives it to us anyway).
  // Its deprecated but I'm it for now (lets delete after Dec 31, 2023) so our beta users can transition.
  Object.defineProperty(proto, "__name", {
    value: type,
    enumerable: false,
    configurable: false,
    writable: false,
  });

  return proto;
}

<<<<<<< HEAD
/**
 * @param objs the objects to be converted, the contents of this array will be mutated
 */
=======
// preprocess the ontology definition to more quickly apply object conversions when needed
function createConverter<
  T extends keyof O["objects"] & string,
  O extends OntologyDefinition<any>,
>(
  ontology: O,
  type: T,
) {
  const steps: Array<(o: Record<string, any>) => void> = [];

  for (
    const [key, value] of Object.entries(ontology.objects[type].properties)
  ) {
    // attachments need a wrapper to provide functionality and to identify them at serialization time
    if (value.type === "attachment") {
      steps.push((o) => {
        if (o[key] != null) {
          if (Array.isArray(o[key])) {
            o[key] = o[key].map((a: any) => new Attachment(a.rid));
          } else {
            o[key] = new Attachment(o[key].rid);
          }
        }
      });
    }
  }

  return steps.length > 0
    ? (o: Record<string, any>) => {
      for (const step of steps) {
        step(o);
      }
    }
    : false as const;
}

>>>>>>> 4b394052
export function convertWireToOsdkObjects<
  T_OntologyDefinition extends OntologyDefinition<any>,
>(
  client: ClientContext<T_OntologyDefinition>,
  objs: OntologyObjectV2[],
<<<<<<< HEAD
) {
  for (const obj of objs) {
    const proto = getPrototype(client.ontology, obj.__apiName);
    Object.setPrototypeOf(obj, proto);

    Object.defineProperty(obj, OriginClient, {
      value: client,
      enumerable: false,
      configurable: false,
      writable: false,
    });

    // Saving this code in case we want to come back to temporal. For now its not worth the
    // risk and we can stick to string until we know what we want.
    // ====================================================================================================
    // FIXME
    // Im not going for performance for now, just something usable by beta users
    // Also not married to the $raw
    // obj["$raw"] = {};

    // for (
    //   const [key, def] of Object.entries(
    //     client.ontology.objects[apiName].properties,
    //   )
    // ) {
    //   if (!(key in obj)) continue;
    //   obj["$raw"][key] = obj[key];
=======
): OsdkObjectFrom<
  T_ClientApiName,
  T_OntologyDefinition,
  ObjectTypePropertyKeysFrom<T_OntologyDefinition, T_ClientApiName>
>[] {
  const proto = getPrototype(client.ontology, apiName);
  const converter = getConverter(client.ontology, apiName);
>>>>>>> 4b394052

  if (converter) {
    for (const obj of objs) {
      Object.setPrototypeOf(obj, proto);
      converter(obj);
    }
  } else {
    for (const obj of objs) {
      Object.setPrototypeOf(obj, proto);
    }
  }
}<|MERGE_RESOLUTION|>--- conflicted
+++ resolved
@@ -18,15 +18,11 @@
 import type { OntologyObjectV2 } from "@osdk/gateway/types";
 import type { ClientContext } from "@osdk/shared.net";
 import { createCachedOntologyTransform } from "../createCachedOntologyTransform.js";
-<<<<<<< HEAD
+import { Attachment } from "./Attachment.js";
 import type { FetchPageOrThrowArgs, SelectArg } from "./fetchPageOrThrow.js";
 import { getLinkedObjectByPkOrThrow } from "./getLinkedObjectByPkOrThrow.js";
 import { getLinkedObjectOrThrow } from "./getLinkedObjectOrThrow.js";
 import { pageLinkedObjectsOrThrow } from "./pageLinkedObjectsOrThrow.js";
-=======
-import type { OsdkObjectFrom } from "../OsdkObjectFrom.js";
-import { Attachment } from "./Attachment.js";
->>>>>>> 4b394052
 
 const getPrototype = createCachedOntologyTransform(createPrototype);
 const getConverter = createCachedOntologyTransform(createConverter);
@@ -121,11 +117,6 @@
   return proto;
 }
 
-<<<<<<< HEAD
-/**
- * @param objs the objects to be converted, the contents of this array will be mutated
- */
-=======
 // preprocess the ontology definition to more quickly apply object conversions when needed
 function createConverter<
   T extends keyof O["objects"] & string,
@@ -162,16 +153,19 @@
     : false as const;
 }
 
->>>>>>> 4b394052
+/**
+ * @param objs the objects to be converted, the contents of this array will be mutated
+ */
 export function convertWireToOsdkObjects<
   T_OntologyDefinition extends OntologyDefinition<any>,
 >(
   client: ClientContext<T_OntologyDefinition>,
   objs: OntologyObjectV2[],
-<<<<<<< HEAD
 ) {
   for (const obj of objs) {
     const proto = getPrototype(client.ontology, obj.__apiName);
+    const converter = getConverter(client.ontology, obj.__apiName);
+
     Object.setPrototypeOf(obj, proto);
 
     Object.defineProperty(obj, OriginClient, {
@@ -181,39 +175,15 @@
       writable: false,
     });
 
-    // Saving this code in case we want to come back to temporal. For now its not worth the
-    // risk and we can stick to string until we know what we want.
-    // ====================================================================================================
-    // FIXME
-    // Im not going for performance for now, just something usable by beta users
-    // Also not married to the $raw
-    // obj["$raw"] = {};
-
-    // for (
-    //   const [key, def] of Object.entries(
-    //     client.ontology.objects[apiName].properties,
-    //   )
-    // ) {
-    //   if (!(key in obj)) continue;
-    //   obj["$raw"][key] = obj[key];
-=======
-): OsdkObjectFrom<
-  T_ClientApiName,
-  T_OntologyDefinition,
-  ObjectTypePropertyKeysFrom<T_OntologyDefinition, T_ClientApiName>
->[] {
-  const proto = getPrototype(client.ontology, apiName);
-  const converter = getConverter(client.ontology, apiName);
->>>>>>> 4b394052
-
-  if (converter) {
-    for (const obj of objs) {
-      Object.setPrototypeOf(obj, proto);
-      converter(obj);
-    }
-  } else {
-    for (const obj of objs) {
-      Object.setPrototypeOf(obj, proto);
+    if (converter) {
+      for (const obj of objs) {
+        Object.setPrototypeOf(obj, proto);
+        converter(obj);
+      }
+    } else {
+      for (const obj of objs) {
+        Object.setPrototypeOf(obj, proto);
+      }
     }
   }
 }