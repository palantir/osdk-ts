--- conflicted
+++ resolved
@@ -150,7 +150,6 @@
     expect(emptyAttachmentArray).toBeUndefined();
   });
 
-<<<<<<< HEAD
   it("converts media as expected", async () => {
     const withValues = await client(
       objectTypeWithAllPropertyTypes,
@@ -174,7 +173,8 @@
       mediaReference: emptyMedia,
     } = withoutValues.data[0];
     expect(emptyMedia).toBeUndefined();
-=======
+  });
+
   it("creates immutable objects", async () => {
     const employees = await client(Employee).fetchPage();
     expect(employees.data.length).toBeGreaterThanOrEqual(2);
@@ -190,7 +190,6 @@
     expect(() => {
       (objAsFoo as any).somePropertyThatShouldNotExist = 5;
     }).toThrow();
->>>>>>> a6c320dd
   });
 
   it("works even with unknown apiNames - old", async () => {
