--- conflicted
+++ resolved
@@ -28,14 +28,9 @@
 import { convertWireToOsdkObjects } from "./convertWireToOsdkObjects.js";
 
 export interface SelectArg<
-<<<<<<< HEAD
   Q extends ObjectOrInterfaceDefinition<any, any>,
   L = ObjectOrInterfacePropertyKeysFrom2<Q>,
-=======
-  O extends ObjectOrInterfaceDefinition<any, any>,
-  L = ObjectOrInterfacePropertyKeysFrom2<O>,
   R extends boolean = false,
->>>>>>> 9acec83f
 > {
   select?: readonly L[];
   includeRid?: R;
@@ -52,19 +47,13 @@
 }
 
 export interface FetchPageOrThrowArgs<
-<<<<<<< HEAD
   Q extends ObjectOrInterfaceDefinition<any, any>,
   L = ObjectOrInterfacePropertyKeysFrom2<Q>,
+  R extends boolean = false,
 > extends
-  SelectArg<Q, L>,
+  SelectArg<Q, L, R>,
   OrderByArg<Q, ObjectOrInterfacePropertyKeysFrom2<Q>>
 {
-=======
-  O extends ObjectOrInterfaceDefinition<any, any>,
-  L = ObjectOrInterfacePropertyKeysFrom2<O>,
-  R extends boolean = false,
-> extends SelectArg<O, L, R> {
->>>>>>> 9acec83f
   nextPageToken?: string;
   pageSize?: number;
 }
