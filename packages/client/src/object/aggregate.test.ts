/*
 * Copyright 2023 Palantir Technologies, Inc. All rights reserved.
 *
 * Licensed under the Apache License, Version 2.0 (the "License");
 * you may not use this file except in compliance with the License.
 * You may obtain a copy of the License at
 *
 *     http://www.apache.org/licenses/LICENSE-2.0
 *
 * Unless required by applicable law or agreed to in writing, software
 * distributed under the License is distributed on an "AS IS" BASIS,
 * WITHOUT WARRANTIES OR CONDITIONS OF ANY KIND, either express or implied.
 * See the License for the specific language governing permissions and
 * limitations under the License.
 */

import type { ObjectTypeDefinition, OntologyDefinition } from "@osdk/api";
import type {
  AggregateOpts,
  AggregateOptsThatErrors,
  GroupByClause,
} from "@osdk/client.api";
import type { AggregateObjectsResponseV2 } from "@osdk/internal.foundry";
import type { TypeOf } from "ts-expect";
import { expectType } from "ts-expect";
import {
  beforeEach,
  describe,
  expect,
  expectTypeOf,
  it,
  type Mock,
  vi,
} from "vitest";
import { createMinimalClient } from "../createMinimalClient.js";
<<<<<<< HEAD
import type { MinimalClient } from "../MinimalClientContext.js";
import type { AggregateOpts } from "../query/aggregations/AggregateOpts.js";
import type { GroupByClause } from "../query/aggregations/GroupByClause.js";
import { aggregate } from "./aggregate.js";
import type {
  AggregateOptsThatErrorsAndDisallowsOrderingWithMultipleGroupBy,
} from "./AggregateOptsThatErrors.js";
=======
import { aggregate } from "./aggregate.js";
>>>>>>> 7adf5c73

interface TodoDef extends ObjectTypeDefinition<"Todo"> {
  type: "object";
  apiName: "Todo";
  links: {};
  primaryKeyApiName: "id";
  primaryKeyType: "double";
  properties: {
    text: {
      type: "string";
    };
    id: {
      type: "double";
    };
    intProp: {
      type: "integer";
    };
    floatProp: {
      type: "float";
    };
    shortProp: {
      type: "short";
    };
    byteProp: {
      type: "byte";
    };
    decimalProp: {
      type: "decimal";
    };
    priority: {
      type: "double";
    };
    date: {
      type: "datetime";
    };
    timestamp: {
      type: "timestamp";
    };
    other: {
      type: "string";
    };
    boolean: {
      type: "boolean";
    };
  };
}

const Todo: TodoDef = {
  type: "object",
  apiName: "Todo",
  links: {},
  primaryKeyApiName: "id",
  primaryKeyType: "double",
  properties: {
    text: {
      type: "string",
    },
    id: {
      type: "double",
    },
    priority: {
      type: "double",
    },
    intProp: {
      type: "integer",
    },
    floatProp: {
      type: "float",
    },
    shortProp: {
      type: "short",
    },
    byteProp: {
      type: "byte",
    },
    decimalProp: {
      type: "decimal",
    },
    date: {
      type: "datetime",
    },
    timestamp: {
      type: "timestamp",
    },
    other: {
      type: "string",
    },
    boolean: {
      type: "boolean",
    },
  },
};

const mockOntology = {
  metadata: {
    expectsClientVersion: "0.0.0",
    ontologyRid: "ri.a.b.c.d",
    ontologyApiName: "apiName",
    userAgent: "",
  },
  objects: {
    Todo,
  },
  actions: {},
  queries: {},
} satisfies OntologyDefinition<"Todo">;
type mockOntology = typeof mockOntology;
interface MockOntology extends mockOntology {}

let mockFetch: Mock;
let clientCtx: MinimalClient;

beforeEach(() => {
  mockFetch = vi.fn();

  mockFetch.mockResolvedValue({
    ok: true,
    status: 200,
    json: () => new Promise((resolve) => resolve(aggregationResponse)),
  });

  clientCtx = createMinimalClient(
    mockOntology.metadata,
    "https://host.com",
    async () => "",
    {},
    mockFetch,
  );
});

const aggregationResponse: AggregateObjectsResponseV2 = {
  accuracy: "APPROXIMATE",
  data: [
    {
      group: {
        text: "hello",
      },
      metrics: [
        {
          name: "text.approximateDistinct",
          value: 1,
        },
        {
          name: "priority.avg",
          value: 1,
        },
        {
          name: "id.max",
          value: 1,
        },
        {
          name: "id.avg",
          value: 1,
        },
      ],
    },
  ],
};

describe("aggregate", () => {
  it("works", async () => {
    const notGrouped = await aggregate(
      clientCtx,
      Todo,
      {
        type: "base",
        objectType: "ToDo",
      },
      {
        $select: {
          "text:approximateDistinct": "unordered",
          "priority:avg": "unordered",
          "id:max": "unordered",
          "id:avg": "unordered",
          "$count": "unordered",
        },
      },
    );

    expect(mockFetch).toHaveBeenCalledWith(
      "https://host.com/api/v2/ontologies/ri.a.b.c.d/objectSets/aggregate",
      {
        body: JSON.stringify({
          "objectSet": { "type": "base", "objectType": "ToDo" },
          "groupBy": [],
          "aggregation": [
            {
              "type": "approximateDistinct",
              "name": "text.approximateDistinct",
              "field": "text",
            },
            { "type": "avg", "name": "priority.avg", "field": "priority" },
            { "type": "max", "name": "id.max", "field": "id" },
            { "type": "avg", "name": "id.avg", "field": "id" },
            { "type": "count", "name": "count" },
          ],
        }),
        method: "POST",
        headers: expect.anything(),
      },
    );

    expectType<number>(notGrouped.text.approximateDistinct);
    expectType<number | undefined>(notGrouped.priority.avg);
    expectType<number | undefined>(notGrouped.id.max);
    expectType<number | undefined>(notGrouped.id.avg);
    expectType<number>(notGrouped.$count);
    expectType<
      TypeOf<
        {
          other: any;
        },
        typeof notGrouped
      >
    >(false); // subselect should hide unused keys

    const grouped = await aggregate(
      clientCtx,
      Todo,
      {
        type: "base",
        objectType: "ToDo",
      },
      {
        $select: {
          "id:approximateDistinct": "unordered",
          "priority:max": "unordered",
          "$count": "unordered",
        },
        $groupBy: {
          text: "exact",
          priority: { $exactWithLimit: 10 },
          intProp: { $ranges: [[1, 2]] },
          shortProp: {
            $ranges: [[2, 3], [4, 5]],
          },
          floatProp: { $fixedWidth: 10 },
          timestamp: { $duration: [10, "seconds"] },
          date: { $ranges: [["2024-01-02", "2024-01-09"]] },
          boolean: "exact",
        },
      },
    );
    expectType<Array<any>>(grouped);
    expectType<string | undefined>(grouped[0].$group.text);
    expectType<number>(grouped[0].id.approximateDistinct);
    expectType<number>(grouped[0].$group.priority);
    expectType<number>(grouped[0].$count);
    expectType<{ startValue: number; endValue: number }>(
      grouped[0].$group.intProp,
    );
    expectType<{ startValue: number; endValue: number }>(
      grouped[0].$group.shortProp,
    );
    expectType<number>(grouped[0].$group.floatProp);
    expectType<string>(grouped[0].$group.timestamp);
    expectType<{ startValue: string; endValue: string }>(
      grouped[0].$group.date,
    );
    expectType<boolean>(grouped[0].$group.boolean);

    expectType<
      AggregateOptsThatErrorsAndDisallowsOrderingWithMultipleGroupBy<TodoDef, {
        $select: {
          "id:approximateDistinct": "unordered";
          "$count": "unordered";
        };
        $groupBy: {
          text: "exact";
          priority: { $exactWithLimit: 10 };
          intProp: { $ranges: [[1, 2]] };
          shortProp: {
            $ranges: [[2, 3], [4, 5]];
          };
          floatProp: { $fixedWidth: 10 };
        };
      }>
    >({
      $select: {
        "id:approximateDistinct": "unordered",
        "$count": "unordered",
      },
      $groupBy: {
        text: "exact",
        priority: { $exactWithLimit: 10 },
        intProp: { $ranges: [[1, 2]] },
        shortProp: {
          $ranges: [[2, 3], [4, 5]],
        },
        floatProp: { $fixedWidth: 10 },
      },
    });

    expectType<
      AggregateOptsThatErrorsAndDisallowsOrderingWithMultipleGroupBy<TodoDef, {
        $select: {
          "id:approximateDistinct": "unordered";
          "wrongSelectKey": "don't work";
          "$count": "unordered";
        };
        $groupBy: {
          wrongKey: "don't work";
          text: "exact";
          priority: { $exactWithLimit: 10 };
          intProp: { $ranges: [[1, 2]] };
          shortProp: {
            $ranges: [[2, 3], [4, 5]];
          };
          floatProp: { $fixedWidth: 10 };
        };
      }>
    >({
      $select: {
        id: "approximateDistinct",
        // @ts-expect-error
        wrongSelectKey: "don't work",
        "$count": "unordered",
      },
      $groupBy: {
        // @ts-expect-error
        wrongKey: "don't work",
        text: "exact",
        priority: { $exactWithLimit: 10 },
        intProp: { $ranges: [[1, 2]] },
        shortProp: {
          $ranges: [[2, 3], [4, 5]],
        },
        floatProp: { $fixedWidth: 10 },
      },
    });

    expectTypeOf<
      typeof aggregate<TodoDef, {
        $select: {
          "id:approximateDistinct": "unordered";
          "wrongSelectKey": "wrong key";
          "$count": "unordered";
        };
        $groupBy: {
          text: "exact";
          wrongKey: "wrongKey";
          priority: { $exactWithLimit: 10 };
          intProp: { $ranges: [[1, 2]] };
          shortProp: {
            $ranges: [[2, 3], [4, 5]];
          };
          floatProp: { $fixedWidth: 10 };
        };
      }>
    >().toBeCallableWith(
      clientCtx,
      Todo,
      {
        type: "base",
        objectType: "ToDo",
      },
      {
        $select: {
          "id:approximateDistinct": "unordered",
          // @ts-expect-error
          "wrongSelectKey": "don't work",
          "$count": "unordered",
        },
        $groupBy: {
          text: "exact",
          // @ts-expect-error
          wrongKey: "wrongKey",
          priority: { $exactWithLimit: 10 },
          intProp: { $ranges: [[1, 2]] },
          shortProp: {
            $ranges: [[2, 3], [4, 5]],
          },
          floatProp: { $fixedWidth: 10 },
        },
      },
    );

    expectType<GroupByClause<TodoDef>>({
      timestamp: { $duration: [10, "seconds"] },
      date: { $duration: [1, "years"] },
    });

    // Can't use value greater than 1 for years
    expectType<GroupByClause<TodoDef>>({
      timestamp: { $duration: [1, "seconds"] },
      // @ts-expect-error
      date: { $duration: [10, "years"] },
    });

    // Can't use arbitrary string for time unit
    expectType<GroupByClause<TodoDef>>({
      // @ts-expect-error
      timestamp: { $duration: [1, "nonexistentTimeUnit"] },
      date: { $duration: [10, "days"] },
    });

    // Can't use time unit smaller than days for date type
    expectType<GroupByClause<TodoDef>>({
      timestamp: { $duration: [10, "seconds"] },
      // @ts-expect-error
      date: { $duration: [1, "seconds"] },
    });
  });

  it("works with $orderBy (no groups)", async () => {
    const notGrouped = await aggregate(
      clientCtx,
      Todo,
      {
        type: "base",
        objectType: "ToDo",
      },
      {
        $select: {
          "text:approximateDistinct": "asc",
          "priority:avg": "desc",
          "id:max": "asc",
          "id:avg": "unordered",
          "$count": "unordered",
        },
      },
    );

    expect(mockFetch).toHaveBeenCalledWith(
      "https://host.com/api/v2/ontologies/ri.a.b.c.d/objectSets/aggregate",
      {
        body: JSON.stringify({
          "objectSet": { "type": "base", "objectType": "ToDo" },
          "groupBy": [],
          "aggregation": [
            {
              "type": "approximateDistinct",
              "name": "text.approximateDistinct",
              direction: "ASC",
              "field": "text",
            },
            {
              "type": "avg",
              "name": "priority.avg",
              direction: "DESC",
              "field": "priority",
            },
            {
              "type": "max",
              "name": "id.max",
              direction: "ASC",
              "field": "id",
            },
            { "type": "avg", "name": "id.avg", "field": "id" },
            { "type": "count", "name": "count" },
          ],
        }),
        method: "POST",
        headers: expect.anything(),
      },
    );

    expectType<number>(notGrouped.text.approximateDistinct);
    expectType<number>(notGrouped.priority.avg);
    expectType<number>(notGrouped.id.max);
    expectType<number>(notGrouped.id.avg);
    expectType<number>(notGrouped.$count);
    expectType<
      TypeOf<
        {
          other: any;
        },
        typeof notGrouped
      >
    >(false); // subselect should hide unused keys
  });

  it("works with $orderBy (1 group)", async () => {
    const grouped = await aggregate(
      clientCtx,
      Todo,
      {
        type: "base",
        objectType: "ToDo",
      },
      {
        $select: {
          "id:max": "desc",
          "text:approximateDistinct": "asc",
          "id:avg": "unordered",
          "$count": "unordered",
        },
        $groupBy: {
          priority: "exact",
        },
      },
    );

    expect(mockFetch).toHaveBeenCalledWith(
      "https://host.com/api/v2/ontologies/ri.a.b.c.d/objectSets/aggregate",
      {
        body: JSON.stringify({
          "objectSet": { "type": "base", "objectType": "ToDo" },
          "groupBy": [{ "type": "exact", "field": "priority" }],
          "aggregation": [
            {
              "type": "max",
              "name": "id.max",
              direction: "DESC",
              "field": "id",
            },
            {
              "type": "approximateDistinct",
              "name": "text.approximateDistinct",
              direction: "ASC",
              "field": "text",
            },
            { "type": "avg", "name": "id.avg", "field": "id" },
            { "type": "count", "name": "count" },
          ],
        }),
        method: "POST",
        headers: expect.anything(),
      },
    );

    expectType<number>(grouped[0].text.approximateDistinct);
    expectType<number>(grouped[0].id.max);
    expectType<number>(grouped[0].id.avg);
    expectType<number>(grouped[0].$count);
    expectType<
      TypeOf<
        {
          other: any;
        },
        typeof grouped
      >
    >(false); // subselect should hide unused keys
  });

  it("prohibits ordered select with multiple groupBy", async () => {
    aggregate(
      clientCtx,
      Todo,
      {
        type: "base",
        objectType: "ToDo",
      },
      {
        $select: {
          // @ts-expect-error
          "id:max": "desc",
          // @ts-expect-error
          "text:approximateDistinct": "asc",
          "id:avg": "unordered",
          "$count": "unordered",
        },
        $groupBy: {
          priority: "exact",
          timestamp: "exact",
        },
      },
    );
  });

  it("works with where: todo", async () => {
    type f = AggregateOpts<
      {
        metadata: any;
        objects: {
          Todo: {
            type: "object";
            apiName: "Todo";
            primaryKeyApiName: "id";
            primaryKeyType: "double";
            links: {};
            properties: {
              text: {
                type: "string";
              };
              id: {
                type: "double";
              };
              locationCity: {
                type: "string";
              };
            };
          };
        };
        actions: {};
        queries: {};
      }["objects"]["Todo"]
    > // "locationCity" | "text"
    ;

    const f: AggregateOpts<
      {
        metadata: any;
        objects: {
          Todo: {
            type: "object";
            apiName: "Todo";
            primaryKeyApiName: "id";
            primaryKeyType: "double";
            links: {};
            properties: {
              text: {
                type: "string";
              };
              id: {
                type: "double";
              };
              locationCity: {
                type: "string";
              };
            };
          };
        };
        actions: {};
        queries: {};
      }["objects"]["Todo"]
    > = {
      $select: {
        "locationCity:approximateDistinct": "unordered",
        "text:approximateDistinct": "unordered",
      },
    };

    // expectType<"approximateDistinct">(f.select.locationCity);
  });
});<|MERGE_RESOLUTION|>--- conflicted
+++ resolved
@@ -17,7 +17,7 @@
 import type { ObjectTypeDefinition, OntologyDefinition } from "@osdk/api";
 import type {
   AggregateOpts,
-  AggregateOptsThatErrors,
+  AggregateOptsThatErrorsAndDisallowsOrderingWithMultipleGroupBy,
   GroupByClause,
 } from "@osdk/client.api";
 import type { AggregateObjectsResponseV2 } from "@osdk/internal.foundry";
@@ -33,17 +33,8 @@
   vi,
 } from "vitest";
 import { createMinimalClient } from "../createMinimalClient.js";
-<<<<<<< HEAD
 import type { MinimalClient } from "../MinimalClientContext.js";
-import type { AggregateOpts } from "../query/aggregations/AggregateOpts.js";
-import type { GroupByClause } from "../query/aggregations/GroupByClause.js";
 import { aggregate } from "./aggregate.js";
-import type {
-  AggregateOptsThatErrorsAndDisallowsOrderingWithMultipleGroupBy,
-} from "./AggregateOptsThatErrors.js";
-=======
-import { aggregate } from "./aggregate.js";
->>>>>>> 7adf5c73
 
 interface TodoDef extends ObjectTypeDefinition<"Todo"> {
   type: "object";
