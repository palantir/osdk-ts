--- conflicted
+++ resolved
@@ -17,7 +17,7 @@
 import type { ObjectOrInterfaceDefinition } from "@osdk/api";
 import type {
   AggregateOpts,
-  AggregateOptsThatErrors,
+  AggregateOptsThatErrorsAndDisallowsOrderingWithMultipleGroupBy,
   AggregationResultsWithGroups,
   AggregationsResults,
 } from "@osdk/client.api";
@@ -35,10 +35,6 @@
 import type { MinimalClient } from "../MinimalClientContext.js";
 import { addUserAgent } from "../util/addUserAgent.js";
 import type { ArrayElement } from "../util/ArrayElement.js";
-<<<<<<< HEAD
-import type { AggregateOptsThatErrorsAndDisallowsOrderingWithMultipleGroupBy } from "./AggregateOptsThatErrors.js";
-=======
->>>>>>> 7adf5c73
 
 /** @deprecated use `aggregate` */
 export async function aggregateOrThrow<
