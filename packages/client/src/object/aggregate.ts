/*
 * Copyright 2023 Palantir Technologies, Inc. All rights reserved.
 *
 * Licensed under the Apache License, Version 2.0 (the "License");
 * you may not use this file except in compliance with the License.
 * You may obtain a copy of the License at
 *
 *     http://www.apache.org/licenses/LICENSE-2.0
 *
 * Unless required by applicable law or agreed to in writing, software
 * distributed under the License is distributed on an "AS IS" BASIS,
 * WITHOUT WARRANTIES OR CONDITIONS OF ANY KIND, either express or implied.
 * See the License for the specific language governing permissions and
 * limitations under the License.
 */

import type { ObjectOrInterfaceDefinition } from "@osdk/api";
import type {
  AggregateObjectsRequestV2,
  AggregateObjectsResponseV2,
  ObjectSet,
} from "@osdk/internal.foundry";
import { OntologiesV2 } from "@osdk/internal.foundry";
import invariant from "tiny-invariant";
import { legacyToModernSingleAggregationResult } from "../internal/conversions/legacyToModernSingleAggregationResult.js";
import { modernToLegacyAggregationClause } from "../internal/conversions/modernToLegacyAggregationClause.js";
import { modernToLegacyGroupByClause } from "../internal/conversions/modernToLegacyGroupByClause.js";
import { modernToLegacyWhereClause } from "../internal/conversions/modernToLegacyWhereClause.js";
import type { MinimalClient } from "../MinimalClientContext.js";
import type { AggregateOpts } from "../query/aggregations/AggregateOpts.js";
import type { AggregationResultsWithGroups } from "../query/aggregations/AggregationResultsWithGroups.js";
import type { AggregationsResults } from "../query/aggregations/AggregationsResults.js";
import { addUserAgent } from "../util/addUserAgent.js";
import type { ArrayElement } from "../util/ArrayElement.js";
<<<<<<< HEAD

export type AggregateOptsThatErrors<
  Q extends ObjectOrInterfaceDefinition,
  AO extends AggregateOpts<Q>,
> =
  & AO
  & {
    $select:
      & Pick<
        AO["$select"],
        keyof AggregateOpts<Q>["$select"] & keyof AO["$select"]
      >
      & Record<
        Exclude<keyof AO["$select"], keyof AggregateOpts<Q>["$select"]>,
        never
      >;
  }
  & (unknown extends AO["$groupBy"] ? {}
    : Exclude<AO["$groupBy"], undefined> extends never ? {}
    : {
      $groupBy:
        & Pick<
          AO["$groupBy"],
          keyof GroupByClause<Q> & keyof AO["$groupBy"]
        >
        & Record<
          Exclude<keyof AO["$groupBy"], keyof GroupByClause<Q>>,
          never
        >;
    });
=======
import type { AggregateOptsThatErrors } from "./AggregateOptsThatErrors.js";
>>>>>>> 53783122

/** @deprecated use `aggregate` */
export async function aggregateOrThrow<
  Q extends ObjectOrInterfaceDefinition,
  AO extends AggregateOpts<Q>,
>(
  clientCtx: MinimalClient,
  objectType: Q,
  objectSet: ObjectSet = {
    type: "base",
    objectType: objectType["apiName"] as string,
  },
  req: AggregateOptsThatErrors<Q, AO>,
): Promise<AggregationsResults<Q, AO>> {
  return aggregate<Q, AO>(clientCtx, objectType, objectSet, req);
}

export async function aggregate<
  Q extends ObjectOrInterfaceDefinition,
  AO extends AggregateOpts<Q>,
>(
  clientCtx: MinimalClient,
  objectType: Q,
  objectSet: ObjectSet = {
    type: "base",
    objectType: objectType["apiName"] as string,
  },
  req: AggregateOptsThatErrors<Q, AO>,
): Promise<AggregationsResults<Q, AO>> {
  const body: AggregateObjectsRequestV2 = {
    aggregation: modernToLegacyAggregationClause<AO["$select"]>(
      req.$select,
    ),
    groupBy: [],
    where: undefined,
  };

  if (req.$groupBy) {
    body.groupBy = modernToLegacyGroupByClause(req.$groupBy);
  }
  if (req.$where) {
    body.where = modernToLegacyWhereClause(req.$where);
  }
  const result = await OntologiesV2.OntologyObjectSets.aggregateObjectSetV2(
    addUserAgent(clientCtx, objectType),
    clientCtx.ontologyRid,
    {
      objectSet,
      groupBy: body.groupBy,
      aggregation: body.aggregation,
    },
  );

  if (!req.$groupBy) {
    invariant(
      result.data.length === 1,
      "no group by clause should mean only one data result",
    );

    return {
      ...aggregationToCountResult(result.data[0]),
      ...legacyToModernSingleAggregationResult<AO["$select"]>(
        result.data[0],
      ),
    } as any;
  }

  const ret: AggregationResultsWithGroups<Q, AO["$select"], any> = result.data
    .map((entry) => {
      return {
        $group: entry.group as any,
        ...aggregationToCountResult(entry),
        ...legacyToModernSingleAggregationResult(entry),
      };
    }) as any; // fixme

  return ret as any; // FIXME
}

function aggregationToCountResult(
  entry: ArrayElement<AggregateObjectsResponseV2["data"]>,
): { $count: number } | undefined {
  for (const aggregateResult of entry.metrics) {
    if (aggregateResult.name === "count") {
      return { $count: aggregateResult.value };
    }
  }
}<|MERGE_RESOLUTION|>--- conflicted
+++ resolved
@@ -32,40 +32,7 @@
 import type { AggregationsResults } from "../query/aggregations/AggregationsResults.js";
 import { addUserAgent } from "../util/addUserAgent.js";
 import type { ArrayElement } from "../util/ArrayElement.js";
-<<<<<<< HEAD
-
-export type AggregateOptsThatErrors<
-  Q extends ObjectOrInterfaceDefinition,
-  AO extends AggregateOpts<Q>,
-> =
-  & AO
-  & {
-    $select:
-      & Pick<
-        AO["$select"],
-        keyof AggregateOpts<Q>["$select"] & keyof AO["$select"]
-      >
-      & Record<
-        Exclude<keyof AO["$select"], keyof AggregateOpts<Q>["$select"]>,
-        never
-      >;
-  }
-  & (unknown extends AO["$groupBy"] ? {}
-    : Exclude<AO["$groupBy"], undefined> extends never ? {}
-    : {
-      $groupBy:
-        & Pick<
-          AO["$groupBy"],
-          keyof GroupByClause<Q> & keyof AO["$groupBy"]
-        >
-        & Record<
-          Exclude<keyof AO["$groupBy"], keyof GroupByClause<Q>>,
-          never
-        >;
-    });
-=======
 import type { AggregateOptsThatErrors } from "./AggregateOptsThatErrors.js";
->>>>>>> 53783122
 
 /** @deprecated use `aggregate` */
 export async function aggregateOrThrow<
