--- conflicted
+++ resolved
@@ -29,6 +29,7 @@
 } from "@osdk/api";
 import type { PageSize, PageToken } from "@osdk/foundry.core";
 import type {
+  LoadObjectSetV2MultipleObjectTypesRequest,
   ObjectSet,
   OntologyObjectV2,
   SearchJsonQueryV2,
@@ -135,10 +136,9 @@
     T
   >
 > {
-  const result = await OntologiesV2.OntologyObjectSets.loadMultipleObjectTypes(
-    addUserAgentAndRequestContextHeaders(client, { osdkMetadata: undefined }),
-    await client.ontologyRid,
-    applyFetchArgs<LoadObjectSetV2MultipleObjectTypesRequest>(args, {
+  const requestBody = await applyFetchArgs(
+    args,
+    {
       objectSet: {
         type: "static",
         objects: rids as string[],
@@ -146,7 +146,15 @@
       select: ((args?.$select as string[] | undefined) ?? []),
       excludeRid: !args?.$includeRid,
       snapshot: useSnapshot,
-    }),
+    } as LoadObjectSetV2MultipleObjectTypesRequest,
+    client,
+    { type: "object", apiName: "" } as any,
+  );
+
+  const result = await OntologiesV2.OntologyObjectSets.loadMultipleObjectTypes(
+    addUserAgentAndRequestContextHeaders(client, { osdkMetadata: undefined }),
+    await client.ontologyRid,
+    requestBody,
     { preview: true },
   );
 
@@ -242,7 +250,6 @@
       select: args?.$select ? [...args.$select] : [],
       excludeRid: !args?.$includeRid,
       snapshot: useSnapshot,
-<<<<<<< HEAD
     },
     client,
     interfaceType,
@@ -252,11 +259,7 @@
     addUserAgentAndRequestContextHeaders(client, interfaceType),
     await client.ontologyRid,
     requestBody,
-    { preview: true },
-=======
-    }),
     { preview: true, branch: client.branch },
->>>>>>> badfbc42
   );
 
   return Promise.resolve({
@@ -468,9 +471,6 @@
     pageSize?: PageSize;
   },
 >(
-<<<<<<< HEAD
-  args: FetchPageArgs<Q, L, R, A, S, T>,
-=======
   args: FetchPageArgs<
     any,
     any,
@@ -481,7 +481,6 @@
     any,
     ObjectSetArgs.OrderByOptions<any>
   >,
->>>>>>> badfbc42
   body: X,
   _client: MinimalClient,
   objectType: Q,
@@ -494,33 +493,25 @@
     body.pageSize = args.$pageSize;
   }
 
-<<<<<<< HEAD
-  if (args?.$orderBy != null) {
-    const orderByEntries = Object.entries(args.$orderBy);
-    const fieldNames = orderByEntries.map(([field]) => field);
-    const remappedFields = remapPropertyNames(
-      objectType,
-      fieldNames,
-    );
-
-    body.orderBy = {
-      fields: orderByEntries.map(([, direction], index) => ({
-        field: remappedFields[index],
-        direction,
-      })),
-    };
-=======
   const orderBy = args?.$orderBy;
   if (orderBy) {
-    body.orderBy = orderBy === "relevance"
-      ? { orderType: "relevance", fields: [] }
-      : {
-        fields: Object.entries(orderBy).map(([field, direction]) => ({
-          field,
+    if (orderBy === "relevance") {
+      body.orderBy = { orderType: "relevance", fields: [] } as any;
+    } else {
+      const orderByEntries = Object.entries(orderBy);
+      const fieldNames = orderByEntries.map(([field]) => field);
+      const remappedFields = remapPropertyNames(
+        objectType,
+        fieldNames,
+      );
+
+      body.orderBy = {
+        fields: orderByEntries.map(([, direction], index) => ({
+          field: remappedFields[index],
           direction,
         })),
       };
->>>>>>> badfbc42
+    }
   }
 
   return body;
@@ -554,7 +545,6 @@
       select: args?.$select ? [...args.$select] : [],
       excludeRid: !args?.$includeRid,
       snapshot: useSnapshot,
-<<<<<<< HEAD
     },
     client,
     objectType,
@@ -564,10 +554,7 @@
     addUserAgentAndRequestContextHeaders(client, objectType),
     await client.ontologyRid,
     requestBody,
-=======
-    }),
     { branch: client.branch },
->>>>>>> badfbc42
   );
 
   return Promise.resolve({
