/*
 * Copyright 2023 Palantir Technologies, Inc. All rights reserved.
 *
 * Licensed under the Apache License, Version 2.0 (the "License");
 * you may not use this file except in compliance with the License.
 * You may obtain a copy of the License at
 *
 *     http://www.apache.org/licenses/LICENSE-2.0
 *
 * Unless required by applicable law or agreed to in writing, software
 * distributed under the License is distributed on an "AS IS" BASIS,
 * WITHOUT WARRANTIES OR CONDITIONS OF ANY KIND, either express or implied.
 * See the License for the specific language governing permissions and
 * limitations under the License.
 */

import type {
  Augment,
  Augments,
  FetchPageArgs,
  FetchPageResult,
  InterfaceDefinition,
  NullabilityAdherence,
  ObjectMetadata,
  ObjectOrInterfaceDefinition,
  ObjectTypeDefinition,
  PropertyKeys,
  Result,
} from "@osdk/api";
import type { PageSize, PageToken } from "@osdk/foundry.core";
import type {
  LoadObjectSetRequestV2,
  LoadObjectSetV2MultipleObjectTypesRequest,
  ObjectSet,
  OntologyObjectV2,
  SearchJsonQueryV2,
  SearchObjectsForInterfaceRequest,
  SearchOrderByV2,
} from "@osdk/foundry.ontologies";
import * as OntologiesV2 from "@osdk/foundry.ontologies";
import type { MinimalClient } from "../MinimalClientContext.js";
import { addUserAgentAndRequestContextHeaders } from "../util/addUserAgentAndRequestContextHeaders.js";
import { resolveBaseObjectSetType } from "../util/objectSetUtils.js";

export function augment<
  Q extends ObjectOrInterfaceDefinition,
  T extends PropertyKeys<Q>,
>(
  type: Q,
  ...properties: T[]
): Augment<Q, T> {
  return { [type.apiName]: properties } as any;
}

/** @internal */
export function objectSetToSearchJsonV2(
  objectSet: ObjectSet,
  expectedApiName: string,
  existingWhere: SearchJsonQueryV2 | undefined = undefined,
): SearchJsonQueryV2 | undefined {
  if (objectSet.type === "base" || objectSet.type === "interfaceBase") {
    if (objectSet.type === "base" && objectSet.objectType !== expectedApiName) {
      throw new Error(
        `Expected objectSet.objectType to be ${expectedApiName}, but got ${objectSet.objectType}`,
      );
    }
    if (
      objectSet.type === "interfaceBase"
      && objectSet.interfaceType !== expectedApiName
    ) {
      throw new Error(
        `Expected objectSet.objectType to be ${expectedApiName}, but got ${objectSet.interfaceType}`,
      );
    }

    return existingWhere;
  }

  if (objectSet.type === "filter") {
    return objectSetToSearchJsonV2(
      objectSet.objectSet,
      expectedApiName,
      existingWhere == null ? objectSet.where : {
        type: "and",
        value: [existingWhere, objectSet.where],
      },
    );
  }

  throw new Error(`Unsupported objectSet type: ${objectSet.type}`);
}

/** @internal */
export function resolveInterfaceObjectSet(
  objectSet: ObjectSet,
  interfaceTypeApiName: string,
  args: FetchPageArgs<any, any, any, any, any, any>,
): ObjectSet {
  return args?.$includeAllBaseObjectProperties
    ? {
      type: "intersect",
      objectSets: [objectSet, {
        type: "interfaceBase",
        interfaceType: interfaceTypeApiName,
        includeAllBaseObjectProperties: true,
      }],
    }
    : objectSet;
}

async function fetchInterfacePage<
  Q extends InterfaceDefinition,
  L extends PropertyKeys<Q>,
  R extends boolean,
  S extends NullabilityAdherence,
  T extends boolean,
>(
  client: MinimalClient,
  interfaceType: Q,
  args: FetchPageArgs<Q, L, R, any, S, T>,
  objectSet: ObjectSet,
): Promise<FetchPageResult<Q, L, R, S, T>> {
  if (args.$__UNSTABLE_useOldInterfaceApis) {
    const result = await OntologiesV2.OntologyInterfaces
      .search(
        addUserAgentAndRequestContextHeaders(client, interfaceType),
        await client.ontologyRid,
        interfaceType.apiName,
        applyFetchArgs<SearchObjectsForInterfaceRequest>(args, {
          augmentedProperties: {},
          augmentedSharedPropertyTypes: {},
          otherInterfaceTypes: [],
          selectedObjectTypes: [],
          selectedSharedPropertyTypes: args.$select as undefined | string[]
            ?? [],
          where: objectSetToSearchJsonV2(objectSet, interfaceType.apiName),
        }),
        { preview: true },
      );

    result.data = await client.objectFactory(
      client,
      result.data as OntologyObjectV2[], // drop readonly
      interfaceType.apiName,
      !args.$includeRid,
    );
    return result as any;
  }
  const result = await OntologiesV2.OntologyObjectSets.loadMultipleObjectTypes(
    addUserAgentAndRequestContextHeaders(client, interfaceType),
    await client.ontologyRid,
    applyFetchArgs<LoadObjectSetV2MultipleObjectTypesRequest>(args, {
      objectSet: resolveInterfaceObjectSet(
        objectSet,
        interfaceType.apiName,
        args,
      ),
      select: ((args?.$select as string[] | undefined) ?? []),
      excludeRid: !args?.$includeRid,
    }),
    { preview: true },
  );
  return Promise.resolve({
    data: await client.objectFactory2(
      client,
      result.data,
      interfaceType.apiName,
      !args.$includeRid,
      args.$select,
      false,
      result.interfaceToObjectTypeMappings,
    ),
    nextPageToken: result.nextPageToken,
    totalCount: result.totalCount,
  }) as unknown as Promise<FetchPageResult<Q, L, R, S, T>>;
}

/** @internal */
export async function fetchPageInternal<
  Q extends ObjectOrInterfaceDefinition,
  L extends PropertyKeys<Q>,
  R extends boolean,
  A extends Augments,
  S extends NullabilityAdherence,
  T extends boolean,
>(
  client: MinimalClient,
  objectType: Q,
  objectSet: ObjectSet,
<<<<<<< HEAD
  derivedPropertyTypeByName: Record<
    string,
    Promise<ObjectMetadata.Property>
  >,
  args: FetchPageArgs<Q, L, R, A, S> = {},
): Promise<FetchPageResult<Q, L, R, S>> {
=======
  args: FetchPageArgs<Q, L, R, A, S, T> = {},
): Promise<FetchPageResult<Q, L, R, S, T>> {
>>>>>>> 25177505
  if (objectType.type === "interface") {
    return await fetchInterfacePage(
      client,
      objectType,
      args,
      objectSet,
    ) as any; // fixme
  } else {
    return await fetchObjectPage(
      client,
      objectType,
      args,
      objectSet,
      derivedPropertyTypeByName,
    ) as any; // fixme
  }
}

/** @internal */
export async function fetchPageWithErrorsInternal<
  Q extends ObjectOrInterfaceDefinition,
  L extends PropertyKeys<Q>,
  R extends boolean,
  A extends Augments,
  S extends NullabilityAdherence,
  T extends boolean,
>(
  client: MinimalClient,
  objectType: Q,
  objectSet: ObjectSet,
<<<<<<< HEAD
  derivedPropertyTypeByName: Record<
    string,
    Promise<ObjectMetadata.Property>
  >,
  args: FetchPageArgs<Q, L, R, A, S> = {},
): Promise<Result<FetchPageResult<Q, L, R, S>>> {
=======
  args: FetchPageArgs<Q, L, R, A, S, T> = {},
): Promise<Result<FetchPageResult<Q, L, R, S, T>>> {
>>>>>>> 25177505
  try {
    const result = await fetchPageInternal(
      client,
      objectType,
      objectSet,
      derivedPropertyTypeByName,
      args,
    );
    return { value: result };
  } catch (e) {
    if (e instanceof Error) {
      return { error: e };
    }
    return { error: e as Error };
  }
}

/**
 * @param client
 * @param objectType
 * @param args
 * @param objectSet
 * @returns
 * @internal
 */
export async function fetchPage<
  Q extends ObjectOrInterfaceDefinition,
  L extends PropertyKeys<Q>,
  R extends boolean,
  S extends NullabilityAdherence,
  T extends boolean,
>(
  client: MinimalClient,
  objectType: Q,
  args: FetchPageArgs<Q, L, R, any, S, T>,
  objectSet: ObjectSet = resolveBaseObjectSetType(objectType),
<<<<<<< HEAD
  derivedPropertyTypeByName: Record<
    string,
    Promise<ObjectMetadata.Property>
  > = {},
): Promise<FetchPageResult<Q, L, R, S>> {
  return fetchPageInternal(
    client,
    objectType,
    objectSet,
    derivedPropertyTypeByName,
    args,
  );
=======
): Promise<FetchPageResult<Q, L, R, S, T>> {
  return fetchPageInternal(client, objectType, objectSet, args);
>>>>>>> 25177505
}

/** @internal */
export async function fetchPageWithErrors<
  Q extends ObjectOrInterfaceDefinition,
  L extends PropertyKeys<Q>,
  R extends boolean,
  S extends NullabilityAdherence,
  T extends boolean,
>(
  client: MinimalClient,
  objectType: Q,
  args: FetchPageArgs<Q, L, R, any, S, T>,
  objectSet: ObjectSet = resolveBaseObjectSetType(objectType),
<<<<<<< HEAD
  derivedPropertyTypeByName: Record<
    string,
    Promise<ObjectMetadata.Property>
  >,
): Promise<Result<FetchPageResult<Q, L, R, S>>> {
  return fetchPageWithErrorsInternal(
    client,
    objectType,
    objectSet,
    derivedPropertyTypeByName,
    args,
  );
=======
): Promise<Result<FetchPageResult<Q, L, R, S, T>>> {
  return fetchPageWithErrorsInternal(client, objectType, objectSet, args);
>>>>>>> 25177505
}

function applyFetchArgs<
  X extends {
    orderBy?: SearchOrderByV2;
    pageToken?: PageToken;
    pageSize?: PageSize;
  },
>(
  args: FetchPageArgs<any, any, any, any, any, any>,
  body: X,
): X {
  if (args?.$nextPageToken) {
    body.pageToken = args.$nextPageToken;
  }

  if (args?.$pageSize != null) {
    body.pageSize = args.$pageSize;
  }

  if (args?.$orderBy != null) {
    body.orderBy = {
      fields: Object.entries(args.$orderBy).map(([field, direction]) => ({
        field,
        direction,
      })),
    };
  }

  return body;
}

/** @internal */
export async function fetchObjectPage<
  Q extends ObjectTypeDefinition,
  L extends PropertyKeys<Q>,
  R extends boolean,
  S extends NullabilityAdherence,
  T extends boolean,
>(
  client: MinimalClient,
  objectType: Q,
  args: FetchPageArgs<Q, L, R, Augments, S, T>,
  objectSet: ObjectSet,
<<<<<<< HEAD
  derivedPropertyTypeByName: Record<
    string,
    Promise<ObjectMetadata.Property>
  >,
): Promise<FetchPageResult<Q, L, R, S>> {
=======
): Promise<FetchPageResult<Q, L, R, S, T>> {
>>>>>>> 25177505
  const r = await OntologiesV2.OntologyObjectSets.load(
    addUserAgentAndRequestContextHeaders(client, objectType),
    await client.ontologyRid,
    applyFetchArgs<LoadObjectSetRequestV2>(args, {
      objectSet,
      // We have to do the following case because LoadObjectSetRequestV2 isn't readonly
      select: ((args?.$select as string[] | undefined) ?? []), // FIXME?
      excludeRid: !args?.$includeRid,
    }),
  );

  return Promise.resolve({
    data: await client.objectFactory(
      client,
      r.data as OntologyObjectV2[],
      undefined,
      undefined,
      args.$select,
      false,
      derivedPropertyTypeByName,
    ),
    nextPageToken: r.nextPageToken,
    totalCount: r.totalCount,
  }) as unknown as Promise<FetchPageResult<Q, L, R, S, T>>;
}<|MERGE_RESOLUTION|>--- conflicted
+++ resolved
@@ -187,17 +187,12 @@
   client: MinimalClient,
   objectType: Q,
   objectSet: ObjectSet,
-<<<<<<< HEAD
   derivedPropertyTypeByName: Record<
     string,
     Promise<ObjectMetadata.Property>
   >,
-  args: FetchPageArgs<Q, L, R, A, S> = {},
-): Promise<FetchPageResult<Q, L, R, S>> {
-=======
   args: FetchPageArgs<Q, L, R, A, S, T> = {},
 ): Promise<FetchPageResult<Q, L, R, S, T>> {
->>>>>>> 25177505
   if (objectType.type === "interface") {
     return await fetchInterfacePage(
       client,
@@ -228,17 +223,12 @@
   client: MinimalClient,
   objectType: Q,
   objectSet: ObjectSet,
-<<<<<<< HEAD
   derivedPropertyTypeByName: Record<
     string,
     Promise<ObjectMetadata.Property>
   >,
-  args: FetchPageArgs<Q, L, R, A, S> = {},
-): Promise<Result<FetchPageResult<Q, L, R, S>>> {
-=======
   args: FetchPageArgs<Q, L, R, A, S, T> = {},
 ): Promise<Result<FetchPageResult<Q, L, R, S, T>>> {
->>>>>>> 25177505
   try {
     const result = await fetchPageInternal(
       client,
@@ -275,12 +265,11 @@
   objectType: Q,
   args: FetchPageArgs<Q, L, R, any, S, T>,
   objectSet: ObjectSet = resolveBaseObjectSetType(objectType),
-<<<<<<< HEAD
   derivedPropertyTypeByName: Record<
     string,
     Promise<ObjectMetadata.Property>
   > = {},
-): Promise<FetchPageResult<Q, L, R, S>> {
+): Promise<FetchPageResult<Q, L, R, S, T>> {
   return fetchPageInternal(
     client,
     objectType,
@@ -288,10 +277,6 @@
     derivedPropertyTypeByName,
     args,
   );
-=======
-): Promise<FetchPageResult<Q, L, R, S, T>> {
-  return fetchPageInternal(client, objectType, objectSet, args);
->>>>>>> 25177505
 }
 
 /** @internal */
@@ -306,12 +291,11 @@
   objectType: Q,
   args: FetchPageArgs<Q, L, R, any, S, T>,
   objectSet: ObjectSet = resolveBaseObjectSetType(objectType),
-<<<<<<< HEAD
   derivedPropertyTypeByName: Record<
     string,
     Promise<ObjectMetadata.Property>
   >,
-): Promise<Result<FetchPageResult<Q, L, R, S>>> {
+): Promise<Result<FetchPageResult<Q, L, R, S, T>>> {
   return fetchPageWithErrorsInternal(
     client,
     objectType,
@@ -319,10 +303,6 @@
     derivedPropertyTypeByName,
     args,
   );
-=======
-): Promise<Result<FetchPageResult<Q, L, R, S, T>>> {
-  return fetchPageWithErrorsInternal(client, objectType, objectSet, args);
->>>>>>> 25177505
 }
 
 function applyFetchArgs<
@@ -367,15 +347,11 @@
   objectType: Q,
   args: FetchPageArgs<Q, L, R, Augments, S, T>,
   objectSet: ObjectSet,
-<<<<<<< HEAD
   derivedPropertyTypeByName: Record<
     string,
     Promise<ObjectMetadata.Property>
   >,
-): Promise<FetchPageResult<Q, L, R, S>> {
-=======
 ): Promise<FetchPageResult<Q, L, R, S, T>> {
->>>>>>> 25177505
   const r = await OntologiesV2.OntologyObjectSets.load(
     addUserAgentAndRequestContextHeaders(client, objectType),
     await client.ontologyRid,
