--- conflicted
+++ resolved
@@ -358,17 +358,13 @@
   args: FetchPageArgs<Q, L, R, Augments, S, T, never, ORDER_BY_OPTIONS>,
   objectSet: ObjectSet,
   useSnapshot: boolean = false,
-<<<<<<< HEAD
 ): Promise<FetchPageResult<Q, L, R, S, T, ORDER_BY_OPTIONS>> {
-=======
-): Promise<FetchPageResult<Q, L, R, S, T>> {
   // For simple object fetches, since we know the object type up front
   // we can parallelize network requests for loading metadata and loading the actual objects
   // In our object factory we await and block on loading the metadata, which if this call finishes, should already be cached on the client
 
   void client.ontologyProvider.getObjectDefinition(objectType.apiName);
 
->>>>>>> 48d52b79
   const r = await OntologiesV2.OntologyObjectSets.load(
     addUserAgentAndRequestContextHeaders(client, objectType),
     await client.ontologyRid,
