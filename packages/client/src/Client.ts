/*
 * Copyright 2023 Palantir Technologies, Inc. All rights reserved.
 *
 * Licensed under the Apache License, Version 2.0 (the "License");
 * you may not use this file except in compliance with the License.
 * You may obtain a copy of the License at
 *
 *     http://www.apache.org/licenses/LICENSE-2.0
 *
 * Unless required by applicable law or agreed to in writing, software
 * distributed under the License is distributed on an "AS IS" BASIS,
 * WITHOUT WARRANTIES OR CONDITIONS OF ANY KIND, either express or implied.
 * See the License for the specific language governing permissions and
 * limitations under the License.
 */

import type {
  CompileTimeMetadata,
  InterfaceDefinition,
  MinActionDef,
  MinInterfaceDef,
  MinObjectDef,
  MinQueryDef,
<<<<<<< HEAD
  ObjectTypeDefinition,
=======
  ObjectOrInterfaceDefinition,
>>>>>>> d80e2ecf
  VersionBound,
} from "@osdk/api";
import type {
  ActionMetadata,
  InterfaceMetadata,
  MinimalObjectSet,
  ObjectMetadata,
  ObjectSet,
  Osdk,
  QueryMetadata,
} from "@osdk/client.api";
import type {
  __EXPERIMENTAL__NOT_SUPPORTED_YET__getBulkLinks,
  __EXPERIMENTAL__NOT_SUPPORTED_YET__preexistingObjectSet,
} from "@osdk/client.api/unstable";
import type { SharedClient } from "@osdk/shared.client";
import type { BulkLinkResult } from "./__unstable/createBulkLinksAsyncIterFactory.js";
import type { ActionSignatureFromDef } from "./actions/applyAction.js";
import type { MinimalClient } from "./MinimalClientContext.js";
import type { QuerySignatureFromDef } from "./queries/types.js";
import type { SatisfiesSemver } from "./SatisfiesSemver.js";

export type CheckVersionBound<Q> = Q extends VersionBound<infer V> ? (
    SatisfiesSemver<V, MaxOsdkVersion> extends true ? Q
      : Q & {
        [ErrorMessage]:
          `Your SDK requires a semver compatible version with ${V}. You have ${MaxOsdkVersion}. Update your package.json`;
      }
  )
  : Q;

export interface Client extends SharedClient<MinimalClient> {
  <Q extends MinObjectDef<any, any>>(
    o: Q,
  ): unknown extends CompileTimeMetadata<Q>["objectSet"] ? ObjectSet<Q>
    : CompileTimeMetadata<Q>["objectSet"];

  <Q extends (MinInterfaceDef<any, any>)>(
    o: Q,
  ): unknown extends CompileTimeMetadata<Q>["objectSet"] ? MinimalObjectSet<Q>
    : CompileTimeMetadata<Q>["objectSet"];

  <Q extends MinActionDef<any, any, any>>(
    o: Q,
  ): ActionSignatureFromDef<Q>;

  <Q extends MinQueryDef<any, any, any>>(
    o: Q,
  ): QuerySignatureFromDef<Q>;

  fetchMetadata<
    Q extends (
      | MinObjectDef<any, any>
      | MinInterfaceDef<any, any>
      | MinActionDef<any, any, any>
      | MinQueryDef<any, any, any>
    ),
  >(o: Q): Promise<
    Q extends MinObjectDef<any, any> ? ObjectTypeDefinition<any, any>
      : Q extends MinInterfaceDef<any, any> ? InterfaceDefinition<any, any>
      : Q extends MinActionDef<any, any, any> ? ActionMetadata
      : Q extends MinQueryDef<any, any, any> ? QueryMetadata
      : never
  >;

  /**
   * WARNING. THIS METHOD IS EXPERIMENTAL AND NOT SUPPORTED YET.
   *
   * It may change at any time and does not follow semantic versioning. Use at your own risk.
   *
   *  @alpha
   */
  readonly [__EXPERIMENTAL__NOT_SUPPORTED_YET__preexistingObjectSet]: <
    T extends ObjectOrInterfaceDefinition,
  >(
    type: T,
    rid: string,
  ) => ObjectSet<T>;

  /**
   * WARNING. THIS METHOD IS EXPERIMENTAL AND NOT SUPPORTED YET.
   *
   * It may change at any time and does not follow semantic versioning. Use at your own risk.
   *
   *  @alpha
   */
  readonly [__EXPERIMENTAL__NOT_SUPPORTED_YET__getBulkLinks]: <
    T extends ObjectOrInterfaceDefinition,
  >(
    objs: Osdk<T>[],
    links: string[],
  ) => AsyncGenerator<BulkLinkResult, void, undefined>;
}

// BEGIN: THIS IS GENERATED CODE. DO NOT EDIT.
const MaxOsdkVersion = "2.0.0";
// END: THIS IS GENERATED CODE. DO NOT EDIT.
export type MaxOsdkVersion = typeof MaxOsdkVersion;
const ErrorMessage = Symbol("ErrorMessage");<|MERGE_RESOLUTION|>--- conflicted
+++ resolved
@@ -21,11 +21,8 @@
   MinInterfaceDef,
   MinObjectDef,
   MinQueryDef,
-<<<<<<< HEAD
+  ObjectOrInterfaceDefinition,
   ObjectTypeDefinition,
-=======
-  ObjectOrInterfaceDefinition,
->>>>>>> d80e2ecf
   VersionBound,
 } from "@osdk/api";
 import type {
