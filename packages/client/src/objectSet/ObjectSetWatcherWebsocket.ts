/*
 * Copyright 2023 Palantir Technologies, Inc. All rights reserved.
 *
 * Licensed under the Apache License, Version 2.0 (the "License");
 * you may not use this file except in compliance with the License.
 * You may obtain a copy of the License at
 *
 *     http://www.apache.org/licenses/LICENSE-2.0
 *
 * Unless required by applicable law or agreed to in writing, software
 * distributed under the License is distributed on an "AS IS" BASIS,
 * WITHOUT WARRANTIES OR CONDITIONS OF ANY KIND, either express or implied.
 * See the License for the specific language governing permissions and
 * limitations under the License.
 */

<<<<<<< HEAD
import {
  createOpenApiRequest,
  type ObjectTypesFrom,
  type OntologyDefinition,
  type ThinClient,
} from "@osdk/api";
import { getObjectTypeV2 } from "@osdk/gateway/requests";
import type { OntologyObjectV2 } from "@osdk/gateway/types";
import type { ConjureContext } from "conjure-lite";
import WebSocket from "isomorphic-ws";
import invariant from "tiny-invariant";
import type { OsdkObjectFrom } from "..";
=======
import type { ObjectTypeKeysFrom, OntologyDefinition } from "@osdk/api";
import type { ClientContext } from "@osdk/shared.net";
import type { ConjureContext } from "conjure-lite";
import WebSocket from "isomorphic-ws";
>>>>>>> aac61a64
import { createTemporaryObjectSet } from "../generated/object-set-service/api/ObjectSetService.js";
import type {
  Message,
  ObjectSetChanged,
  ObjectSetSubscribeRequests,
} from "../generated/object-set-watcher";
import type { FoundryObject } from "../generated/object-set-watcher/object/FoundryObject.js";
import { batchEnableWatcher } from "../generated/object-set-watcher/ObjectSetWatchService.js";
<<<<<<< HEAD
import type {
  StreamMessage,
  StreamMessage_objectSetChanged,
} from "../generated/object-set-watcher/StreamMessage.js";
import { loadOntologyEntities } from "../generated/ontology-metadata/api/OntologyMetadataService";
import type { Wire } from "../internal/net";
import { convertWireToOsdkObjects } from "../object/convertWireToOsdkObjects";
import { Deferred } from "./Deferred";
import type { ObjectSetListener } from "./ObjectSetWatcher";
import { getObjectSetBaseType, toConjureObjectSet } from "./toConjureObjectSet";
=======
import type { StreamMessage } from "../generated/object-set-watcher/StreamMessage.js";
import type { OsdkObject } from "../OsdkObject.js";
import { Deferred } from "./Deferred.js";
import type { ObjectSet } from "./ObjectSet.js";
import type { ObjectSetListener } from "./ObjectSetWatcher.js";
>>>>>>> aac61a64

export class ObjectSetWatcherWebsocket<
  O extends OntologyDefinition<any, any, any>,
> {
  static #instances = new WeakMap<
    ClientContext<any>,
    ObjectSetWatcherWebsocket<any>
  >();

  static getInstance<O extends OntologyDefinition<any, any, any>>(
    client: ClientContext<O>,
  ) {
    let instance = ObjectSetWatcherWebsocket.#instances.get(client);
    if (instance == null) {
      instance = new ObjectSetWatcherWebsocket(client);
      ObjectSetWatcherWebsocket.#instances.set(client, instance);
    }
    return instance;
  }

  #ws: WebSocket | undefined;
  #client: ClientContext<O>;
  #pendingListeners = new Map<
    string,
    { deferred: Deferred<() => void>; listener: ObjectSetListener<O, any> }
  >();
  #listeners = new Map<string, ObjectSetListener<O, any>>();
  #conjureContext: ConjureContext;
  #metadataContext: ConjureContext;
  #ossContext: ConjureContext;

  private constructor(client: ClientContext<O>) {
    this.#client = client;

    const stackUrl = new URL(client.stack);
    this.#conjureContext = {
      baseUrl: stackUrl.origin,
      servicePath: "/object-set-watcher/api",
      fetchFn: client.fetch,
      tokenProvider: async () => await client.tokenProvider(),
    };
    this.#ossContext = {
      baseUrl: stackUrl.origin,
      servicePath: "/object-set-service/api",
      fetchFn: client.fetch,
      tokenProvider: async () => await client.tokenProvider(),
    };
    this.#metadataContext = {
      baseUrl: stackUrl.origin,
      servicePath: "/ontology-metadata/api",
      fetchFn: client.fetch,
      tokenProvider: async () => await client.tokenProvider(),
    };
  }

<<<<<<< HEAD
  async subscribe<K extends ObjectTypesFrom<O>>(
    objectSet: Wire.ObjectSet,
=======
  async subscribe<K extends ObjectTypeKeysFrom<O>>(
    objectSet: ObjectSet<O, K>,
>>>>>>> aac61a64
    listener: ObjectSetListener<O, K>,
  ): Promise<() => void> {
    const objectSetBaseType = await getObjectSetBaseType(objectSet);
    const mapping = await getOntologyPropertyMappingForApiName(
      this.#client,
      this.#metadataContext,
      objectSetBaseType,
    );
    const [temporaryObjectSet] = await Promise.all([
      // create a time-bounded object set representation for watching
      this.#createTemporaryObjectSet(objectSet),

      this.#ensureWebsocket(),

      // look up the object type's rid and ensure that we have enabled object set watcher for that rid
      // TODO ???
      getObjectSetBaseType(objectSet).then(baseType =>
        getObjectTypeV2(
          createOpenApiRequest(this.#client.stack, this.#client.fetch),
          this.#client.ontology.metadata.ontologyApiName,
          baseType,
        )
      ).then(
        objectType => this.#enableObjectSetsWatcher([objectType.rid]),
      ),
    ]);

    // subscribe to object set
    const requestId = crypto.randomUUID();
    const subscribe: ObjectSetSubscribeRequests = {
      id: requestId,
      requests: [{
        objectSet: temporaryObjectSet.objectSetRid,
        objectSetContext: {
          objectSetFilterContext: { parameterOverrides: {} },
        },
        watchAllLinks: false,
      }],
    };

    const deferred = new Deferred<() => void>();

    this.#pendingListeners.set(requestId, { deferred, listener });
    this.#ws?.send(JSON.stringify(subscribe));

    return deferred.promise;
  }

  async #ensureWebsocket() {
    if (this.#ws == null) {
      const { stack, tokenProvider } = this.#client;
      const base = new URL(stack);
      // TODO: This should be a different endpoint
      const url = `wss://${base.host}/object-set-watcher/ws/subscriptions`;
      const token = await tokenProvider();
      this.#ws = new WebSocket(url, [`Bearer-${token}`]);

      this.#ws.addEventListener("error", (e) => {
        this.#destroyWebsocket();
      });

      this.#ws.addEventListener("close", () => {
        this.#destroyWebsocket();
      });

      this.#ws.addEventListener("message", this.#onMessage);

      return new Promise<void>((resolve, reject) => {
        this.#ws!.addEventListener("open", () => {
          resolve();
        });
        this.#ws!.addEventListener("error", (event: WebSocket.ErrorEvent) => {
          reject(new Error(event.toString()));
        });
      });
    }
  }

  #onMessage = async (message: WebSocket.MessageEvent) => {
    const data = JSON.parse(message.data.toString()) as
      | StreamMessage
      | Message;

    switch (data.type) {
      case "objectSetChanged": {
        if ((data.objectSetChanged as any).confidenceValue) {
          const listener = this.#listeners.get(data.objectSetChanged.id);
          listener?.refresh?.();
          break;
        }

        const { id: subscriptionId, objects } =
          (data as StreamMessage_objectSetChanged).objectSetChanged;
        const listener = this.#listeners.get(subscriptionId);
        const convertedObjects = await convertFoundryToOsdkObjects(
          this.#client,
          this.#metadataContext,
          objects,
        );
        listener?.change?.(convertedObjects);
        break;
      }

      case "refreshObjectSet": {
        const { id: subscriptionId } = data.refreshObjectSet;
        const listener = this.#listeners.get(subscriptionId);
        listener?.refresh?.();
        break;
      }

      case "subscribeResponses": {
        const { id: requestId, responses } = data.subscribeResponses;

        const pendingData = this.#pendingListeners.get(requestId);

        if (pendingData == null) {
          throw new Error(
            "Got a subscription response for a requestId we weren't expecting",
          );
        }

        const { deferred, listener } = pendingData;
        this.#pendingListeners.delete(requestId);

        if (responses.length !== 1) {
          deferred.reject(
            "Got more than one response but we only expect a single one",
          );
        }

        const response = responses[0];
        switch (response.type) {
          case "error":
            deferred.reject(response.error);
            return;
          case "qos":
            deferred.reject(response.qos);
            this.#destroyWebsocket();
            return;
          case "success":
            const { id: subscriptionId } = response.success;
            this.#listeners.set(subscriptionId, listener);
            deferred.resolve(() => {
              // TODO there isn't actually a network call to unsubscribe the socket yet
              this.#listeners.delete(subscriptionId);
              if (this.#listeners.size === 0) {
                this.#destroyWebsocket();
              }
            });
            break;
          default:
            const _: never = response;
            deferred.reject(response);
        }

        break;
      }

      default:
        const _: never = data;
    }
  };

  async #enableObjectSetsWatcher(objectTypeRids: string[]) {
    return batchEnableWatcher(this.#conjureContext, {
      requests: objectTypeRids,
    });
  }

<<<<<<< HEAD
  async #createTemporaryObjectSet<K extends ObjectTypesFrom<O>>(
    objectSet: Wire.ObjectSet,
=======
  async #createTemporaryObjectSet<K extends ObjectTypeKeysFrom<O>>(
    objectSet: ObjectSet<O, K>,
>>>>>>> aac61a64
  ) {
    // TODO do we need to do something when the subscription expires on the server?
    const objectSetBaseType = await getObjectSetBaseType(objectSet);
    const mapping = await getOntologyPropertyMappingForApiName(
      this.#client,
      this.#metadataContext,
      objectSetBaseType,
    );

    const temporaryObjectSet = await createTemporaryObjectSet(
      this.#ossContext,
      {
        objectSet: toConjureObjectSet(objectSet, mapping!),
        timeToLive: "ONE_DAY",
        objectSetFilterContext: { parameterOverrides: {} },
      },
    );
    return { objectSetRid: temporaryObjectSet.objectSetRid };
  }

  #destroyWebsocket() {
    if (this.#ws) {
      this.#ws.close();
      this.#ws = undefined;
    }

    for (const listener of this.#listeners.values()) {
      listener.cancelled?.();
    }
    this.#listeners.clear();
  }
}

async function convertFoundryToOsdkObjects<
  O extends OntologyDefinition<any>,
<<<<<<< HEAD
  K extends ObjectTypesFrom<O>,
>(
  client: ThinClient<any>,
  ctx: ConjureContext,
  objects: ReadonlyArray<FoundryObject>,
): Promise<Array<OsdkObjectFrom<K, O>>> {
  const osdkObjects: OsdkObjectFrom<K, O>[] = await Promise.all(
    objects.map(async object => {
      const propertyMapping = await getOntologyPropertyMappingForRid(
        ctx,
        object.type,
      );
      const convertedObject: OntologyObjectV2 = Object.fromEntries([
        ...Object.entries(object.properties).map(([key, value]) => {
          return [propertyMapping?.propertyIdToApiNameMapping[key], value];
        }),
        [
          propertyMapping
            ?.propertyIdToApiNameMapping[Object.entries(object.key)[0][0]],
          Object.entries(object.key)[0][1],
        ],
        [
          "__apiName",
          propertyMapping?.apiName,
        ],
      ]);

      return convertWireToOsdkObjects<K & string, O>(
        client,
        propertyMapping?.apiName! as K & string,
        [
          convertedObject,
        ],
      ) as unknown as OsdkObjectFrom<K, O>;
    }),
  );

  return osdkObjects;
}

export type ObjectPropertyMapping = {
  apiName: string;
  id: string;
  propertyIdToApiNameMapping: Record<string, string>;
  propertyApiNameToIdMapping: Record<string, string>;
};

// Mapping of ObjectRid to Properties
const objectTypeMapping = new WeakMap<
  ConjureContext,
  Map<string, ObjectPropertyMapping>
>();

const objectApiNameToRid = new Map<string, string>();

async function getOntologyPropertyMappingForApiName(
  client: ThinClient<any>,
  ctx: ConjureContext,
  objectApiName: string,
) {
  if (objectApiNameToRid.has(objectApiName)) {
    return objectTypeMapping.get(ctx)?.get(
      objectApiNameToRid.get(objectApiName)!,
    );
  }

  const wireObjectType = await getObjectTypeV2(
    createOpenApiRequest(client.stack, client.fetch),
    client.ontology.metadata.ontologyApiName,
    objectApiName,
  );

  return getOntologyPropertyMappingForRid(ctx, wireObjectType.rid);
}

async function getOntologyPropertyMappingForRid(
  ctx: ConjureContext,
  objectRid: string,
) {
  if (!objectTypeMapping.has(ctx)) {
    objectTypeMapping.set(ctx, new Map());
  }

  if (
    !objectTypeMapping.get(ctx)!.has(objectRid)
  ) {
    const body = {
      objectTypeVersions: {
        // TODO: Undefined drops this in the body
        [objectRid]: "0000000a-0692-bbe3-af23-ddbb6c020392",
      },
      linkTypeVersions: {},
      loadRedacted: false,
      includeObjectTypesWithoutSearchableDatasources: true,
    };
    const entities = await loadOntologyEntities(ctx, body);

    invariant(entities.objectTypes[objectRid], "object type should be loaded");

    const propertyIdToApiNameMapping: Record<string, string> = Object
      .fromEntries(
        Object.values(entities.objectTypes[objectRid].propertyTypes).map(
          property => {
            return [property.id, property.apiName!];
          },
        ),
      );

    const propertyApiNameToIdMapping: Record<string, string> = Object
      .fromEntries(
        Object.values(entities.objectTypes[objectRid].propertyTypes).map(
          property => {
            return [property.id, property.apiName!];
          },
        ),
      );

    objectTypeMapping.get(ctx)?.set(objectRid, {
      apiName: entities.objectTypes[objectRid].apiName!,
      id: entities.objectTypes[objectRid].id,
      propertyIdToApiNameMapping,
      propertyApiNameToIdMapping,
    });

    objectApiNameToRid.set(entities.objectTypes[objectRid].apiName!, objectRid);
  }

  return objectTypeMapping.get(ctx)?.get(objectRid);
}
function isObjectSetChanged(
  message: StreamMessage | ObjectSetChanged,
): message is ObjectSetChanged {
  return (message as any)?.type == null;
=======
  K extends ObjectTypeKeysFrom<O>,
>(objectSet: ObjectSet<O, K>) {
  return "baseType";
}

function toConjureObjectSet<
  O extends OntologyDefinition<any>,
  K extends ObjectTypeKeysFrom<O>,
>(objectSet: ObjectSet<O, K>) {
  return undefined as any;
}

function convertFoundryToOsdkObjects<
  O extends OntologyDefinition<any>,
  K extends ObjectTypeKeysFrom<O>,
>(
  objects: ReadonlyArray<FoundryObject>,
): Array<OsdkObject<K & string>> {
  return [];
>>>>>>> aac61a64
}<|MERGE_RESOLUTION|>--- conflicted
+++ resolved
@@ -14,51 +14,36 @@
  * limitations under the License.
  */
 
-<<<<<<< HEAD
-import {
-  createOpenApiRequest,
-  type ObjectTypesFrom,
-  type OntologyDefinition,
-  type ThinClient,
-} from "@osdk/api";
+import type { ObjectTypeKeysFrom, OntologyDefinition } from "@osdk/api";
 import { getObjectTypeV2 } from "@osdk/gateway/requests";
 import type { OntologyObjectV2 } from "@osdk/gateway/types";
+import { type ClientContext, createOpenApiRequest } from "@osdk/shared.net";
 import type { ConjureContext } from "conjure-lite";
 import WebSocket from "isomorphic-ws";
 import invariant from "tiny-invariant";
-import type { OsdkObjectFrom } from "..";
-=======
-import type { ObjectTypeKeysFrom, OntologyDefinition } from "@osdk/api";
-import type { ClientContext } from "@osdk/shared.net";
-import type { ConjureContext } from "conjure-lite";
-import WebSocket from "isomorphic-ws";
->>>>>>> aac61a64
 import { createTemporaryObjectSet } from "../generated/object-set-service/api/ObjectSetService.js";
+
 import type {
   Message,
   ObjectSetChanged,
   ObjectSetSubscribeRequests,
-} from "../generated/object-set-watcher";
+} from "../generated/object-set-watcher/index.js";
 import type { FoundryObject } from "../generated/object-set-watcher/object/FoundryObject.js";
 import { batchEnableWatcher } from "../generated/object-set-watcher/ObjectSetWatchService.js";
-<<<<<<< HEAD
 import type {
   StreamMessage,
   StreamMessage_objectSetChanged,
 } from "../generated/object-set-watcher/StreamMessage.js";
-import { loadOntologyEntities } from "../generated/ontology-metadata/api/OntologyMetadataService";
-import type { Wire } from "../internal/net";
-import { convertWireToOsdkObjects } from "../object/convertWireToOsdkObjects";
-import { Deferred } from "./Deferred";
-import type { ObjectSetListener } from "./ObjectSetWatcher";
-import { getObjectSetBaseType, toConjureObjectSet } from "./toConjureObjectSet";
-=======
-import type { StreamMessage } from "../generated/object-set-watcher/StreamMessage.js";
-import type { OsdkObject } from "../OsdkObject.js";
+import { loadOntologyEntities } from "../generated/ontology-metadata/api/OntologyMetadataService.js";
+import type { Wire } from "../internal/net/index.js";
+import { convertWireToOsdkObjects } from "../object/convertWireToOsdkObjects.js";
+import type { OsdkObjectFrom } from "../OsdkObjectFrom.js";
 import { Deferred } from "./Deferred.js";
-import type { ObjectSet } from "./ObjectSet.js";
 import type { ObjectSetListener } from "./ObjectSetWatcher.js";
->>>>>>> aac61a64
+import {
+  getObjectSetBaseType,
+  toConjureObjectSet,
+} from "./toConjureObjectSet.js";
 
 export class ObjectSetWatcherWebsocket<
   O extends OntologyDefinition<any, any, any>,
@@ -114,13 +99,8 @@
     };
   }
 
-<<<<<<< HEAD
-  async subscribe<K extends ObjectTypesFrom<O>>(
+  async subscribe<K extends ObjectTypeKeysFrom<O>>(
     objectSet: Wire.ObjectSet,
-=======
-  async subscribe<K extends ObjectTypeKeysFrom<O>>(
-    objectSet: ObjectSet<O, K>,
->>>>>>> aac61a64
     listener: ObjectSetListener<O, K>,
   ): Promise<() => void> {
     const objectSetBaseType = await getObjectSetBaseType(objectSet);
@@ -290,13 +270,8 @@
     });
   }
 
-<<<<<<< HEAD
-  async #createTemporaryObjectSet<K extends ObjectTypesFrom<O>>(
+  async #createTemporaryObjectSet<K extends ObjectTypeKeysFrom<O>>(
     objectSet: Wire.ObjectSet,
-=======
-  async #createTemporaryObjectSet<K extends ObjectTypeKeysFrom<O>>(
-    objectSet: ObjectSet<O, K>,
->>>>>>> aac61a64
   ) {
     // TODO do we need to do something when the subscription expires on the server?
     const objectSetBaseType = await getObjectSetBaseType(objectSet);
@@ -332,10 +307,9 @@
 
 async function convertFoundryToOsdkObjects<
   O extends OntologyDefinition<any>,
-<<<<<<< HEAD
-  K extends ObjectTypesFrom<O>,
+  K extends ObjectTypeKeysFrom<O>,
 >(
-  client: ThinClient<any>,
+  client: ClientContext<any>,
   ctx: ConjureContext,
   objects: ReadonlyArray<FoundryObject>,
 ): Promise<Array<OsdkObjectFrom<K, O>>> {
@@ -389,7 +363,7 @@
 const objectApiNameToRid = new Map<string, string>();
 
 async function getOntologyPropertyMappingForApiName(
-  client: ThinClient<any>,
+  client: ClientContext<any>,
   ctx: ConjureContext,
   objectApiName: string,
 ) {
@@ -466,25 +440,4 @@
   message: StreamMessage | ObjectSetChanged,
 ): message is ObjectSetChanged {
   return (message as any)?.type == null;
-=======
-  K extends ObjectTypeKeysFrom<O>,
->(objectSet: ObjectSet<O, K>) {
-  return "baseType";
-}
-
-function toConjureObjectSet<
-  O extends OntologyDefinition<any>,
-  K extends ObjectTypeKeysFrom<O>,
->(objectSet: ObjectSet<O, K>) {
-  return undefined as any;
-}
-
-function convertFoundryToOsdkObjects<
-  O extends OntologyDefinition<any>,
-  K extends ObjectTypeKeysFrom<O>,
->(
-  objects: ReadonlyArray<FoundryObject>,
-): Array<OsdkObject<K & string>> {
-  return [];
->>>>>>> aac61a64
 }