/*
 * Copyright 2023 Palantir Technologies, Inc. All rights reserved.
 *
 * Licensed under the Apache License, Version 2.0 (the "License");
 * you may not use this file except in compliance with the License.
 * You may obtain a copy of the License at
 *
 *     http://www.apache.org/licenses/LICENSE-2.0
 *
 * Unless required by applicable law or agreed to in writing, software
 * distributed under the License is distributed on an "AS IS" BASIS,
 * WITHOUT WARRANTIES OR CONDITIONS OF ANY KIND, either express or implied.
 * See the License for the specific language governing permissions and
 * limitations under the License.
 */

import type { ObjectTypeKeysFrom, OntologyDefinition } from "@osdk/api";
<<<<<<< HEAD
import type { ObjectSet, SearchJsonQueryV2 } from "@osdk/internal.foundry";
=======
import type {
  ObjectSet,
  SearchJsonQueryV2,
} from "@osdk/internal.foundry/types";
import type { ObjectPropertyMapping } from "../__unstable/ConjureSupport.js";
>>>>>>> 3125c724
import type {
  ObjectSet as OssObjectSet,
  ObjectSetFilter,
} from "../generated/object-set-service/api/index.js";
import { conjureUnionType } from "./conjureUnionType.js";

export function toConjureObjectSet<
  O extends OntologyDefinition<any>,
  K extends ObjectTypeKeysFrom<O>,
>(
  objectSet: ObjectSet,
  objectPropertyMapping: ObjectPropertyMapping,
): OssObjectSet {
  switch (objectSet.type) {
    case "base":
      return conjureUnionType("base", {
        objectTypeId: objectPropertyMapping.id,
      });
    case "static":
      return conjureUnionType("static", {
        objectRids: objectSet.objects as string[],
        provenance: undefined,
      });

    case "reference":
      return conjureUnionType("referenced", {
        objectSetRid: objectSet.reference,
      });

    case "filter":
      return conjureUnionType("filtered", {
        objectSet: toConjureObjectSet(
          objectSet.objectSet,
          objectPropertyMapping,
        ),
        runtimeDerivedProperties: undefined,
        filter: mapWhereClauseToObjectSetFilter(
          objectSet.where,
          objectPropertyMapping,
        ),
      });
    case "union":
      return conjureUnionType("unioned", {
        objectSets: objectSet.objectSets.map(os =>
          toConjureObjectSet(os, objectPropertyMapping)
        ),
      });
    case "intersect":
      return conjureUnionType("intersected", {
        objectSets: objectSet.objectSets.map(os =>
          toConjureObjectSet(os, objectPropertyMapping)
        ),
      });
    case "subtract":
      return conjureUnionType("subtracted", {
        objectSets: objectSet.objectSets.map(os =>
          toConjureObjectSet(os, objectPropertyMapping)
        ),
      });
    case "searchAround":
      throw new Error("not implemented");
  }
}

export async function getObjectSetBaseType(objectSet: ObjectSet) {
  switch (objectSet.type) {
    case "base":
      return objectSet.objectType;
    case "static":
      // TODO: Get the object type from a wire call
      // This is not supported at the moment by the API anyway
      throw new Error("not implemented");
    case "reference":
      // TODO: Get the object type from a wire call
      throw new Error("not implemented");
    case "filter":
      return getObjectSetBaseType(objectSet.objectSet);
    case "union":
      // Technically you can have multiple ObjectTypes but at the moment we only support one
      return getObjectSetBaseType(objectSet.objectSets[0]);
    case "intersect":
      return getObjectSetBaseType(objectSet.objectSets[0]);
    case "subtract":
      return getObjectSetBaseType(objectSet.objectSets[0]);
    case "searchAround":
      // TODO: Get a mapping using the link
      throw new Error("not implemented");
  }
}

function mapWhereClauseToObjectSetFilter(
  objectSetFilter: SearchJsonQueryV2,
  propertyMapping: ObjectPropertyMapping,
): ObjectSetFilter {
  switch (objectSetFilter.type) {
    case "lt":
      return conjureUnionType("range", {
        propertyId: propertyMapping.propertyApiNameToIdMapping[
          objectSetFilter.field
        ],
        lt: objectSetFilter.value,
        lte: undefined,
        gt: undefined,
        gte: undefined,
      });
    case "gt":
      return conjureUnionType("range", {
        propertyId: propertyMapping.propertyApiNameToIdMapping[
          objectSetFilter.field
        ],
        gt: objectSetFilter.value,
        lte: undefined,
        lt: undefined,
        gte: undefined,
      });
    case "lte":
      return conjureUnionType("range", {
        propertyId: propertyMapping.propertyApiNameToIdMapping[
          objectSetFilter.field
        ],
        lte: objectSetFilter.value,
        lt: undefined,
        gt: undefined,
        gte: undefined,
      });
    case "gte":
      return conjureUnionType("range", {
        propertyId: propertyMapping.propertyApiNameToIdMapping[
          objectSetFilter.field
        ],
        gte: objectSetFilter.value,
        lt: undefined,
        lte: undefined,
        gt: undefined,
      });

    case "eq":
      return conjureUnionType("exactMatch", {
        propertyId: propertyMapping.propertyApiNameToIdMapping[
          objectSetFilter.field
        ],
        terms: [objectSetFilter.value],
      });
    case "and":
      return conjureUnionType("and", {
        filters: objectSetFilter.value.map(filter =>
          mapWhereClauseToObjectSetFilter(filter, propertyMapping)
        ),
      });
    case "or":
      return conjureUnionType("or", {
        filters: objectSetFilter.value.map(filter =>
          mapWhereClauseToObjectSetFilter(filter, propertyMapping)
        ),
      });
    case "isNull":
      return conjureUnionType("not", {
        filter: {
          type: "hasProperty",
          hasProperty: {
            propertyId: propertyMapping
              .propertyApiNameToIdMapping[objectSetFilter.field],
          },
        },
      });
    case "not":
      return conjureUnionType("not", {
        filter: mapWhereClauseToObjectSetFilter(
          objectSetFilter.value,
          propertyMapping,
        ),
      });
    case "contains":
    case "startsWith":
    case "containsAllTermsInOrder":
    case "containsAnyTerm":
    case "containsAllTerms":
    case "withinDistanceOf":
    case "withinBoundingBox":
    case "intersectsBoundingBox":
    case "doesNotIntersectBoundingBox":
    case "withinPolygon":
    case "intersectsPolygon":
    case "doesNotIntersectPolygon":
    case "containsAllTermsInOrderPrefixLastTerm":
      throw new Error("not implemented");
  }
}<|MERGE_RESOLUTION|>--- conflicted
+++ resolved
@@ -15,15 +15,8 @@
  */
 
 import type { ObjectTypeKeysFrom, OntologyDefinition } from "@osdk/api";
-<<<<<<< HEAD
 import type { ObjectSet, SearchJsonQueryV2 } from "@osdk/internal.foundry";
-=======
-import type {
-  ObjectSet,
-  SearchJsonQueryV2,
-} from "@osdk/internal.foundry/types";
 import type { ObjectPropertyMapping } from "../__unstable/ConjureSupport.js";
->>>>>>> 3125c724
 import type {
   ObjectSet as OssObjectSet,
   ObjectSetFilter,
