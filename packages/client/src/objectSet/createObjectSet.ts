/*
 * Copyright 2023 Palantir Technologies, Inc. All rights reserved.
 *
 * Licensed under the Apache License, Version 2.0 (the "License");
 * you may not use this file except in compliance with the License.
 * You may obtain a copy of the License at
 *
 *     http://www.apache.org/licenses/LICENSE-2.0
 *
 * Unless required by applicable law or agreed to in writing, software
 * distributed under the License is distributed on an "AS IS" BASIS,
 * WITHOUT WARRANTIES OR CONDITIONS OF ANY KIND, either express or implied.
 * See the License for the specific language governing permissions and
 * limitations under the License.
 */

import type {
  ObjectTypeKeysFrom,
  ObjectTypePropertyKeysFrom,
  OntologyDefinition,
} from "@osdk/api";
import type { ClientContext } from "@osdk/shared.net";
import { modernToLegacyWhereClause } from "../internal/conversions/index.js";
import type { Wire } from "../internal/net/index.js";
import type { FetchPageOrThrowArgs } from "../object/fetchPageOrThrow.js";
import { aggregateOrThrow, fetchPageOrThrow } from "../object/index.js";
import type { AggregateOpts } from "../query/aggregations/AggregateOpts.js";
import type { AggregationClause, AggregationsResults } from "../query/index.js";
import type { LinkTypesFrom } from "./LinkTypesFrom.js";
import type {
  BaseObjectSet,
  ObjectSet,
  ObjectSetOptions,
} from "./ObjectSet.js";
import { ObjectSetWatcherWebsocket } from "./ObjectSetWatcherWebsocket.js";

const searchAroundPrefix = "searchAround_";
export function createObjectSet<
  O extends OntologyDefinition<any>,
  K extends ObjectTypeKeysFrom<O>,
>(
  objectType: K & string,
  clientCtx: ClientContext<O>,
  opts: ObjectSetOptions<O, K> | undefined,
  objectSet: Wire.ObjectSet = {
    type: "base",
    objectType,
  },
): ObjectSet<O, K> {
  const base: BaseObjectSet<O, K> = {
    // aggregate: <
    //   AC extends AggregationClause<O, K>,
    //   GBC extends GroupByClause<O, K> | undefined = undefined,
    // >(req: {
    //   select: AC;
    //   where?: WhereClause<ObjectTypeDefinitionFrom<O, K>>;
    //   groupBy?: GBC;
    // }) => {
    //   throw "TODO";
    // },
    aggregateOrThrow: async <
      AC extends AggregationClause<O, K>,
      // GBC extends GroupByClause<O, K>,
      AO extends AggregateOpts<O, K, AC>,
    >(
      req: AO,
    ): Promise<AggregationsResults<O, K, AO>> => {
      return aggregateOrThrow(clientCtx, objectType, req);
    },
    // fetchPage: async (args?: { nextPageToken?: string }) => {
    //   throw "TODO";
    // },
    fetchPageOrThrow: async <L extends ObjectTypePropertyKeysFrom<O, K>>(
      args?: FetchPageOrThrowArgs<O, K, L>,
    ) => {
      return fetchPageOrThrow(
        clientCtx,
        objectType,
        args ?? {},
        objectSet,
      ) as any;
    },

    // asyncIter: () => {
    //   throw "";
    // },
    where: (clause) => {
      return createObjectSet(objectType, clientCtx, opts, {
        type: "filter",
        objectSet: objectSet,
        where: modernToLegacyWhereClause(clause),
      });
    },
    // [Symbol.asyncIterator]: () => {
    //   throw "";
    // },

    pivotTo: function<T extends LinkTypesFrom<O, K>>(
      type: T & string,
      opts?: ObjectSetOptions<O, O["objects"][K]["links"][T]["targetType"]>,
    ): ObjectSet<O, O["objects"][K]["links"][T]["targetType"]> {
      return createSearchAround(type)().where(opts?.$where ?? {});
    },

    subscribe(listener) {
<<<<<<< HEAD
      const instance = ObjectSetWatcherWebsocket.getInstance(thinClient);
      return instance.subscribe(objectSet, listener);
=======
      const instance = ObjectSetWatcherWebsocket.getInstance(clientCtx);
      return instance.subscribe(this, listener);
>>>>>>> aac61a64
    },
  };

  function createSearchAround<S extends LinkTypesFrom<O, K>>(link: S & string) {
    return () => {
      return createObjectSet(
        objectType,
        clientCtx,
        {},
        {
          type: "searchAround",
          objectSet,
          link,
        },
      );
    };
  }

  return new Proxy(base as ObjectSet<O, K>, {
    get(target, p, receiver) {
      if (typeof p === "string" && p.startsWith(searchAroundPrefix)) {
        return createSearchAround(p.substring(searchAroundPrefix.length));
      }
      return (target as any)[p as any] as any;
    },
  });
}<|MERGE_RESOLUTION|>--- conflicted
+++ resolved
@@ -103,13 +103,8 @@
     },
 
     subscribe(listener) {
-<<<<<<< HEAD
-      const instance = ObjectSetWatcherWebsocket.getInstance(thinClient);
+      const instance = ObjectSetWatcherWebsocket.getInstance(clientCtx);
       return instance.subscribe(objectSet, listener);
-=======
-      const instance = ObjectSetWatcherWebsocket.getInstance(clientCtx);
-      return instance.subscribe(this, listener);
->>>>>>> aac61a64
     },
   };
 
