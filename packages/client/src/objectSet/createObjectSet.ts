--- conflicted
+++ resolved
@@ -101,15 +101,9 @@
     //   throw "";
     // },
 
-<<<<<<< HEAD
-    pivotTo: function<T extends LinkTypesFrom<Q>>(
-      type: T & string,
-    ): BaseObjectSet<Q["links"][T]["targetType"]> {
-=======
     pivotTo: function<L extends LinkNames<Q>>(
       type: L,
-    ): ObjectSet<LinkedType<Q, L>> {
->>>>>>> 1dbf3026
+    ): BaseObjectSet<LinkedType<Q, L>> {
       return createSearchAround(type)();
     },
 
