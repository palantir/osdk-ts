--- conflicted
+++ resolved
@@ -22,7 +22,7 @@
 } from "@osdk/api";
 import type {
   AggregateOpts,
-  AggregateOptsThatErrors,
+  AggregateOptsThatErrorsAndDisallowsOrderingWithMultipleGroupBy,
   AggregationsResults,
   BaseObjectSet,
   LinkedType,
@@ -31,12 +31,6 @@
   Result,
   WhereClause,
 } from "@osdk/client.api";
-<<<<<<< HEAD
-import type {
-  AggregateOptsThatErrorsAndDisallowsOrderingWithMultipleGroupBy,
-} from "../object/AggregateOptsThatErrors.js";
-=======
->>>>>>> 7adf5c73
 import type {
   Augments,
   FetchPageArgs,
