/*
 * Copyright 2023 Palantir Technologies, Inc. All rights reserved.
 *
 * Licensed under the Apache License, Version 2.0 (the "License");
 * you may not use this file except in compliance with the License.
 * You may obtain a copy of the License at
 *
 *     http://www.apache.org/licenses/LICENSE-2.0
 *
 * Unless required by applicable law or agreed to in writing, software
 * distributed under the License is distributed on an "AS IS" BASIS,
 * WITHOUT WARRANTIES OR CONDITIONS OF ANY KIND, either express or implied.
 * See the License for the specific language governing permissions and
 * limitations under the License.
 */

import type {
  ObjectOrInterfaceDefinition,
  ObjectOrInterfaceDefinitionFrom,
  ObjectOrInterfaceKeysFrom,
  ObjectOrInterfacePropertyKeysFrom2,
  ObjectTypeDefinition,
  OntologyDefinition,
  WirePropertyTypes,
} from "@osdk/api";
import type { ObjectSet as WireObjectSet } from "@osdk/gateway/types";
<<<<<<< HEAD
import type {
  FetchPageOrThrowArgs,
  SelectArg,
} from "../object/fetchPageOrThrow.js";
import type { OsdkObjectOrInterfaceFrom } from "../OsdkObjectFrom.js";
=======
import type { DefaultToFalse } from "../definitions/LinkDefinitions.js";
import type { FetchPageOrThrowArgs } from "../object/fetchPageOrThrow.js";
import type { Osdk } from "../OsdkObjectFrom.js";
>>>>>>> 1dbf3026
import type { PageResult } from "../PageResult.js";
import type { AggregateOpts } from "../query/aggregations/AggregateOpts.js";
import type { AggregationsResults, WhereClause } from "../query/index.js";
import type { LinkedType, LinkNames } from "./LinkUtils.js";
import type { ObjectSetListener } from "./ObjectSetListener.js";

export interface ObjectSet<Q extends ObjectOrInterfaceDefinition> {
  definition: WireObjectSet;

  fetchPageOrThrow: <
    L extends ObjectOrInterfacePropertyKeysFrom2<Q>,
    R extends boolean,
  >(
    args?: FetchPageOrThrowArgs<Q, L, R>,
  ) => Promise<
    PageResult<
      ObjectOrInterfacePropertyKeysFrom2<Q> extends L ? (
          DefaultToFalse<R> extends false ? Osdk<Q, "$all">
            : Osdk<Q, "$all", true>
        )
        : (
          DefaultToFalse<R> extends false ? Osdk<Q, L> : Osdk<Q, L, true>
        )
    >
  >;

  // qq: <Q extends K>(foo: Q) => ObjectTypePropertyKeysFrom<O, K>;

  // @alpha
  // fetchPage: <L extends PropertyKeysFrom<O, K>>(
  //   args?: FetchPageOrThrowArgs<O, K, L>,
  // ) => Promise<ResultOrError<PageResult<Osdk<K, O, L>>>>;

  // @alpha
  // asyncIter: () => AsyncIterableIterator<
  //   Osdk<K, O, PropertyKeysFrom<O, K>>
  // >;

  // @alpha
  // [Symbol.asyncIterator](): AsyncIterableIterator<
  //   Osdk<K, O, PropertyKeysFrom<O, K>>
  // >;

  aggregateOrThrow: <const AO extends AggregateOpts<Q, any>>(
    req: AO,
  ) => Promise<AggregationsResults<Q, AO>>;

  // @alpha
  // aggregate: <const AO extends AggregateOpts<O, K, any>>(
  //   req: AO,
  // ) => Promise<ResultOrError<AggregationsResults<O, K, typeof req>>>;

  where: (
    clause: WhereClause<Q>,
  ) => ObjectSet<Q>;

  union: (
    ...objectSets: ReadonlyArray<ObjectSet<Q>>
  ) => ObjectSet<Q>;

  intersect: (
    ...objectSets: ReadonlyArray<ObjectSet<Q>>
  ) => ObjectSet<Q>;

  subtract: (
    ...objectSets: ReadonlyArray<ObjectSet<Q>>
  ) => ObjectSet<Q>;

<<<<<<< HEAD
  pivotTo: <T extends keyof Q["links"]>(
    type: T & string,
  ) => BaseObjectSet<NonNullable<Q["links"][T]["__Mark"]>>;
=======
  pivotTo: <L extends LinkNames<Q>>(type: L) => ObjectSet<LinkedType<Q, L>>;
>>>>>>> 1dbf3026

  subscribe: (listener: ObjectSetListener<Q>) => () => void;
}

export interface BaseObjectSet<
  Q extends ObjectOrInterfaceDefinition,
> extends ObjectSet<Q> {
  get: Q extends ObjectTypeDefinition<any>
    ? <L extends ObjectOrInterfacePropertyKeysFrom2<Q>>(
      primaryKey: WirePropertyTypes[Q["primaryKeyType"]],
      options?: SelectArg<Q, L>,
    ) => Promise<OsdkObjectOrInterfaceFrom<Q, L>>
    : never;
}

export type ObjectSetFactory<O extends OntologyDefinition<any>> = <
  K extends ObjectOrInterfaceKeysFrom<O>,
>(
  type: K,
) => ObjectSet<ObjectOrInterfaceDefinitionFrom<O, K>>;<|MERGE_RESOLUTION|>--- conflicted
+++ resolved
@@ -24,17 +24,15 @@
   WirePropertyTypes,
 } from "@osdk/api";
 import type { ObjectSet as WireObjectSet } from "@osdk/gateway/types";
-<<<<<<< HEAD
+//
+import type { DefaultToFalse } from "../definitions/LinkDefinitions.js";
+// HEAD
 import type {
   FetchPageOrThrowArgs,
   SelectArg,
 } from "../object/fetchPageOrThrow.js";
-import type { OsdkObjectOrInterfaceFrom } from "../OsdkObjectFrom.js";
-=======
-import type { DefaultToFalse } from "../definitions/LinkDefinitions.js";
-import type { FetchPageOrThrowArgs } from "../object/fetchPageOrThrow.js";
-import type { Osdk } from "../OsdkObjectFrom.js";
->>>>>>> 1dbf3026
+import type { Osdk, OsdkObjectOrInterfaceFrom } from "../OsdkObjectFrom.js";
+// origin/main
 import type { PageResult } from "../PageResult.js";
 import type { AggregateOpts } from "../query/aggregations/AggregateOpts.js";
 import type { AggregationsResults, WhereClause } from "../query/index.js";
@@ -103,13 +101,7 @@
     ...objectSets: ReadonlyArray<ObjectSet<Q>>
   ) => ObjectSet<Q>;
 
-<<<<<<< HEAD
-  pivotTo: <T extends keyof Q["links"]>(
-    type: T & string,
-  ) => BaseObjectSet<NonNullable<Q["links"][T]["__Mark"]>>;
-=======
-  pivotTo: <L extends LinkNames<Q>>(type: L) => ObjectSet<LinkedType<Q, L>>;
->>>>>>> 1dbf3026
+  pivotTo: <L extends LinkNames<Q>>(type: L) => BaseObjectSet<LinkedType<Q, L>>;
 
   subscribe: (listener: ObjectSetListener<Q>) => () => void;
 }
