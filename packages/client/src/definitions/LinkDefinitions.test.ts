--- conflicted
+++ resolved
@@ -88,11 +88,7 @@
         // e.g. .lead.fetchOne({ select: [] });
         expectTypeOf<
           Awaited<
-<<<<<<< HEAD
-            ReturnType<Helper<PersonDef, { $select: [] }>["get"]>
-=======
-            ReturnType<Helper<PersonDef, { select: [] }>["fetchOne"]>
->>>>>>> 53783122
+            ReturnType<Helper<PersonDef, { $select: [] }>["fetchOne"]>
           >
         >()
           .toEqualTypeOf<Osdk<PersonDef, "$all">>();
@@ -100,11 +96,7 @@
         // e.g. .lead.fetchOne({ select: ["name"] });
         expectTypeOf<
           Awaited<
-<<<<<<< HEAD
-            ReturnType<Helper<PersonDef, { $select: ["name"] }>["get"]>
-=======
-            ReturnType<Helper<PersonDef, { select: ["name"] }>["fetchOne"]>
->>>>>>> 53783122
+            ReturnType<Helper<PersonDef, { $select: ["name"] }>["fetchOne"]>
           >
         >()
           .toEqualTypeOf<Osdk<PersonDef, "name">>();
