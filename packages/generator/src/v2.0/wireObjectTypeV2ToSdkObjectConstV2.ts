--- conflicted
+++ resolved
@@ -14,19 +14,14 @@
  * limitations under the License.
  */
 
-<<<<<<< HEAD
-import type {
-  ObjectTypeFullMetadata,
-  PropertyApiName,
-  SharedPropertyTypeApiName,
-=======
 import type { ObjectMetadata } from "@osdk/api";
 import type {
   ObjectTypeFullMetadata,
   OntologyValueType,
+  PropertyApiName,
+  SharedPropertyTypeApiName,
   ValueTypeApiName,
   ValueTypeConstraint,
->>>>>>> 3d7461d4
 } from "@osdk/foundry.ontologies";
 import { wireObjectTypeFullMetadataToSdkObjectMetadata } from "@osdk/generator-converters";
 import consola from "consola";
