/*
 * Copyright 2023 Palantir Technologies, Inc. All rights reserved.
 *
 * Licensed under the Apache License, Version 2.0 (the "License");
 * you may not use this file except in compliance with the License.
 * You may obtain a copy of the License at
 *
 *     http://www.apache.org/licenses/LICENSE-2.0
 *
 * Unless required by applicable law or agreed to in writing, software
 * distributed under the License is distributed on an "AS IS" BASIS,
 * WITHOUT WARRANTIES OR CONDITIONS OF ANY KIND, either express or implied.
 * See the License for the specific language governing permissions and
 * limitations under the License.
 */

import type {
  ActionParameterType,
  QueryDataType,
} from "@osdk/internal.foundry.core";
import { mkdir, readdir, rmdir, writeFile } from "fs/promises";
import * as immer from "immer";
import { beforeEach, describe, expect, it, test, vi } from "vitest";
import { compileThis } from "../util/test/compileThis.js";
import { createMockMinimalFiles } from "../util/test/createMockMinimalFiles.js";
import { TodoWireOntology } from "../util/test/TodoWireOntology.js";
import type { WireOntologyDefinition } from "../WireOntologyDefinition.js";
import { generateClientSdkVersionTwoPointZero } from "./generateClientSdkVersionTwoPointZero.js";

function changeValue<T extends Record<K, any>, K extends keyof immer.Draft<T>>(
  draft: immer.Draft<T>,
  key: K,
  oldValue: immer.Draft<T>[K],
  newValue: immer.Draft<T>[K],
) {
  if (draft[key] === oldValue) {
    draft[key] = newValue;
  }
}

function changeKey<
  T extends Record<K, any>,
  K extends keyof immer.Draft<T>,
>(
  draft: immer.Draft<T>,
  oldInterfaceName: K,
  newInterfaceName: K,
) {
  if (draft[oldInterfaceName]) {
    draft[newInterfaceName] = draft[oldInterfaceName];
    delete draft[oldInterfaceName];
  }
}

function changeArrayEntry(
  draft: immer.Draft<string[]>,
  oldNew: string,
  newName: string,
) {
  const idx = draft.findIndex(a => a === oldNew);
  if (idx >= 0) {
    draft[idx] = newName;
  }
}

function changeEachEntry<T extends object>(
  wireData: immer.WritableDraft<Record<string, T>>,
  data: Record<string, string>,
  changer: (
    input: immer.Draft<T>,
    oldApiName: string,
    newApiName: string,
  ) => void,
  changeSelf?: boolean,
) {
  for (const [oldName, newName] of Object.entries(data)) {
    for (const k of Object.keys(wireData)) {
      changer(
        wireData[k],
        oldName,
        newName,
      );

      if (changeSelf && k === oldName) {
        wireData[newName] = wireData[k];
        delete wireData[k];
      }
    }
  }
}

function changeDataType(
  dataType: immer.Draft<QueryDataType | ActionParameterType>,
  oldObjectName: string,
  newObjectName: string,
) {
  if (dataType.type === "array") {
    changeDataType(dataType.subType, oldObjectName, newObjectName);
  } else if (dataType.type === "object" || dataType.type === "objectSet") {
    if (dataType.objectTypeApiName === oldObjectName) {
      dataType.objectTypeApiName = newObjectName;
    }
    if (dataType.objectApiName === oldObjectName) {
      dataType.objectApiName = newObjectName;
    }
  }
}

function changeNames(ontology: WireOntologyDefinition, newNames: {
  objects: Record<string, string>;
  spts: Record<string, string>;
  interfaces: Record<string, string>;
  actions: Record<string, string>;
  queries: Record<string, string>;
}) {
  return immer.produce(ontology, (draft) => {
    // Handle spt renames
    changeEachEntry(
      draft.sharedPropertyTypes,
      newNames.spts,
      (draft, oldSptName, newSptName) => {
        changeValue(draft, "apiName", oldSptName, newSptName);
      },
      true,
    );

    // Handle query renames
    changeEachEntry(
      draft.queryTypes,
      newNames.queries,
      (draft, oldActionName, newActionName) => {
        if (draft.apiName === oldActionName) {
          draft.apiName = newActionName;
        }
      },
      true,
    );

    // Handle action renames
    changeEachEntry(
      draft.actionTypes,
      newNames.actions,
      (draft, oldActionName, newActionName) => {
        changeValue(draft, "apiName", oldActionName, newActionName);
      },
      true,
    );

    // Handle interface renames
    changeEachEntry(
      draft.interfaceTypes,
      newNames.interfaces,
      (ifaceType, oldIfaceName, newIfaceName) => {
        changeValue(ifaceType, "apiName", oldIfaceName, newIfaceName);
        ifaceType.extendsInterfaces = ifaceType.extendsInterfaces.map(
          v => v === oldIfaceName ? newIfaceName : v,
        );
      },
      true,
    );

    changeEachEntry(
      draft.objectTypes,
      newNames.interfaces,
      (objectType, oldIfaceName, newIfaceName) => {
        changeArrayEntry(
          objectType.implementsInterfaces,
          oldIfaceName,
          newIfaceName,
        );

        changeKey(
          objectType.implementsInterfaces2,
          oldIfaceName,
          newIfaceName,
        );
      },
    );

    // Handle object renames
    changeEachEntry(
      draft.queryTypes,
      newNames.objects,
      (queryType, oldObjectName, newObjectName) => {
        changeDataType(queryType.output, oldObjectName, newObjectName);

        for (const { dataType } of Object.values(queryType.parameters)) {
          changeDataType(dataType, oldObjectName, newObjectName);
        }
      },
    );

    changeEachEntry(
      draft.objectTypes,
      newNames.objects,
      ({ objectType, linkTypes }, oldObjectName, newObjectName) => {
        changeValue(objectType, "apiName", oldObjectName, newObjectName);

        for (const l of linkTypes) {
          changeValue(l, "objectTypeApiName", oldObjectName, newObjectName);
        }
      },
      true,
    );

    changeEachEntry(
      draft.actionTypes,
      newNames.objects,
      (action, oldObjectName, newObjectName) => {
        for (const op of action.operations) {
          switch (op.type) {
            case "deleteObject":
            case "modifyObject":
            case "createObject":
              if (op.objectTypeApiName === oldObjectName) {
                op.objectTypeApiName = newObjectName;
              }
          }
        }

        for (const { dataType } of Object.values(action.parameters)) {
          changeDataType(dataType, oldObjectName, newObjectName);
        }
      },
    );
  });
}

const referencedOntology = {
  "ontology": {
    "apiName": "dep",
    "rid": "ri.ontology.main.ontology.dep",
    "displayName": "",
    "description": "",
  },
  "actionTypes": {},
  "objectTypes": {
    "com.example.dep.Task": {
      implementsInterfaces: [],
      implementsInterfaces2: {},
      sharedPropertyTypeMapping: {},
      "objectType": {
        "apiName": "com.example.dep.Task",
        "primaryKey": "taskId",
        displayName: "Task",
        pluralDisplayName: "Tasks",
        icon: { type: "blueprint", color: "blue", name: "document" },

        titleProperty: "taskId",

        "properties": {
          "taskId": {
            "dataType": {
              "type": "string",
            },
          },
          "body": {
            "dataType": {
              "type": "string",
            },
          },
        },
        "status": "ACTIVE",
        "rid": "ridForTask",
      },
      "linkTypes": [],
    },
  },
  "queryTypes": {},
  "interfaceTypes": {
    "com.example.dep.SomeInterface": {
      apiName: "com.example.dep.SomeInterface",
      rid: "idk2",
      displayName: "Sum Interface",
      extendsInterfaces: [],
      properties: {
        "com.example.dep.spt": {
          apiName: "com.example.dep.spt",
          dataType: {
            type: "string",
          },
          displayName: "Some Property",
          rid: "idk",
        },
      },
      links: {},
    },
  },
  "sharedPropertyTypes": {
    "com.example.dep.spt": {
      apiName: "com.example.dep.spt",
      dataType: {
        type: "string",
      },
      displayName: "Some Property",
      rid: "idk",
    },
  },
} satisfies WireOntologyDefinition;

const referencingOntology = {
  ontology: TodoWireOntology.ontology,
  "actionTypes": {
    "setTaskBody": {
      "apiName": "setTaskBody",
      "parameters": {
        "task": {
          "dataType": {
            "type": "object",
            "objectApiName": "com.example.dep.Task",
            "objectTypeApiName": "com.example.dep.Task",
          },
          "required": true,
        },
        "body": {
          "dataType": {
            "type": "string",
          },
          "required": true,
        },
      },
      "status": "ACTIVE",
      "rid": "ri.a.b.c.d",
      "operations": [
        {
          "type": "modifyObject",
          "objectTypeApiName": "com.example.dep.Task",
        },
      ],
    },
  },
  interfaceTypes: {},
  objectTypes: {
    "Thing": {
      implementsInterfaces: ["com.example.dep.SomeInterface"],
      implementsInterfaces2: {
        "com.example.dep.SomeInterface": {
          properties: {
            "com.example.dep.spt": "body",
          },
        },
      },
      linkTypes: [],
      objectType: {
        apiName: "Thing",
        displayName: "Thing",
        pluralDisplayName: "Things",
        icon: { type: "blueprint", color: "blue", name: "document" },
        primaryKey: "id",
        properties: {
          "id": {
            dataType: {
              type: "integer",
            },
          },
          "body": {
            dataType: {
              type: "string",
            },
          },
        },
        rid: "ridForThing",
        status: "ACTIVE",
        titleProperty: "id",
      },
      sharedPropertyTypeMapping: {},
    },
    "UsesForeignSpt": {
      implementsInterfaces: [],
      implementsInterfaces2: {},
      linkTypes: [],
      objectType: {
        apiName: "UsesForeignSpt",
        primaryKey: "id",
        displayName: "Uses Foreign Spt",
        icon: { type: "blueprint", color: "blue", name: "document" },
        pluralDisplayName: "Uses Foreign Spts",
        properties: {
          "id": {
            dataType: {
              type: "integer",
            },
          },
          "body": {
            dataType: {
              type: "string",
            },
          },
        },
        rid: "theRid",
        status: "ACTIVE",
        titleProperty: "id",
      },
      sharedPropertyTypeMapping: {
        "com.example.dep.spt": "body",
      },
    },
  },
  queryTypes: {
    getTask: {
      apiName: "getTask",
      output: {
        type: "object",
        objectApiName: "com.example.dep.Task",
        objectTypeApiName: "com.example.dep.Task",
      },
      parameters: {
        "a": {
          dataType: {
            type: "object",
            objectApiName: "com.example.dep.Task",
            objectTypeApiName: "com.example.dep.Task",
          },
        },
      },
      rid: "ri.a.b.c",
      version: "0",
    },
  },
  sharedPropertyTypes: {},
} satisfies WireOntologyDefinition;

const fooBarTodoWireOntology = changeNames(
  TodoWireOntology,
  {
    objects: { "Todo": "foo.bar.Todo", "Person": "foo.bar.Person" },
    actions: {
      markTodoCompleted: "foo.bar.markTodoCompleted",
      deleteTodos: "foo.bar.deleteTodos",
    },
    interfaces: {
      "SomeInterface": "foo.bar.SomeInterface",
    },
    queries: {
      "getCount": "foo.bar.getCount",
      "returnsTodo": "foo.bar.returnsTodo",
    },
    spts: {
      "SomeProperty": "foo.bar.SomeProperty",
    },
  },
);

const BASE_PATH = "/foo";

describe("generator", () => {
  let helper: ReturnType<typeof createMockMinimalFiles>;
  beforeEach(async () => {
    helper = createMockMinimalFiles();
  });

  test("should be able to generate a project", async () => {
    await generateClientSdkVersionTwoPointZero(
      TodoWireOntology,
      "typescript-sdk/0.0.0 osdk-cli/0.0.0",
      helper.minimalFiles,
      BASE_PATH,
    );

    const files = helper.getFiles();

    expect(files).toMatchObject({
      [`${BASE_PATH}/index.ts`]: expect.anything(),
      [`${BASE_PATH}/OntologyMetadata.ts`]: expect.anything(),
      [`${BASE_PATH}/ontology/objects/Todo.ts`]: expect.anything(),
    });

    const diagnostics = compileThis(helper.getFiles(), BASE_PATH);
    for (const q of diagnostics) {
      console.error(
        `${q.file?.fileName}:${q.file?.getLineStarts()} ${q.messageText}`,
      );
    }

    // TODO: Certain errors are expected since we can't resolve the static code, but we should fix them.
    const errors = diagnostics.filter(q => q.code !== 2792);
    expect(errors).toHaveLength(0);

    expect(
      tweakedFilesForSnapshotConsistency(helper.getFiles()),
    ).toMatchInlineSnapshot(`
      {
        "/foo/OntologyMetadata.ts": "export type $ExpectedClientVersion = 'PLACEHOLDER';
      export const $osdkMetadata = { extraUserAgent: 'typescript-sdk/0.0.0 osdk-cli/0.0.0' };

      export const $ontologyRid = 'ridHere';
      ",
        "/foo/index.ts": "export * from './ontology/actions';
      export * as $Actions from './ontology/actions';
      export * from './ontology/interfaces';
      export * as $Interfaces from './ontology/interfaces';
      export * from './ontology/objects';
      export * as $Objects from './ontology/objects';
      export * from './ontology/queries';
      export * as $Queries from './ontology/queries';
      export { $ontologyRid } from './OntologyMetadata';
      ",
        "/foo/ontology/actions.ts": "export { deleteTodos } from './actions/deleteTodos';
      export { markTodoCompleted } from './actions/markTodoCompleted';
      ",
        "/foo/ontology/actions/deleteTodos.ts": "import type { ActionDefinition, ObjectActionDataType, ObjectSetActionDataType } from '@osdk/api';
      import type {
        ActionParam,
        ActionReturnTypeForOptions,
        ApplyActionOptions,
        ApplyBatchActionOptions,
      } from '@osdk/client.api';
      import { $osdkMetadata } from '../../OntologyMetadata';
      import type { Todo } from '../objects/Todo';

      export namespace deleteTodos {
        // Represents the definition of the parameters for the action
        export type ParamsDefinition = {
          object: {
            description: 'Todo(s) to be deleted';
            multiplicity: true;
            nullable: true;
            type: ObjectActionDataType<'Todo', Todo>;
          };
        };

        /**
         * An action which takes in an array of objects
         */
        export interface Params {
          /**
           * Todo(s) to be deleted
           */
          readonly object?: ReadonlyArray<ActionParam.ObjectType<Todo>>;
        }

        // Represents a fqn of the action
        export interface Signatures {
          /**
           * An action which takes in an array of objects
           */
          applyAction<P extends deleteTodos.Params, OP extends ApplyActionOptions>(
            args: P,
            options?: OP,
          ): Promise<ActionReturnTypeForOptions<OP>>;

          batchApplyAction<P extends ReadonlyArray<deleteTodos.Params>, OP extends ApplyBatchActionOptions>(
            args: P,
            options?: OP,
          ): Promise<ActionReturnTypeForOptions<OP>>;
        }
      }

      /**
       * An action which takes in an array of objects
       * @param {ActionParam.ObjectType<Todo>} [object] Todo(s) to be deleted
       */
      export interface deleteTodos extends ActionDefinition<'deleteTodos', 'Todo', deleteTodos.Signatures> {
        __DefinitionMetadata?: {
          apiName: 'deleteTodos';
          description: 'An action which takes in an array of objects';
          modifiedEntities: {};
          parameters: deleteTodos.ParamsDefinition;
          rid: 'ri.ontology.main.action-type.8f94017d-cf17-4fa8-84c3-8e01e5d594f2';
          status: 'ACTIVE';
          type: 'action';

          signatures: deleteTodos.Signatures;
        };
        apiName: 'deleteTodos';
        type: 'action';
        osdkMetadata: typeof $osdkMetadata;
      }

      export const deleteTodos: deleteTodos = {
        apiName: 'deleteTodos',
        type: 'action',
        osdkMetadata: $osdkMetadata,
      };
      ",
        "/foo/ontology/actions/markTodoCompleted.ts": "import type { ActionDefinition, ObjectActionDataType, ObjectSetActionDataType } from '@osdk/api';
      import type {
        ActionParam,
        ActionReturnTypeForOptions,
        ApplyActionOptions,
        ApplyBatchActionOptions,
      } from '@osdk/client.api';
      import { $osdkMetadata } from '../../OntologyMetadata';
      import type { Todo } from '../objects/Todo';

      export namespace markTodoCompleted {
        // Represents the definition of the parameters for the action
        export type ParamsDefinition = {
          object: {
            description: 'A Todo to mark completed';
            multiplicity: false;
            nullable: true;
            type: ObjectActionDataType<'Todo', Todo>;
          };
        };

        /**
         * An action which takes different types of parameters
         */
        export interface Params {
          /**
           * A Todo to mark completed
           */
          readonly object?: ActionParam.ObjectType<Todo>;
        }

        // Represents a fqn of the action
        export interface Signatures {
          /**
           * An action which takes different types of parameters
           */
          applyAction<P extends markTodoCompleted.Params, OP extends ApplyActionOptions>(
            args: P,
            options?: OP,
          ): Promise<ActionReturnTypeForOptions<OP>>;

          batchApplyAction<P extends ReadonlyArray<markTodoCompleted.Params>, OP extends ApplyBatchActionOptions>(
            args: P,
            options?: OP,
          ): Promise<ActionReturnTypeForOptions<OP>>;
        }
      }

      /**
       * An action which takes different types of parameters
       * @param {ActionParam.ObjectType<Todo>} [object] A Todo to mark completed
       */
      export interface markTodoCompleted extends ActionDefinition<'markTodoCompleted', 'Todo', markTodoCompleted.Signatures> {
        __DefinitionMetadata?: {
          apiName: 'markTodoCompleted';
          description: 'An action which takes different types of parameters';
          modifiedEntities: {
            Todo: {
              created: false;
              modified: true;
            };
          };
          parameters: markTodoCompleted.ParamsDefinition;
          rid: 'ri.ontology.main.action-type.9f84017d-cf17-4fa8-84c3-8e01e5d594f2';
          status: 'ACTIVE';
          type: 'action';

          signatures: markTodoCompleted.Signatures;
        };
        apiName: 'markTodoCompleted';
        type: 'action';
        osdkMetadata: typeof $osdkMetadata;
      }

      export const markTodoCompleted: markTodoCompleted = {
        apiName: 'markTodoCompleted',
        type: 'action',
        osdkMetadata: $osdkMetadata,
      };
      ",
        "/foo/ontology/interfaces.ts": "export * from './interfaces/SomeInterface';
      ",
        "/foo/ontology/interfaces/SomeInterface.ts": "import type { PropertyDef as $PropertyDef } from '@osdk/api';
      import { $osdkMetadata } from '../../OntologyMetadata';

      import type { InterfaceDefinition as $InterfaceDefinition } from '@osdk/api';
      import type { ObjectSet as $ObjectSet, Osdk as $Osdk, PropertyValueWireToClient as $PropType } from '@osdk/client.api';

      export type OsdkObjectLinks$SomeInterface = {};

      export namespace SomeInterface {
        export type PropertyKeys = 'SomeProperty';

        export interface Props {
          readonly SomeProperty: $PropType['string'] | undefined;
        }
        export interface StrictProps {
          readonly SomeProperty: $PropType['string'] | undefined;
        }

        export interface ObjectSet extends $ObjectSet<SomeInterface, SomeInterface.ObjectSet> {}

        export type OsdkObject<
          OPTIONS extends never | '$notStrict' | '$rid' = never,
          K extends keyof SomeInterface.Props = keyof SomeInterface.Props,
        > = $Osdk<SomeInterface, K | OPTIONS>;
      }

      export interface SomeInterface extends $InterfaceDefinition<'SomeInterface', SomeInterface> {
        osdkMetadata: typeof $osdkMetadata;
        type: 'interface';
        apiName: 'SomeInterface';
        __DefinitionMetadata?: {
          objectSet: SomeInterface.ObjectSet;
          props: SomeInterface.Props;
          linksType: OsdkObjectLinks$SomeInterface;
          strictProps: SomeInterface.StrictProps;
          apiName: 'SomeInterface';
          description: 'Some interface';
          displayName: 'Sum Interface';
          implements: [];
          links: {};
          properties: {
            /**
             *   display name: 'Sum Property',
             *   description: Some property
             */
            SomeProperty: $PropertyDef<'string', 'nullable', 'single'>;
          };
          rid: 'idk';
          type: 'interface';
        };
      }

      export const SomeInterface: SomeInterface = {
        type: 'interface',
        apiName: 'SomeInterface',
        osdkMetadata: $osdkMetadata,
      };
      ",
        "/foo/ontology/objects.ts": "export * from './objects/Person';
      export * from './objects/Todo';
      ",
        "/foo/ontology/objects/Person.ts": "import type { PropertyDef as $PropertyDef } from '@osdk/api';
      import { $osdkMetadata } from '../../OntologyMetadata';
      import type { $ExpectedClientVersion } from '../../OntologyMetadata';
      import type { Todo } from './Todo';
      import type {
        ObjectOrInterfacePropertyKeysFrom2 as $ObjectOrInterfacePropertyKeysFrom2,
        ObjectTypeDefinition as $ObjectTypeDefinition,
        ObjectTypeLinkDefinition as $ObjectTypeLinkDefinition,
      } from '@osdk/api';
      import type {
        ObjectSet as $ObjectSet,
        Osdk as $Osdk,
        OsdkObject as $OsdkObject,
        PropertyValueWireToClient as $PropType,
        SingleLinkAccessor as $SingleLinkAccessor,
      } from '@osdk/client.api';

      export namespace Person {
        export type PropertyKeys = 'email';

        export interface Links {
          readonly Todos: Todo.ObjectSet;
        }

        export interface Props {
          readonly email: $PropType['string'] | undefined;
        }
        export interface StrictProps {
          readonly email: $PropType['string'];
        }

        export interface ObjectSet extends $ObjectSet<Person, Person.ObjectSet> {}

        export type OsdkObject<
          OPTIONS extends never | '$notStrict' | '$rid' = never,
          K extends keyof Person.Props = keyof Person.Props,
        > = $Osdk<Person, K | OPTIONS>;
      }

      export interface Person extends $ObjectTypeDefinition<'Person', Person> {
        osdkMetadata: typeof $osdkMetadata;
        type: 'object';
        apiName: 'Person';
        __DefinitionMetadata?: {
          objectSet: Person.ObjectSet;
          props: Person.Props;
          linksType: Person.Links;
          strictProps: Person.StrictProps;
          apiName: 'Person';
          description: 'A person';
          displayName: 'Person';
          icon: {
            type: 'blueprint';
            name: 'document';
            color: 'blue';
          };
          implements: [];
          interfaceMap: {};
          inverseInterfaceMap: {};
          links: {
            Todos: $ObjectTypeLinkDefinition<Todo, true>;
          };
          pluralDisplayName: 'Persons';
          primaryKeyApiName: 'email';
          primaryKeyType: 'string';
          properties: {
            /**
             * (no ontology metadata)
             */
            email: $PropertyDef<'string', 'non-nullable', 'single'>;
          };
          rid: 'ridForPerson';
          status: 'ACTIVE';
          titleProperty: 'email';
          type: 'object';
        };
      }

      export const Person: Person = {
        type: 'object',
        apiName: 'Person',
        osdkMetadata: $osdkMetadata,
      };
      ",
        "/foo/ontology/objects/Todo.ts": "import type { PropertyDef as $PropertyDef } from '@osdk/api';
      import { $osdkMetadata } from '../../OntologyMetadata';
      import type { $ExpectedClientVersion } from '../../OntologyMetadata';
      import type { Person } from './Person';
      import type {
        ObjectOrInterfacePropertyKeysFrom2 as $ObjectOrInterfacePropertyKeysFrom2,
        ObjectTypeDefinition as $ObjectTypeDefinition,
        ObjectTypeLinkDefinition as $ObjectTypeLinkDefinition,
      } from '@osdk/api';
      import type {
        ObjectSet as $ObjectSet,
        Osdk as $Osdk,
        OsdkObject as $OsdkObject,
        PropertyValueWireToClient as $PropType,
        SingleLinkAccessor as $SingleLinkAccessor,
      } from '@osdk/client.api';

      export namespace Todo {
        export type PropertyKeys = 'id' | 'body' | 'complete';

        export interface Links {
          readonly Assignee: $SingleLinkAccessor<Person>;
        }

        export interface Props {
          readonly body: $PropType['string'] | undefined;
          readonly complete: $PropType['boolean'] | undefined;
          readonly id: $PropType['integer'] | undefined;
        }
        export interface StrictProps {
          readonly body: $PropType['string'] | undefined;
          readonly complete: $PropType['boolean'] | undefined;
          readonly id: $PropType['integer'];
        }

        export interface ObjectSet extends $ObjectSet<Todo, Todo.ObjectSet> {}

        export type OsdkObject<
          OPTIONS extends never | '$notStrict' | '$rid' = never,
          K extends keyof Todo.Props = keyof Todo.Props,
        > = $Osdk<Todo, K | OPTIONS>;
      }

      export interface Todo extends $ObjectTypeDefinition<'Todo', Todo> {
        osdkMetadata: typeof $osdkMetadata;
        type: 'object';
        apiName: 'Todo';
        __DefinitionMetadata?: {
          objectSet: Todo.ObjectSet;
          props: Todo.Props;
          linksType: Todo.Links;
          strictProps: Todo.StrictProps;
          apiName: 'Todo';
          description: 'Its a todo item.';
          displayName: 'AwesomeTodoDisplayname';
          icon: {
            type: 'blueprint';
            name: 'document';
            color: 'blue';
          };
          implements: ['SomeInterface'];
          interfaceMap: {
            SomeInterface: {
              SomeProperty: 'body';
            };
          };
          inverseInterfaceMap: {
            SomeInterface: {
              body: 'SomeProperty';
            };
          };
          links: {
            Assignee: $ObjectTypeLinkDefinition<Person, false>;
          };
          pluralDisplayName: 'AwesomeTodoDisplayNames';
          primaryKeyApiName: 'id';
          primaryKeyType: 'integer';
          properties: {
            /**
             *   display name: 'Body',
             *   description: The text of the todo
             */
            body: $PropertyDef<'string', 'nullable', 'single'>;
            /**
             * (no ontology metadata)
             */
            complete: $PropertyDef<'boolean', 'nullable', 'single'>;
            /**
             * (no ontology metadata)
             */
            id: $PropertyDef<'integer', 'non-nullable', 'single'>;
          };
          rid: 'ridForTodo';
          status: 'ACTIVE';
          titleProperty: 'body';
          type: 'object';
        };
      }

      export const Todo: Todo = {
        type: 'object',
        apiName: 'Todo',
        osdkMetadata: $osdkMetadata,
      };
      ",
        "/foo/ontology/queries.ts": "export * from './queries/getCount';
      export * from './queries/returnsTodo';
      ",
        "/foo/ontology/queries/getCount.ts": "import type { QueryDefinition, VersionBound } from '@osdk/api';
      import type { QueryParam, QueryResult } from '@osdk/client.api';
      import type { $ExpectedClientVersion } from '../../OntologyMetadata';
      import { $osdkMetadata } from '../../OntologyMetadata';

      export namespace getCount {
        export interface Signature {
          (query: getCount.Parameters): Promise<QueryResult.PrimitiveType<'integer'>>;
        }

        export interface Parameters {
          /**
           * (no ontology metadata)
           */
          readonly completed: QueryParam.PrimitiveType<'boolean'>;
        }
      }

<<<<<<< HEAD
      export interface getCount
        extends MinQueryDef<'getCount', never, getCount.Signature>,
          VersionBound<$ExpectedClientVersion> {
        __DefinitionMetadata?: {
=======
        export interface Definition
          extends QueryDefinition<'getCount', never, getCount.Signature>,
            VersionBound<$ExpectedClientVersion> {
>>>>>>> 6ab5d2e1
          apiName: 'getCount';
          rid: 'rid.query.1';
          type: 'query';
          version: '0';
          parameters: {
            /**
             * (no ontology metadata)
             */
            completed: {
              nullable: false;
              type: 'boolean';
            };
          };
          output: {
            nullable: false;
            type: 'integer';
          };
          signature: getCount.Signature;
        };
        apiName: 'getCount';
        type: 'query';
        version: '0';
        osdkMetadata: typeof $osdkMetadata;
      }

      export const getCount: getCount = {
        apiName: 'getCount',
        type: 'query',
        version: '0',
        osdkMetadata: $osdkMetadata,
      };
      ",
        "/foo/ontology/queries/returnsTodo.ts": "import type { QueryDefinition, VersionBound } from '@osdk/api';
      import type { QueryParam, QueryResult } from '@osdk/client.api';
      import type { $ExpectedClientVersion } from '../../OntologyMetadata';
      import { $osdkMetadata } from '../../OntologyMetadata';
      import type { Todo } from '../objects/Todo';

      export namespace returnsTodo {
        export interface Signature {
          (query: returnsTodo.Parameters): Promise<QueryResult.ObjectType<Todo>>;
        }

        export interface Parameters {
          /**
           *   description: Random desc so we test jsdoc
           */
          readonly someTodo: QueryParam.ObjectType<Todo>;
        }
      }

<<<<<<< HEAD
      export interface returnsTodo
        extends MinQueryDef<'returnsTodo', 'Todo', returnsTodo.Signature>,
          VersionBound<$ExpectedClientVersion> {
        __DefinitionMetadata?: {
=======
        export interface Definition
          extends QueryDefinition<'returnsTodo', 'Todo', returnsTodo.Signature>,
            VersionBound<$ExpectedClientVersion> {
>>>>>>> 6ab5d2e1
          apiName: 'returnsTodo';
          rid: 'rid.query.2';
          type: 'query';
          version: '0';
          parameters: {
            /**
             *   description: Random desc so we test jsdoc
             */
            someTodo: {
              description: 'Random desc so we test jsdoc';
              nullable: false;
              object: 'Todo';
              type: 'object';
              __OsdkTargetType?: Todo;
            };
          };
          output: {
            nullable: false;
            object: 'Todo';
            type: 'object';
            __OsdkTargetType?: Todo;
          };
          signature: returnsTodo.Signature;
        };
        apiName: 'returnsTodo';
        type: 'query';
        version: '0';
        osdkMetadata: typeof $osdkMetadata;
      }

      export const returnsTodo: returnsTodo = {
        apiName: 'returnsTodo',
        type: 'query',
        version: '0',
        osdkMetadata: $osdkMetadata,
      };
      ",
      }
    `);
  });

  test("throws an error when target destination is not empty", async () => {
    helper.minimalFiles.readdir = vi.fn(async (_path: string) => ["file"]);

    await expect(async () => {
      await expect(generateClientSdkVersionTwoPointZero(
        TodoWireOntology,
        "typescript-sdk/0.0.0 osdk-cli/0.0.0",
        helper.minimalFiles,
        BASE_PATH,
      )).rejects.toThrow();
    });
  });

  it("throws an error if a namespace is provided that all top levels do not use", async () => {
    await expect(
      generateClientSdkVersionTwoPointZero(
        { ...TodoWireOntology },
        "",
        helper.minimalFiles,
        BASE_PATH,
        "module",
        "foo.bar",
      ),
    ).rejects.toThrowErrorMatchingInlineSnapshot(
      `[Error: Expected { ns:'undefined', shortName: 'Todo'} to be in namespace 'foo.bar' or in a provided package mapping]`,
    );
  });

  it("does not throw an error if a namespace is provided that all top levels use", async () => {
    await expect(
      generateClientSdkVersionTwoPointZero(
        fooBarTodoWireOntology,
        "",
        helper.minimalFiles,
        BASE_PATH,
        "module",
        "foo.bar",
      ),
    ).resolves.toMatchInlineSnapshot(`undefined`);

    expect(helper.getFiles()["/foo/ontology/objects/foo.bar.Todo.ts"])
      .toBeUndefined();

    expect(helper.getFiles()["/foo/ontology/objects/Todo.ts"])
      .not.toBeUndefined();

    expect(tweakedFilesForSnapshotConsistency(helper.getFiles()))
      .toMatchInlineSnapshot(`
        {
          "/foo/OntologyMetadata.ts": "export type $ExpectedClientVersion = 'PLACEHOLDER';
        export const $osdkMetadata = { extraUserAgent: '' };
        ",
          "/foo/index.ts": "export * from './ontology/actions.js';
        export * as $Actions from './ontology/actions.js';
        export * from './ontology/interfaces.js';
        export * as $Interfaces from './ontology/interfaces.js';
        export * from './ontology/objects.js';
        export * as $Objects from './ontology/objects.js';
        export * from './ontology/queries.js';
        export * as $Queries from './ontology/queries.js';
        ",
          "/foo/ontology/actions.ts": "export { deleteTodos } from './actions/deleteTodos.js';
        export { markTodoCompleted } from './actions/markTodoCompleted.js';
        ",
          "/foo/ontology/actions/deleteTodos.ts": "import type { ActionDefinition, ObjectActionDataType, ObjectSetActionDataType } from '@osdk/api';
        import type {
          ActionParam,
          ActionReturnTypeForOptions,
          ApplyActionOptions,
          ApplyBatchActionOptions,
        } from '@osdk/client.api';
        import { $osdkMetadata } from '../../OntologyMetadata.js';
        import type { Todo } from '../objects/Todo.js';

        export namespace deleteTodos {
          // Represents the definition of the parameters for the action
          export type ParamsDefinition = {
            object: {
              description: 'Todo(s) to be deleted';
              multiplicity: true;
              nullable: true;
              type: ObjectActionDataType<'foo.bar.Todo', Todo>;
            };
          };

          /**
           * An action which takes in an array of objects
           */
          export interface Params {
            /**
             * Todo(s) to be deleted
             */
            readonly object?: ReadonlyArray<ActionParam.ObjectType<Todo>>;
          }

          // Represents a fqn of the action
          export interface Signatures {
            /**
             * An action which takes in an array of objects
             */
            applyAction<P extends deleteTodos.Params, OP extends ApplyActionOptions>(
              args: P,
              options?: OP,
            ): Promise<ActionReturnTypeForOptions<OP>>;

            batchApplyAction<P extends ReadonlyArray<deleteTodos.Params>, OP extends ApplyBatchActionOptions>(
              args: P,
              options?: OP,
            ): Promise<ActionReturnTypeForOptions<OP>>;
          }
        }

        /**
         * An action which takes in an array of objects
         * @param {ActionParam.ObjectType<Todo>} [object] Todo(s) to be deleted
         */
        export interface deleteTodos extends ActionDefinition<'foo.bar.deleteTodos', 'foo.bar.Todo', deleteTodos.Signatures> {
          __DefinitionMetadata?: {
            apiName: 'foo.bar.deleteTodos';
            description: 'An action which takes in an array of objects';
            modifiedEntities: {};
            parameters: deleteTodos.ParamsDefinition;
            rid: 'ri.ontology.main.action-type.8f94017d-cf17-4fa8-84c3-8e01e5d594f2';
            status: 'ACTIVE';
            type: 'action';

            signatures: deleteTodos.Signatures;
          };
          apiName: 'foo.bar.deleteTodos';
          type: 'action';
          osdkMetadata: typeof $osdkMetadata;
        }

        export const deleteTodos: deleteTodos = {
          apiName: 'foo.bar.deleteTodos',
          type: 'action',
          osdkMetadata: $osdkMetadata,
        };
        ",
          "/foo/ontology/actions/markTodoCompleted.ts": "import type { ActionDefinition, ObjectActionDataType, ObjectSetActionDataType } from '@osdk/api';
        import type {
          ActionParam,
          ActionReturnTypeForOptions,
          ApplyActionOptions,
          ApplyBatchActionOptions,
        } from '@osdk/client.api';
        import { $osdkMetadata } from '../../OntologyMetadata.js';
        import type { Todo } from '../objects/Todo.js';

        export namespace markTodoCompleted {
          // Represents the definition of the parameters for the action
          export type ParamsDefinition = {
            object: {
              description: 'A Todo to mark completed';
              multiplicity: false;
              nullable: true;
              type: ObjectActionDataType<'foo.bar.Todo', Todo>;
            };
          };

          /**
           * An action which takes different types of parameters
           */
          export interface Params {
            /**
             * A Todo to mark completed
             */
            readonly object?: ActionParam.ObjectType<Todo>;
          }

          // Represents a fqn of the action
          export interface Signatures {
            /**
             * An action which takes different types of parameters
             */
            applyAction<P extends markTodoCompleted.Params, OP extends ApplyActionOptions>(
              args: P,
              options?: OP,
            ): Promise<ActionReturnTypeForOptions<OP>>;

            batchApplyAction<P extends ReadonlyArray<markTodoCompleted.Params>, OP extends ApplyBatchActionOptions>(
              args: P,
              options?: OP,
            ): Promise<ActionReturnTypeForOptions<OP>>;
          }
        }

        /**
         * An action which takes different types of parameters
         * @param {ActionParam.ObjectType<Todo>} [object] A Todo to mark completed
         */
        export interface markTodoCompleted
          extends ActionDefinition<'foo.bar.markTodoCompleted', 'foo.bar.Todo', markTodoCompleted.Signatures> {
          __DefinitionMetadata?: {
            apiName: 'foo.bar.markTodoCompleted';
            description: 'An action which takes different types of parameters';
            modifiedEntities: {
              'foo.bar.Todo': {
                created: false;
                modified: true;
              };
            };
            parameters: markTodoCompleted.ParamsDefinition;
            rid: 'ri.ontology.main.action-type.9f84017d-cf17-4fa8-84c3-8e01e5d594f2';
            status: 'ACTIVE';
            type: 'action';

            signatures: markTodoCompleted.Signatures;
          };
          apiName: 'foo.bar.markTodoCompleted';
          type: 'action';
          osdkMetadata: typeof $osdkMetadata;
        }

        export const markTodoCompleted: markTodoCompleted = {
          apiName: 'foo.bar.markTodoCompleted',
          type: 'action',
          osdkMetadata: $osdkMetadata,
        };
        ",
          "/foo/ontology/interfaces.ts": "export * from './interfaces/SomeInterface.js';
        ",
          "/foo/ontology/interfaces/SomeInterface.ts": "import type { PropertyDef as $PropertyDef } from '@osdk/api';
        import { $osdkMetadata } from '../../OntologyMetadata.js';

        import type { InterfaceDefinition as $InterfaceDefinition } from '@osdk/api';
        import type { ObjectSet as $ObjectSet, Osdk as $Osdk, PropertyValueWireToClient as $PropType } from '@osdk/client.api';

        export type OsdkObjectLinks$SomeInterface = {};

        export namespace SomeInterface {
          export type PropertyKeys = 'SomeProperty';

          export interface Props {
            readonly SomeProperty: $PropType['string'] | undefined;
          }
          export interface StrictProps {
            readonly SomeProperty: $PropType['string'] | undefined;
          }

          export interface ObjectSet extends $ObjectSet<SomeInterface, SomeInterface.ObjectSet> {}

          export type OsdkObject<
            OPTIONS extends never | '$notStrict' | '$rid' = never,
            K extends keyof SomeInterface.Props = keyof SomeInterface.Props,
          > = $Osdk<SomeInterface, K | OPTIONS>;
        }

        export interface SomeInterface extends $InterfaceDefinition<'foo.bar.SomeInterface', SomeInterface> {
          osdkMetadata: typeof $osdkMetadata;
          type: 'interface';
          apiName: 'foo.bar.SomeInterface';
          __DefinitionMetadata?: {
            objectSet: SomeInterface.ObjectSet;
            props: SomeInterface.Props;
            linksType: OsdkObjectLinks$SomeInterface;
            strictProps: SomeInterface.StrictProps;
            apiName: 'foo.bar.SomeInterface';
            description: 'Some interface';
            displayName: 'Sum Interface';
            implements: [];
            links: {};
            properties: {
              /**
               *   display name: 'Sum Property',
               *   description: Some property
               */
              SomeProperty: $PropertyDef<'string', 'nullable', 'single'>;
            };
            rid: 'idk';
            type: 'interface';
          };
        }

        export const SomeInterface: SomeInterface = {
          type: 'interface',
          apiName: 'foo.bar.SomeInterface',
          osdkMetadata: $osdkMetadata,
        };
        ",
          "/foo/ontology/objects.ts": "export * from './objects/Person.js';
        export * from './objects/Todo.js';
        ",
          "/foo/ontology/objects/Person.ts": "import type { PropertyDef as $PropertyDef } from '@osdk/api';
        import { $osdkMetadata } from '../../OntologyMetadata.js';
        import type { $ExpectedClientVersion } from '../../OntologyMetadata.js';
        import type { Todo } from './Todo.js';
        import type {
          ObjectOrInterfacePropertyKeysFrom2 as $ObjectOrInterfacePropertyKeysFrom2,
          ObjectTypeDefinition as $ObjectTypeDefinition,
          ObjectTypeLinkDefinition as $ObjectTypeLinkDefinition,
        } from '@osdk/api';
        import type {
          ObjectSet as $ObjectSet,
          Osdk as $Osdk,
          OsdkObject as $OsdkObject,
          PropertyValueWireToClient as $PropType,
          SingleLinkAccessor as $SingleLinkAccessor,
        } from '@osdk/client.api';

        export namespace Person {
          export type PropertyKeys = 'email';

          export interface Links {
            readonly Todos: Todo.ObjectSet;
          }

          export interface Props {
            readonly email: $PropType['string'] | undefined;
          }
          export interface StrictProps {
            readonly email: $PropType['string'];
          }

          export interface ObjectSet extends $ObjectSet<Person, Person.ObjectSet> {}

          export type OsdkObject<
            OPTIONS extends never | '$notStrict' | '$rid' = never,
            K extends keyof Person.Props = keyof Person.Props,
          > = $Osdk<Person, K | OPTIONS>;
        }

        export interface Person extends $ObjectTypeDefinition<'foo.bar.Person', Person> {
          osdkMetadata: typeof $osdkMetadata;
          type: 'object';
          apiName: 'foo.bar.Person';
          __DefinitionMetadata?: {
            objectSet: Person.ObjectSet;
            props: Person.Props;
            linksType: Person.Links;
            strictProps: Person.StrictProps;
            apiName: 'foo.bar.Person';
            description: 'A person';
            displayName: 'Person';
            icon: {
              type: 'blueprint';
              name: 'document';
              color: 'blue';
            };
            implements: [];
            interfaceMap: {};
            inverseInterfaceMap: {};
            links: {
              Todos: $ObjectTypeLinkDefinition<Todo, true>;
            };
            pluralDisplayName: 'Persons';
            primaryKeyApiName: 'email';
            primaryKeyType: 'string';
            properties: {
              /**
               * (no ontology metadata)
               */
              email: $PropertyDef<'string', 'non-nullable', 'single'>;
            };
            rid: 'ridForPerson';
            status: 'ACTIVE';
            titleProperty: 'email';
            type: 'object';
          };
        }

        export const Person: Person = {
          type: 'object',
          apiName: 'foo.bar.Person',
          osdkMetadata: $osdkMetadata,
        };
        ",
          "/foo/ontology/objects/Todo.ts": "import type { PropertyDef as $PropertyDef } from '@osdk/api';
        import { $osdkMetadata } from '../../OntologyMetadata.js';
        import type { $ExpectedClientVersion } from '../../OntologyMetadata.js';
        import type { Person } from './Person.js';
        import type {
          ObjectOrInterfacePropertyKeysFrom2 as $ObjectOrInterfacePropertyKeysFrom2,
          ObjectTypeDefinition as $ObjectTypeDefinition,
          ObjectTypeLinkDefinition as $ObjectTypeLinkDefinition,
        } from '@osdk/api';
        import type {
          ObjectSet as $ObjectSet,
          Osdk as $Osdk,
          OsdkObject as $OsdkObject,
          PropertyValueWireToClient as $PropType,
          SingleLinkAccessor as $SingleLinkAccessor,
        } from '@osdk/client.api';

        export namespace Todo {
          export type PropertyKeys = 'id' | 'body' | 'complete';

          export interface Links {
            readonly Assignee: $SingleLinkAccessor<Person>;
          }

          export interface Props {
            readonly body: $PropType['string'] | undefined;
            readonly complete: $PropType['boolean'] | undefined;
            readonly id: $PropType['integer'] | undefined;
          }
          export interface StrictProps {
            readonly body: $PropType['string'] | undefined;
            readonly complete: $PropType['boolean'] | undefined;
            readonly id: $PropType['integer'];
          }

          export interface ObjectSet extends $ObjectSet<Todo, Todo.ObjectSet> {}

          export type OsdkObject<
            OPTIONS extends never | '$notStrict' | '$rid' = never,
            K extends keyof Todo.Props = keyof Todo.Props,
          > = $Osdk<Todo, K | OPTIONS>;
        }

        export interface Todo extends $ObjectTypeDefinition<'foo.bar.Todo', Todo> {
          osdkMetadata: typeof $osdkMetadata;
          type: 'object';
          apiName: 'foo.bar.Todo';
          __DefinitionMetadata?: {
            objectSet: Todo.ObjectSet;
            props: Todo.Props;
            linksType: Todo.Links;
            strictProps: Todo.StrictProps;
            apiName: 'foo.bar.Todo';
            description: 'Its a todo item.';
            displayName: 'AwesomeTodoDisplayname';
            icon: {
              type: 'blueprint';
              name: 'document';
              color: 'blue';
            };
            implements: ['foo.bar.SomeInterface'];
            interfaceMap: {
              'foo.bar.SomeInterface': {
                SomeProperty: 'body';
              };
            };
            inverseInterfaceMap: {
              'foo.bar.SomeInterface': {
                body: 'SomeProperty';
              };
            };
            links: {
              Assignee: $ObjectTypeLinkDefinition<Person, false>;
            };
            pluralDisplayName: 'AwesomeTodoDisplayNames';
            primaryKeyApiName: 'id';
            primaryKeyType: 'integer';
            properties: {
              /**
               *   display name: 'Body',
               *   description: The text of the todo
               */
              body: $PropertyDef<'string', 'nullable', 'single'>;
              /**
               * (no ontology metadata)
               */
              complete: $PropertyDef<'boolean', 'nullable', 'single'>;
              /**
               * (no ontology metadata)
               */
              id: $PropertyDef<'integer', 'non-nullable', 'single'>;
            };
            rid: 'ridForTodo';
            status: 'ACTIVE';
            titleProperty: 'body';
            type: 'object';
          };
        }

        export const Todo: Todo = {
          type: 'object',
          apiName: 'foo.bar.Todo',
          osdkMetadata: $osdkMetadata,
        };
        ",
          "/foo/ontology/queries.ts": "export * from './queries/getCount.js';
        export * from './queries/returnsTodo.js';
        ",
          "/foo/ontology/queries/getCount.ts": "import type { QueryDefinition, VersionBound } from '@osdk/api';
        import type { QueryParam, QueryResult } from '@osdk/client.api';
        import type { $ExpectedClientVersion } from '../../OntologyMetadata.js';
        import { $osdkMetadata } from '../../OntologyMetadata.js';

        export namespace getCount {
          export interface Signature {
            (query: getCount.Parameters): Promise<QueryResult.PrimitiveType<'integer'>>;
          }

          export interface Parameters {
            /**
             * (no ontology metadata)
             */
            readonly completed: QueryParam.PrimitiveType<'boolean'>;
          }
        }

<<<<<<< HEAD
        export interface getCount
          extends MinQueryDef<'foo.bar.getCount', never, getCount.Signature>,
            VersionBound<$ExpectedClientVersion> {
          __DefinitionMetadata?: {
=======
          export interface Definition
            extends QueryDefinition<'foo.bar.getCount', never, getCount.Signature>,
              VersionBound<$ExpectedClientVersion> {
>>>>>>> 6ab5d2e1
            apiName: 'foo.bar.getCount';
            rid: 'rid.query.1';
            type: 'query';
            version: '0';
            parameters: {
              /**
               * (no ontology metadata)
               */
              completed: {
                nullable: false;
                type: 'boolean';
              };
            };
            output: {
              nullable: false;
              type: 'integer';
            };
            signature: getCount.Signature;
          };
          apiName: 'foo.bar.getCount';
          type: 'query';
          version: '0';
          osdkMetadata: typeof $osdkMetadata;
        }

        export const getCount: getCount = {
          apiName: 'foo.bar.getCount',
          type: 'query',
          version: '0',
          osdkMetadata: $osdkMetadata,
        };
        ",
          "/foo/ontology/queries/returnsTodo.ts": "import type { QueryDefinition, VersionBound } from '@osdk/api';
        import type { QueryParam, QueryResult } from '@osdk/client.api';
        import type { $ExpectedClientVersion } from '../../OntologyMetadata.js';
        import { $osdkMetadata } from '../../OntologyMetadata.js';
        import type { Todo } from '../objects/Todo.js';

        export namespace returnsTodo {
          export interface Signature {
            (query: returnsTodo.Parameters): Promise<QueryResult.ObjectType<Todo>>;
          }

          export interface Parameters {
            /**
             *   description: Random desc so we test jsdoc
             */
            readonly someTodo: QueryParam.ObjectType<Todo>;
          }
        }

<<<<<<< HEAD
        export interface returnsTodo
          extends MinQueryDef<'foo.bar.returnsTodo', 'foo.bar.Todo', returnsTodo.Signature>,
            VersionBound<$ExpectedClientVersion> {
          __DefinitionMetadata?: {
=======
          export interface Definition
            extends QueryDefinition<'foo.bar.returnsTodo', 'foo.bar.Todo', returnsTodo.Signature>,
              VersionBound<$ExpectedClientVersion> {
>>>>>>> 6ab5d2e1
            apiName: 'foo.bar.returnsTodo';
            rid: 'rid.query.2';
            type: 'query';
            version: '0';
            parameters: {
              /**
               *   description: Random desc so we test jsdoc
               */
              someTodo: {
                description: 'Random desc so we test jsdoc';
                nullable: false;
                object: 'foo.bar.Todo';
                type: 'object';
                __OsdkTargetType?: Todo;
              };
            };
            output: {
              nullable: false;
              object: 'foo.bar.Todo';
              type: 'object';
              __OsdkTargetType?: Todo;
            };
            signature: returnsTodo.Signature;
          };
          apiName: 'foo.bar.returnsTodo';
          type: 'query';
          version: '0';
          osdkMetadata: typeof $osdkMetadata;
        }

        export const returnsTodo: returnsTodo = {
          apiName: 'foo.bar.returnsTodo',
          type: 'query',
          version: '0',
          osdkMetadata: $osdkMetadata,
        };
        ",
        }
      `);
  });

  it("guards against empty objects", async () => {
    await generateClientSdkVersionTwoPointZero(
      {
        ontology: TodoWireOntology.ontology,
        actionTypes: {},
        interfaceTypes: {},
        objectTypes: {},
        queryTypes: {},
        sharedPropertyTypes: {},
      },
      "",
      helper.minimalFiles,
      BASE_PATH,
    );

    expect(helper.getFiles()[`${BASE_PATH}/ontology/objects.ts`]).toEqual(
      "export {};\n",
    );
  });

  test.skip("runs generator locally", async () => {
    try {
      await rmdir(`${__dirname}/generated`, { recursive: true });
    } catch (e) {
    }
    await mkdir(`${__dirname}/generated`, { recursive: true });
    await generateClientSdkVersionTwoPointZero(
      TodoWireOntology,
      "typescript-sdk/0.0.0 osdk-cli/0.0.0",
      {
        writeFile: async (path, contents) => {
          await writeFile(path, contents, { flag: "w" });
        },
        mkdir: async (path, options) => {
          await mkdir(path, options);
        },
        readdir: async (path) => await readdir(path),
      },
      `${__dirname}/generated/`,
    );
  });

  describe("$ontologyRid", () => {
    it("does not exist when an ontology api name is provided", async () => {
      const BASE_PATH = "/foo";

      await expect(
        generateClientSdkVersionTwoPointZero(
          fooBarTodoWireOntology,
          "",
          helper.minimalFiles,
          BASE_PATH,
          "module",
          "foo.bar",
          new Map(),
        ),
      ).resolves.toMatchInlineSnapshot(`undefined`);

      expect(helper.getFiles()["/foo/index.ts"]).not.toContain(
        "$ontologyRid",
      );
    });

    it("does exist when an ontology api name is not provided", async () => {
      const BASE_PATH = "/foo";

      await expect(
        generateClientSdkVersionTwoPointZero(
          TodoWireOntology,
          "",
          helper.minimalFiles,
          BASE_PATH,
          "module",
          undefined,
          new Map(),
        ),
      ).resolves.toMatchInlineSnapshot(`undefined`);

      expect(helper.getFiles()["/foo/index.ts"]).toContain(
        "$ontologyRid",
      );
    });
  });

  describe("query depends on foreign object", () => {
    it("generates the correct code", async () => {
      await expect(
        generateClientSdkVersionTwoPointZero(
          referencingOntology,
          "",
          helper.minimalFiles,
          BASE_PATH,
          "module",
          undefined,
          new Map([["com.example.dep", "@com.example.dep/osdk"]]),
        ),
      ).resolves.toMatchInlineSnapshot(`undefined`);

      expect(helper.getFiles()["/foo/ontology/queries/getTask.ts"])
        .toMatchInlineSnapshot(`
          "import type { QueryDefinition, VersionBound } from '@osdk/api';
          import type { QueryParam, QueryResult } from '@osdk/client.api';
          import type { $ExpectedClientVersion } from '../../OntologyMetadata.js';
          import { $osdkMetadata } from '../../OntologyMetadata.js';
          import type { Task as $Imported$objectTypes$com$example$dep$Task } from '@com.example.dep/osdk';

          export namespace getTask {
            export interface Signature {
              (query: getTask.Parameters): Promise<QueryResult.ObjectType<$Imported$objectTypes$com$example$dep$Task>>;
            }

            export interface Parameters {
              /**
               * (no ontology metadata)
               */
              readonly a: QueryParam.ObjectType<$Imported$objectTypes$com$example$dep$Task>;
            }
          }

<<<<<<< HEAD
          export interface getTask
            extends MinQueryDef<'getTask', 'com.example.dep.Task', getTask.Signature>,
              VersionBound<$ExpectedClientVersion> {
            __DefinitionMetadata?: {
=======
            export interface Definition
              extends QueryDefinition<'getTask', 'com.example.dep.Task', getTask.Signature>,
                VersionBound<$ExpectedClientVersion> {
>>>>>>> 6ab5d2e1
              apiName: 'getTask';
              rid: 'ri.a.b.c';
              type: 'query';
              version: '0';
              parameters: {
                /**
                 * (no ontology metadata)
                 */
                a: {
                  nullable: false;
                  object: 'com.example.dep.Task';
                  type: 'object';
                  __OsdkTargetType?: $Imported$objectTypes$com$example$dep$Task;
                };
              };
              output: {
                nullable: false;
                object: 'com.example.dep.Task';
                type: 'object';
                __OsdkTargetType?: $Imported$objectTypes$com$example$dep$Task;
              };
              signature: getTask.Signature;
            };
            apiName: 'getTask';
            type: 'query';
            version: '0';
            osdkMetadata: typeof $osdkMetadata;
          }

          export const getTask: getTask = {
            apiName: 'getTask',
            type: 'query',
            version: '0',
            osdkMetadata: $osdkMetadata,
          };
          "
        `);
    });
  });

  describe("object uses on foreign spt", () => {
    it("stuff", async () => {
      await expect(
        generateClientSdkVersionTwoPointZero(
          referencingOntology,
          "",
          helper.minimalFiles,
          BASE_PATH,
          "module",
          undefined,
          new Map([["com.example.dep", "@com.example.dep/osdk"]]),
        ),
      ).resolves.toMatchInlineSnapshot(`undefined`);

      expect(helper.getFiles()["/foo/ontology/objects/UsesForeignSpt.ts"])
        .toMatchInlineSnapshot(`
          "import type { PropertyDef as $PropertyDef } from '@osdk/api';
          import { $osdkMetadata } from '../../OntologyMetadata.js';
          import type { $ExpectedClientVersion } from '../../OntologyMetadata.js';
          import type {
            ObjectOrInterfacePropertyKeysFrom2 as $ObjectOrInterfacePropertyKeysFrom2,
            ObjectTypeDefinition as $ObjectTypeDefinition,
            ObjectTypeLinkDefinition as $ObjectTypeLinkDefinition,
          } from '@osdk/api';
          import type {
            ObjectSet as $ObjectSet,
            Osdk as $Osdk,
            OsdkObject as $OsdkObject,
            PropertyValueWireToClient as $PropType,
            SingleLinkAccessor as $SingleLinkAccessor,
          } from '@osdk/client.api';

          export namespace UsesForeignSpt {
            export type PropertyKeys = 'id' | 'body';

            export type Links = {};

            export interface Props {
              readonly body: $PropType['string'] | undefined;
              readonly id: $PropType['integer'] | undefined;
            }
            export interface StrictProps {
              readonly body: $PropType['string'] | undefined;
              readonly id: $PropType['integer'];
            }

            export interface ObjectSet extends $ObjectSet<UsesForeignSpt, UsesForeignSpt.ObjectSet> {}

            export type OsdkObject<
              OPTIONS extends never | '$notStrict' | '$rid' = never,
              K extends keyof UsesForeignSpt.Props = keyof UsesForeignSpt.Props,
            > = $Osdk<UsesForeignSpt, K | OPTIONS>;
          }

          export interface UsesForeignSpt extends $ObjectTypeDefinition<'UsesForeignSpt', UsesForeignSpt> {
            osdkMetadata: typeof $osdkMetadata;
            type: 'object';
            apiName: 'UsesForeignSpt';
            __DefinitionMetadata?: {
              objectSet: UsesForeignSpt.ObjectSet;
              props: UsesForeignSpt.Props;
              linksType: UsesForeignSpt.Links;
              strictProps: UsesForeignSpt.StrictProps;
              apiName: 'UsesForeignSpt';
              displayName: 'Uses Foreign Spt';
              icon: {
                type: 'blueprint';
                color: 'blue';
                name: 'document';
              };
              implements: [];
              interfaceMap: {};
              inverseInterfaceMap: {};
              links: {};
              pluralDisplayName: 'Uses Foreign Spts';
              primaryKeyApiName: 'id';
              primaryKeyType: 'integer';
              properties: {
                /**
                 * (no ontology metadata)
                 */
                body: $PropertyDef<'string', 'nullable', 'single'>;
                /**
                 * (no ontology metadata)
                 */
                id: $PropertyDef<'integer', 'non-nullable', 'single'>;
              };
              rid: 'theRid';
              status: 'ACTIVE';
              titleProperty: 'id';
              type: 'object';
            };
          }

          export const UsesForeignSpt: UsesForeignSpt = {
            type: 'object',
            apiName: 'UsesForeignSpt',
            osdkMetadata: $osdkMetadata,
          };
          "
        `);
    });
  });

  describe("action depends on foreign object", () => {
    it("stuff", async () => {
      await expect(
        generateClientSdkVersionTwoPointZero(
          referencingOntology,
          "",
          helper.minimalFiles,
          BASE_PATH,
          "module",
          undefined,
          new Map([["com.example.dep", "@com.example.dep/osdk"]]),
        ),
      ).resolves.toMatchInlineSnapshot(`undefined`);

      expect(helper.getFiles()["/foo/ontology/actions/setTaskBody.ts"])
        .toMatchInlineSnapshot(`
          "import type { ActionDefinition, ObjectActionDataType, ObjectSetActionDataType } from '@osdk/api';
          import type {
            ActionParam,
            ActionReturnTypeForOptions,
            ApplyActionOptions,
            ApplyBatchActionOptions,
          } from '@osdk/client.api';
          import { $osdkMetadata } from '../../OntologyMetadata.js';
          import type { Task as $Imported$objectTypes$com$example$dep$Task } from '@com.example.dep/osdk';

          export namespace setTaskBody {
            // Represents the definition of the parameters for the action
            export type ParamsDefinition = {
              body: {
                multiplicity: false;
                nullable: false;
                type: 'string';
              };
              task: {
                multiplicity: false;
                nullable: false;
                type: ObjectActionDataType<'com.example.dep.Task', $Imported$objectTypes$com$example$dep$Task>;
              };
            };

            export interface Params {
              readonly body: ActionParam.PrimitiveType<'string'>;

              readonly task: ActionParam.ObjectType<$Imported$objectTypes$com$example$dep$Task>;
            }

            // Represents a fqn of the action
            export interface Signatures {
              applyAction<P extends setTaskBody.Params, OP extends ApplyActionOptions>(
                args: P,
                options?: OP,
              ): Promise<ActionReturnTypeForOptions<OP>>;

              batchApplyAction<P extends ReadonlyArray<setTaskBody.Params>, OP extends ApplyBatchActionOptions>(
                args: P,
                options?: OP,
              ): Promise<ActionReturnTypeForOptions<OP>>;
            }
          }

          /**
           * @param {ActionParam.PrimitiveType<"string">} body
           * @param {ActionParam.ObjectType<$Imported$objectTypes$com$example$dep$Task>} task
           */
          export interface setTaskBody extends ActionDefinition<'setTaskBody', 'com.example.dep.Task', setTaskBody.Signatures> {
            __DefinitionMetadata?: {
              apiName: 'setTaskBody';
              modifiedEntities: {
                'com.example.dep.Task': {
                  created: false;
                  modified: true;
                };
              };
              parameters: setTaskBody.ParamsDefinition;
              rid: 'ri.a.b.c.d';
              status: 'ACTIVE';
              type: 'action';

              signatures: setTaskBody.Signatures;
            };
            apiName: 'setTaskBody';
            type: 'action';
            osdkMetadata: typeof $osdkMetadata;
          }

          export const setTaskBody: setTaskBody = {
            apiName: 'setTaskBody',
            type: 'action',
            osdkMetadata: $osdkMetadata,
          };
          "
        `);
    });
  });

  it("can generate an sdk package that is entirely a library", async () => {
    await expect(
      generateClientSdkVersionTwoPointZero(
        referencedOntology,
        "",
        helper.minimalFiles,
        BASE_PATH,
        "module",
        undefined,
        new Map([["com.example.dep", "@com.example.dep/osdk"]]),
      ),
    ).resolves.toMatchInlineSnapshot(`undefined`);

    expect(tweakedFilesForSnapshotConsistency(helper.getFiles()))
      .toMatchInlineSnapshot(`
        {
          "/foo/OntologyMetadata.ts": "export type $ExpectedClientVersion = 'PLACEHOLDER';
        export const $osdkMetadata = { extraUserAgent: '' };

        export const $ontologyRid = 'ri.ontology.main.ontology.dep';
        ",
          "/foo/index.ts": "export * from './ontology/actions.js';
        export * as $Actions from './ontology/actions.js';
        export * from './ontology/interfaces.js';
        export * as $Interfaces from './ontology/interfaces.js';
        export * from './ontology/objects.js';
        export * as $Objects from './ontology/objects.js';
        export * from './ontology/queries.js';
        export * as $Queries from './ontology/queries.js';
        export { $ontologyRid } from './OntologyMetadata.js';
        ",
          "/foo/ontology/actions.ts": "export {};
        ",
          "/foo/ontology/interfaces.ts": "export * from './interfaces/SomeInterface.js';
        ",
          "/foo/ontology/interfaces/SomeInterface.ts": "import type { PropertyDef as $PropertyDef } from '@osdk/api';
        import { $osdkMetadata } from '../../OntologyMetadata.js';

        import type { InterfaceDefinition as $InterfaceDefinition } from '@osdk/api';
        import type { ObjectSet as $ObjectSet, Osdk as $Osdk, PropertyValueWireToClient as $PropType } from '@osdk/client.api';

        export type OsdkObjectLinks$SomeInterface = {};

        export namespace SomeInterface {
          export type PropertyKeys = 'spt';

          export interface Props {
            readonly spt: $PropType['string'] | undefined;
          }
          export interface StrictProps {
            readonly spt: $PropType['string'] | undefined;
          }

          export interface ObjectSet extends $ObjectSet<SomeInterface, SomeInterface.ObjectSet> {}

          export type OsdkObject<
            OPTIONS extends never | '$notStrict' | '$rid' = never,
            K extends keyof SomeInterface.Props = keyof SomeInterface.Props,
          > = $Osdk<SomeInterface, K | OPTIONS>;
        }

        export interface SomeInterface extends $InterfaceDefinition<'com.example.dep.SomeInterface', SomeInterface> {
          osdkMetadata: typeof $osdkMetadata;
          type: 'interface';
          apiName: 'com.example.dep.SomeInterface';
          __DefinitionMetadata?: {
            objectSet: SomeInterface.ObjectSet;
            props: SomeInterface.Props;
            linksType: OsdkObjectLinks$SomeInterface;
            strictProps: SomeInterface.StrictProps;
            apiName: 'com.example.dep.SomeInterface';
            displayName: 'Sum Interface';
            implements: [];
            links: {};
            properties: {
              /**
               *   display name: 'Some Property'
               */
              spt: $PropertyDef<'string', 'nullable', 'single'>;
            };
            rid: 'idk2';
            type: 'interface';
          };
        }

        export const SomeInterface: SomeInterface = {
          type: 'interface',
          apiName: 'com.example.dep.SomeInterface',
          osdkMetadata: $osdkMetadata,
        };
        ",
          "/foo/ontology/objects.ts": "export * from './objects/Task.js';
        ",
          "/foo/ontology/objects/Task.ts": "import type { PropertyDef as $PropertyDef } from '@osdk/api';
        import { $osdkMetadata } from '../../OntologyMetadata.js';
        import type { $ExpectedClientVersion } from '../../OntologyMetadata.js';
        import type {
          ObjectOrInterfacePropertyKeysFrom2 as $ObjectOrInterfacePropertyKeysFrom2,
          ObjectTypeDefinition as $ObjectTypeDefinition,
          ObjectTypeLinkDefinition as $ObjectTypeLinkDefinition,
        } from '@osdk/api';
        import type {
          ObjectSet as $ObjectSet,
          Osdk as $Osdk,
          OsdkObject as $OsdkObject,
          PropertyValueWireToClient as $PropType,
          SingleLinkAccessor as $SingleLinkAccessor,
        } from '@osdk/client.api';

        export namespace Task {
          export type PropertyKeys = 'taskId' | 'body';

          export type Links = {};

          export interface Props {
            readonly body: $PropType['string'] | undefined;
            readonly taskId: $PropType['string'] | undefined;
          }
          export interface StrictProps {
            readonly body: $PropType['string'] | undefined;
            readonly taskId: $PropType['string'];
          }

          export interface ObjectSet extends $ObjectSet<Task, Task.ObjectSet> {}

          export type OsdkObject<
            OPTIONS extends never | '$notStrict' | '$rid' = never,
            K extends keyof Task.Props = keyof Task.Props,
          > = $Osdk<Task, K | OPTIONS>;
        }

        export interface Task extends $ObjectTypeDefinition<'com.example.dep.Task', Task> {
          osdkMetadata: typeof $osdkMetadata;
          type: 'object';
          apiName: 'com.example.dep.Task';
          __DefinitionMetadata?: {
            objectSet: Task.ObjectSet;
            props: Task.Props;
            linksType: Task.Links;
            strictProps: Task.StrictProps;
            apiName: 'com.example.dep.Task';
            displayName: 'Task';
            icon: {
              type: 'blueprint';
              color: 'blue';
              name: 'document';
            };
            implements: [];
            interfaceMap: {};
            inverseInterfaceMap: {};
            links: {};
            pluralDisplayName: 'Tasks';
            primaryKeyApiName: 'taskId';
            primaryKeyType: 'string';
            properties: {
              /**
               * (no ontology metadata)
               */
              body: $PropertyDef<'string', 'nullable', 'single'>;
              /**
               * (no ontology metadata)
               */
              taskId: $PropertyDef<'string', 'non-nullable', 'single'>;
            };
            rid: 'ridForTask';
            status: 'ACTIVE';
            titleProperty: 'taskId';
            type: 'object';
          };
        }

        export const Task: Task = {
          type: 'object',
          apiName: 'com.example.dep.Task',
          osdkMetadata: $osdkMetadata,
        };
        ",
          "/foo/ontology/queries.ts": "export {};
        ",
        }
      `);
  });
});

function tweakedFilesForSnapshotConsistency(
  files: {
    [k: string]: string;
  },
) {
  const ret = { ...files };

  ret["/foo/OntologyMetadata.ts"] = ret["/foo/OntologyMetadata.ts"].replace(
    /export type \$ExpectedClientVersion = '.*?';/,
    `export type $ExpectedClientVersion = 'PLACEHOLDER';`,
  );

  return ret;
}<|MERGE_RESOLUTION|>--- conflicted
+++ resolved
@@ -926,16 +926,10 @@
         }
       }
 
-<<<<<<< HEAD
       export interface getCount
-        extends MinQueryDef<'getCount', never, getCount.Signature>,
+        extends QueryDefinition<'getCount', never, getCount.Signature>,
           VersionBound<$ExpectedClientVersion> {
         __DefinitionMetadata?: {
-=======
-        export interface Definition
-          extends QueryDefinition<'getCount', never, getCount.Signature>,
-            VersionBound<$ExpectedClientVersion> {
->>>>>>> 6ab5d2e1
           apiName: 'getCount';
           rid: 'rid.query.1';
           type: 'query';
@@ -987,16 +981,10 @@
         }
       }
 
-<<<<<<< HEAD
       export interface returnsTodo
-        extends MinQueryDef<'returnsTodo', 'Todo', returnsTodo.Signature>,
+        extends QueryDefinition<'returnsTodo', 'Todo', returnsTodo.Signature>,
           VersionBound<$ExpectedClientVersion> {
         __DefinitionMetadata?: {
-=======
-        export interface Definition
-          extends QueryDefinition<'returnsTodo', 'Todo', returnsTodo.Signature>,
-            VersionBound<$ExpectedClientVersion> {
->>>>>>> 6ab5d2e1
           apiName: 'returnsTodo';
           rid: 'rid.query.2';
           type: 'query';
@@ -1531,16 +1519,10 @@
           }
         }
 
-<<<<<<< HEAD
         export interface getCount
-          extends MinQueryDef<'foo.bar.getCount', never, getCount.Signature>,
+          extends QueryDefinition<'foo.bar.getCount', never, getCount.Signature>,
             VersionBound<$ExpectedClientVersion> {
           __DefinitionMetadata?: {
-=======
-          export interface Definition
-            extends QueryDefinition<'foo.bar.getCount', never, getCount.Signature>,
-              VersionBound<$ExpectedClientVersion> {
->>>>>>> 6ab5d2e1
             apiName: 'foo.bar.getCount';
             rid: 'rid.query.1';
             type: 'query';
@@ -1592,16 +1574,10 @@
           }
         }
 
-<<<<<<< HEAD
         export interface returnsTodo
-          extends MinQueryDef<'foo.bar.returnsTodo', 'foo.bar.Todo', returnsTodo.Signature>,
+          extends QueryDefinition<'foo.bar.returnsTodo', 'foo.bar.Todo', returnsTodo.Signature>,
             VersionBound<$ExpectedClientVersion> {
           __DefinitionMetadata?: {
-=======
-          export interface Definition
-            extends QueryDefinition<'foo.bar.returnsTodo', 'foo.bar.Todo', returnsTodo.Signature>,
-              VersionBound<$ExpectedClientVersion> {
->>>>>>> 6ab5d2e1
             apiName: 'foo.bar.returnsTodo';
             rid: 'rid.query.2';
             type: 'query';
@@ -1762,16 +1738,10 @@
             }
           }
 
-<<<<<<< HEAD
           export interface getTask
-            extends MinQueryDef<'getTask', 'com.example.dep.Task', getTask.Signature>,
+            extends QueryDefinition<'getTask', 'com.example.dep.Task', getTask.Signature>,
               VersionBound<$ExpectedClientVersion> {
             __DefinitionMetadata?: {
-=======
-            export interface Definition
-              extends QueryDefinition<'getTask', 'com.example.dep.Task', getTask.Signature>,
-                VersionBound<$ExpectedClientVersion> {
->>>>>>> 6ab5d2e1
               apiName: 'getTask';
               rid: 'ri.a.b.c';
               type: 'query';
