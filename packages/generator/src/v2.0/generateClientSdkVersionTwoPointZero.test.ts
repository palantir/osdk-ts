--- conflicted
+++ resolved
@@ -566,17 +566,6 @@
           /**
            * An action which takes in an array of objects
            */
-<<<<<<< HEAD
-          applyAction<OP extends ApplyActionOptions>(
-            args: deleteTodos.Params,
-            options?: OP,
-          ): Promise<ActionReturnTypeForOptions<OP>>;
-
-          batchApplyAction<OP extends ApplyBatchActionOptions>(
-            args: ReadonlyArray<deleteTodos.Params>,
-            options?: OP,
-          ): Promise<ActionReturnTypeForOptions<OP>>;
-=======
           export interface Params {
             /**
              * Todo(s) to be deleted
@@ -589,17 +578,16 @@
             /**
              * An action which takes in an array of objects
              */
-            applyAction<P extends deleteTodos.Params, OP extends ApplyActionOptions>(
-              args: P,
+            applyAction<OP extends ApplyActionOptions>(
+              args: deleteTodos.Params,
               options?: OP,
             ): Promise<ActionReturnTypeForOptions<OP>>;
 
-            batchApplyAction<P extends ReadonlyArray<deleteTodos.Params>, OP extends ApplyBatchActionOptions>(
-              args: P,
+            batchApplyAction<OP extends ApplyBatchActionOptions>(
+              args: ReadonlyArray<deleteTodos.Params>,
               options?: OP,
             ): Promise<ActionReturnTypeForOptions<OP>>;
           }
->>>>>>> ea280a60
         }
 
         /**
@@ -654,17 +642,6 @@
           /**
            * An action which takes different types of parameters
            */
-<<<<<<< HEAD
-          applyAction<OP extends ApplyActionOptions>(
-            args: markTodoCompleted.Params,
-            options?: OP,
-          ): Promise<ActionReturnTypeForOptions<OP>>;
-
-          batchApplyAction<OP extends ApplyBatchActionOptions>(
-            args: ReadonlyArray<markTodoCompleted.Params>,
-            options?: OP,
-          ): Promise<ActionReturnTypeForOptions<OP>>;
-=======
           export interface Params {
             /**
              * A Todo to mark completed
@@ -677,17 +654,16 @@
             /**
              * An action which takes different types of parameters
              */
-            applyAction<P extends markTodoCompleted.Params, OP extends ApplyActionOptions>(
-              args: P,
+            applyAction<OP extends ApplyActionOptions>(
+              args: markTodoCompleted.Params,
               options?: OP,
             ): Promise<ActionReturnTypeForOptions<OP>>;
 
-            batchApplyAction<P extends ReadonlyArray<markTodoCompleted.Params>, OP extends ApplyBatchActionOptions>(
-              args: P,
+            batchApplyAction<OP extends ApplyBatchActionOptions>(
+              args: ReadonlyArray<markTodoCompleted.Params>,
               options?: OP,
             ): Promise<ActionReturnTypeForOptions<OP>>;
           }
->>>>>>> ea280a60
         }
 
         /**
