/*
 * Copyright 2023 Palantir Technologies, Inc. All rights reserved.
 *
 * Licensed under the Apache License, Version 2.0 (the "License");
 * you may not use this file except in compliance with the License.
 * You may obtain a copy of the License at
 *
 *     http://www.apache.org/licenses/LICENSE-2.0
 *
 * Unless required by applicable law or agreed to in writing, software
 * distributed under the License is distributed on an "AS IS" BASIS,
 * WITHOUT WARRANTIES OR CONDITIONS OF ANY KIND, either express or implied.
 * See the License for the specific language governing permissions and
 * limitations under the License.
 */

import type {
  ActionParameterType,
  ObjectPropertyType,
  QueryDataType,
} from "@osdk/foundry.ontologies";
import { consola } from "consola";
import { mkdir, readdir, rmdir, writeFile } from "fs/promises";
import * as immer from "immer";
import { beforeEach, describe, expect, it, test, vi } from "vitest";
import { compileThis } from "../util/test/compileThis.js";
import { createMockMinimalFiles } from "../util/test/createMockMinimalFiles.js";
import { TodoWireOntology } from "../util/test/TodoWireOntology.js";
import type { WireOntologyDefinition } from "../WireOntologyDefinition.js";
import { generateClientSdkVersionTwoPointZero } from "./generateClientSdkVersionTwoPointZero.js";

function changeValue<T extends Record<K, any>, K extends keyof immer.Draft<T>>(
  draft: immer.Draft<T>,
  key: K,
  oldValue: immer.Draft<T>[K],
  newValue: immer.Draft<T>[K],
) {
  if (draft[key] === oldValue) {
    draft[key] = newValue;
  }
}

function changeKey<
  T extends Record<K, any>,
  K extends keyof immer.Draft<T>,
>(
  draft: immer.Draft<T>,
  oldInterfaceName: K,
  newInterfaceName: K,
) {
  if (draft[oldInterfaceName]) {
    draft[newInterfaceName] = draft[oldInterfaceName];
    delete draft[oldInterfaceName];
  }
}

function changeArrayEntry(
  draft: immer.Draft<string[]>,
  oldNew: string,
  newName: string,
) {
  const idx = draft.findIndex(a => a === oldNew);
  if (idx >= 0) {
    draft[idx] = newName;
  }
}

function changeEachEntry<T extends object>(
  wireData: immer.WritableDraft<Record<string, T>>,
  data: Record<string, string>,
  changer: (
    input: immer.Draft<T>,
    oldApiName: string,
    newApiName: string,
  ) => void,
  changeSelf?: boolean,
) {
  for (const [oldName, newName] of Object.entries(data)) {
    for (const k of Object.keys(wireData)) {
      changer(
        wireData[k],
        oldName,
        newName,
      );

      if (changeSelf && k === oldName) {
        wireData[newName] = wireData[k];
        delete wireData[k];
      }
    }
  }
}

function changeDataType(
  dataType: immer.Draft<QueryDataType | ActionParameterType>,
  oldObjectName: string,
  newObjectName: string,
) {
  if (dataType.type === "array") {
    changeDataType(dataType.subType, oldObjectName, newObjectName);
  } else if (dataType.type === "object" || dataType.type === "objectSet") {
    if (dataType.objectTypeApiName === oldObjectName) {
      dataType.objectTypeApiName = newObjectName;
    }
    if (dataType.objectApiName === oldObjectName) {
      dataType.objectApiName = newObjectName;
    }
  }
}

function changeNames(ontology: WireOntologyDefinition, newNames: {
  objects: Record<string, string>;
  spts: Record<string, string>;
  interfaces: Record<string, string>;
  actions: Record<string, string>;
  queries: Record<string, string>;
}) {
  return immer.produce(ontology, (draft) => {
    // Handle spt renames
    changeEachEntry(
      draft.sharedPropertyTypes,
      newNames.spts,
      (draft, oldSptName, newSptName) => {
        changeValue(draft, "apiName", oldSptName, newSptName);
      },
      true,
    );

    // Handle query renames
    changeEachEntry(
      draft.queryTypes,
      newNames.queries,
      (draft, oldActionName, newActionName) => {
        if (draft.apiName === oldActionName) {
          draft.apiName = newActionName;
        }
      },
      true,
    );

    // Handle action renames
    changeEachEntry(
      draft.actionTypes,
      newNames.actions,
      (draft, oldActionName, newActionName) => {
        changeValue(draft, "apiName", oldActionName, newActionName);
      },
      true,
    );

    // Handle interface renames
    changeEachEntry(
      draft.interfaceTypes,
      newNames.interfaces,
      (ifaceType, oldIfaceName, newIfaceName) => {
        changeValue(ifaceType, "apiName", oldIfaceName, newIfaceName);
        ifaceType.extendsInterfaces = ifaceType.allExtendsInterfaces.map(
          v => v === oldIfaceName ? newIfaceName : v,
        );
        changeEachEntry(
          ifaceType.allProperties,
          newNames.spts,
          (property, oldSptName, newSptName) => {
            changeValue(property, "apiName", oldSptName, newSptName);
          },
          true,
        );
      },
      true,
    );

    changeEachEntry(
      draft.objectTypes,
      newNames.interfaces,
      (objectType, oldIfaceName, newIfaceName) => {
        changeArrayEntry(
          objectType.implementsInterfaces,
          oldIfaceName,
          newIfaceName,
        );

        changeKey(
          objectType.implementsInterfaces2,
          oldIfaceName,
          newIfaceName,
        );
      },
    );

    // Handle object renames
    changeEachEntry(
      draft.queryTypes,
      newNames.objects,
      (queryType, oldObjectName, newObjectName) => {
        changeDataType(queryType.output, oldObjectName, newObjectName);

        for (const { dataType } of Object.values(queryType.parameters)) {
          changeDataType(dataType, oldObjectName, newObjectName);
        }
      },
    );

    changeEachEntry(
      draft.objectTypes,
      newNames.objects,
      ({ objectType, linkTypes }, oldObjectName, newObjectName) => {
        changeValue(objectType, "apiName", oldObjectName, newObjectName);

        for (const l of linkTypes) {
          changeValue(l, "objectTypeApiName", oldObjectName, newObjectName);
        }
      },
      true,
    );

    changeEachEntry(
      draft.actionTypes,
      newNames.objects,
      (action, oldObjectName, newObjectName) => {
        for (const op of action.operations) {
          switch (op.type) {
            case "deleteObject":
            case "modifyObject":
            case "createObject":
              if (op.objectTypeApiName === oldObjectName) {
                op.objectTypeApiName = newObjectName;
              }
          }
        }

        for (const { dataType } of Object.values(action.parameters)) {
          changeDataType(dataType, oldObjectName, newObjectName);
        }
      },
    );
  });
}

const referencedOntology = {
  "ontology": {
    "apiName": "dep",
    "rid": "ri.ontology.main.ontology.dep",
    "displayName": "",
    "description": "",
  },
  "actionTypes": {},
  "objectTypes": {
    "com.example.dep.Task": {
      implementsInterfaces: [],
      implementsInterfaces2: {},
      sharedPropertyTypeMapping: {},
      "objectType": {
        "apiName": "com.example.dep.Task",
        "primaryKey": "taskId",
        displayName: "Task",
        pluralDisplayName: "Tasks",
        icon: { type: "blueprint", color: "blue", name: "document" },

        titleProperty: "taskId",

        "properties": {
          "taskId": {
            "dataType": {
              "type": "string",
            },
            "rid": "ridForTaskId",
          },
          "body": {
            "dataType": {
              "type": "string",
            },
            "rid": "ridForBody",
          },
          "shouldBeIgnored": {
            "dataType": {
              "type": "futureUnknownType",
            } as unknown as ObjectPropertyType,
            "rid": "ridForShouldBeIgnored",
          },
        },
        "status": "ACTIVE",
        "rid": "ridForTask",
      },
      "linkTypes": [],
    },
  },
  "queryTypes": {},
  "interfaceTypes": {
    "com.example.dep.SomeInterface": {
      apiName: "com.example.dep.SomeInterface",
      rid: "idk2",
      displayName: "Sum Interface",
      extendsInterfaces: [],
      properties: {
        "com.example.dep.spt": {
          apiName: "com.example.dep.spt",
          dataType: {
            type: "string",
          },
          displayName: "Some Property",
          rid: "idk",
          required: true,
        },
      },
      implementedByObjectTypes: [],
      links: {},
      allExtendsInterfaces: [],
      allLinks: {},
      allProperties: {
        "com.example.dep.spt": {
          apiName: "com.example.dep.spt",
          dataType: {
            type: "string",
          },
          displayName: "Some Property",
          rid: "idk",
          required: true,
        },
        "com.example.dep.spt2": {
          apiName: "com.example.dep.spt2",
          dataType: {
            type: "string",
          },
          displayName: "Some Property 2",
          rid: "idk",
          required: true,
        },
      },
    },
  },
  "sharedPropertyTypes": {
    "com.example.dep.spt": {
      apiName: "com.example.dep.spt",
      dataType: {
        type: "string",
      },
      displayName: "Some Property",
      rid: "idk",
    },
  },
<<<<<<< HEAD
  "branch": {
    rid: "someRidHere",
  },
=======
  valueTypes: {},
>>>>>>> a41b62a9
} satisfies WireOntologyDefinition;

const referencingOntology: WireOntologyDefinition = {
  ontology: TodoWireOntology.ontology,
  "actionTypes": {
    "setTaskBody": {
      "apiName": "setTaskBody",
      "parameters": {
        "task": {
          "displayName": "taskBody",
          "dataType": {
            "type": "object",
            "objectApiName": "com.example.dep.Task",
            "objectTypeApiName": "com.example.dep.Task",
          },
          "required": true,
        },
        "body": {
          "displayName": "body",
          "dataType": {
            "type": "string",
          },
          "required": true,
        },
      },
      "status": "ACTIVE",
      "rid": "ri.a.b.c.d",
      "operations": [
        {
          "type": "modifyObject",
          "objectTypeApiName": "com.example.dep.Task",
        },
      ],
    },
  },
  interfaceTypes: {
    ...referencedOntology.interfaceTypes,
  },
  objectTypes: {
    ...referencedOntology.objectTypes,
    "Thing": {
      implementsInterfaces: ["com.example.dep.SomeInterface"],
      implementsInterfaces2: {
        "com.example.dep.SomeInterface": {
          links: {},
          properties: {
            "com.example.dep.spt": "body",
          },
        },
      },
      linkTypes: [],
      objectType: {
        apiName: "Thing",
        displayName: "Thing",
        pluralDisplayName: "Things",
        icon: { type: "blueprint", color: "blue", name: "document" },
        primaryKey: "id",
        properties: {
          "id": {
            dataType: {
              type: "integer",
            },
            rid: "rid",
          },
          "body": {
            dataType: {
              type: "string",
            },
            "rid": "rid",
          },
        },
        rid: "ridForThing",
        status: "ACTIVE",
        titleProperty: "id",
      },
      sharedPropertyTypeMapping: {},
    },
    "UsesForeignSpt": {
      implementsInterfaces: [],
      implementsInterfaces2: {},
      linkTypes: [],
      objectType: {
        apiName: "UsesForeignSpt",
        primaryKey: "id",
        displayName: "Uses Foreign Spt",
        icon: { type: "blueprint", color: "blue", name: "document" },
        pluralDisplayName: "Uses Foreign Spts",
        properties: {
          "id": {
            dataType: {
              type: "integer",
            },
            rid: "rid",
          },
          "body": {
            dataType: {
              type: "string",
            },
            rid: "rid",
          },
        },
        rid: "theRid",
        status: "ACTIVE",
        titleProperty: "id",
      },
      sharedPropertyTypeMapping: {
        "com.example.dep.spt": "body",
      },
    },
  },
  queryTypes: {
    getTask: {
      apiName: "getTask",
      output: {
        type: "object",
        objectApiName: "com.example.dep.Task",
        objectTypeApiName: "com.example.dep.Task",
      },
      parameters: {
        "a": {
          dataType: {
            type: "object",
            objectApiName: "com.example.dep.Task",
            objectTypeApiName: "com.example.dep.Task",
          },
        },
      },
      rid: "ri.a.b.c",
      version: "0",
    },
  },
  sharedPropertyTypes: {},
  valueTypes: {},
} satisfies WireOntologyDefinition;

const fooBarTodoWireOntology = changeNames(
  TodoWireOntology,
  {
    objects: { "Todo": "foo.bar.Todo", "Person": "foo.bar.Person" },
    actions: {
      markTodoCompleted: "foo.bar.markTodoCompleted",
      deleteTodos: "foo.bar.deleteTodos",
    },
    interfaces: {
      "SomeInterface": "foo.bar.SomeInterface",
    },
    queries: {
      "getCount": "foo.bar.getCount",
      "returnsTodo": "foo.bar.returnsTodo",
    },
    spts: {
      "SomeProperty": "foo.bar.SomeProperty",
    },
  },
);

const BASE_PATH = "/foo";

describe("generator", () => {
  let helper: ReturnType<typeof createMockMinimalFiles>;
  beforeEach(async () => {
    helper = createMockMinimalFiles();
  });

  test(
    "should be able to generate a project",
    { timeout: 20_000 },
    async () => {
      await generateClientSdkVersionTwoPointZero(
        TodoWireOntology,
        "typescript-sdk/0.0.0 osdk-cli/0.0.0",
        helper.minimalFiles,
        BASE_PATH,
      );

      const files = helper.getFiles();

      expect(files).toMatchObject({
        [`${BASE_PATH}/index.ts`]: expect.anything(),
        [`${BASE_PATH}/OntologyMetadata.ts`]: expect.anything(),
        [`${BASE_PATH}/ontology/objects/Todo.ts`]: expect.anything(),
      });

      const diagnostics = compileThis(helper.getFiles(), BASE_PATH);
      for (const q of diagnostics) {
        console.error(
          `${q.file?.fileName}:${q.file?.getLineStarts()}`,
          q.messageText,
        );
      }

      // TODO: Certain errors are expected since we can't resolve the static code, but we should fix them.
      const errors = diagnostics.filter(q => q.code !== 2792);
      expect(errors).toHaveLength(0);

      expect(
        tweakedFilesForSnapshotConsistency(helper.getFiles()),
      ).toMatchInlineSnapshot(`
        {
          "/foo/OntologyMetadata.ts": "export type $ExpectedClientVersion = 'PLACEHOLDER';
        export const $osdkMetadata = { extraUserAgent: 'typescript-sdk/0.0.0 osdk-cli/0.0.0' };

        export const $ontologyRid = 'ridHere';
        ",
          "/foo/index.ts": "export { deleteTodos, markTodoCompleted } from './ontology/actions.js';
        export * as $Actions from './ontology/actions.js';
        export { SomeInterface } from './ontology/interfaces.js';
        export * as $Interfaces from './ontology/interfaces.js';
        export { Person, Todo } from './ontology/objects.js';
        export * as $Objects from './ontology/objects.js';
        export { getCount, returnsTodo } from './ontology/queries.js';
        export * as $Queries from './ontology/queries.js';
        export { $osdkMetadata } from './OntologyMetadata.js';
        export { $ontologyRid } from './OntologyMetadata.js';
        ",
          "/foo/ontology/actions.ts": "export { deleteTodos } from './actions/deleteTodos.js';
        export { markTodoCompleted } from './actions/markTodoCompleted.js';
        ",
          "/foo/ontology/actions/deleteTodos.ts": "import type {
          ActionDefinition,
          ActionMetadata,
          ActionParam,
          ActionReturnTypeForOptions,
          ApplyActionOptions,
          ApplyBatchActionOptions,
        } from '@osdk/client';
        import { $osdkMetadata } from '../../OntologyMetadata.js';
        import type { Todo } from '../objects/Todo.js';

        export namespace deleteTodos {
          // Represents the definition of the parameters for the action
          export type ParamsDefinition = {
            object: {
              description: 'Todo(s) to be deleted';
              multiplicity: true;
              nullable: true;
              type: ActionMetadata.DataType.Object<Todo>;
            };
          };

          /**
           * An action which takes in an array of objects
           */
          export interface Params {
            /**
             * Todo(s) to be deleted
             */
            readonly object?: ReadonlyArray<ActionParam.ObjectType<Todo>>;
          }

          // Represents a fqn of the action
          export interface Signatures {
            /**
             * An action which takes in an array of objects
             */
            applyAction<OP extends ApplyActionOptions>(
              args: deleteTodos.Params,
              options?: OP,
            ): Promise<ActionReturnTypeForOptions<OP>>;

            batchApplyAction<OP extends ApplyBatchActionOptions>(
              args: ReadonlyArray<deleteTodos.Params>,
              options?: OP,
            ): Promise<ActionReturnTypeForOptions<OP>>;
          }
        }

        /**
         * An action which takes in an array of objects
         * @param {ActionParam.ObjectType<Todo>} [object] Todo(s) to be deleted
         */
        export interface deleteTodos extends ActionDefinition<deleteTodos.Signatures> {
          __DefinitionMetadata?: {
            apiName: 'deleteTodos';
            description: 'An action which takes in an array of objects';
            modifiedEntities: {};
            parameters: deleteTodos.ParamsDefinition;
            rid: 'ri.ontology.main.action-type.8f94017d-cf17-4fa8-84c3-8e01e5d594f2';
            status: 'ACTIVE';
            type: 'action';

            signatures: deleteTodos.Signatures;
          };
          apiName: 'deleteTodos';
          type: 'action';
          osdkMetadata: typeof $osdkMetadata;
        }

        export const deleteTodos: deleteTodos = {
          apiName: 'deleteTodos',
          type: 'action',
          osdkMetadata: $osdkMetadata,
        };
        ",
          "/foo/ontology/actions/markTodoCompleted.ts": "import type {
          ActionDefinition,
          ActionMetadata,
          ActionParam,
          ActionReturnTypeForOptions,
          ApplyActionOptions,
          ApplyBatchActionOptions,
        } from '@osdk/client';
        import { $osdkMetadata } from '../../OntologyMetadata.js';
        import type { Todo } from '../objects/Todo.js';

        export namespace markTodoCompleted {
          // Represents the definition of the parameters for the action
          export type ParamsDefinition = {
            object: {
              description: 'A Todo to mark completed';
              multiplicity: false;
              nullable: true;
              type: ActionMetadata.DataType.Object<Todo>;
            };
          };

          /**
           * An action which takes different types of parameters
           */
          export interface Params {
            /**
             * A Todo to mark completed
             */
            readonly object?: ActionParam.ObjectType<Todo>;
          }

          // Represents a fqn of the action
          export interface Signatures {
            /**
             * An action which takes different types of parameters
             */
            applyAction<OP extends ApplyActionOptions>(
              args: markTodoCompleted.Params,
              options?: OP,
            ): Promise<ActionReturnTypeForOptions<OP>>;

            batchApplyAction<OP extends ApplyBatchActionOptions>(
              args: ReadonlyArray<markTodoCompleted.Params>,
              options?: OP,
            ): Promise<ActionReturnTypeForOptions<OP>>;
          }
        }

        /**
         * An action which takes different types of parameters
         * @param {ActionParam.ObjectType<Todo>} [object] A Todo to mark completed
         */
        export interface markTodoCompleted extends ActionDefinition<markTodoCompleted.Signatures> {
          __DefinitionMetadata?: {
            apiName: 'markTodoCompleted';
            description: 'An action which takes different types of parameters';
            modifiedEntities: {
              Todo: {
                created: false;
                modified: true;
              };
            };
            parameters: markTodoCompleted.ParamsDefinition;
            rid: 'ri.ontology.main.action-type.9f84017d-cf17-4fa8-84c3-8e01e5d594f2';
            status: 'ACTIVE';
            type: 'action';

            signatures: markTodoCompleted.Signatures;
          };
          apiName: 'markTodoCompleted';
          type: 'action';
          osdkMetadata: typeof $osdkMetadata;
        }

        export const markTodoCompleted: markTodoCompleted = {
          apiName: 'markTodoCompleted',
          type: 'action',
          osdkMetadata: $osdkMetadata,
        };
        ",
          "/foo/ontology/interfaces.ts": "export { SomeInterface } from './interfaces/SomeInterface.js';
        ",
          "/foo/ontology/interfaces/SomeInterface.ts": "import type { PropertyDef as $PropertyDef } from '@osdk/client';
        import { $osdkMetadata } from '../../OntologyMetadata.js';

        import type {
          InterfaceDefinition as $InterfaceDefinition,
          InterfaceMetadata as $InterfaceMetadata,
          ObjectSet as $ObjectSet,
          Osdk as $Osdk,
          PropertyValueWireToClient as $PropType,
        } from '@osdk/client';

        export type OsdkObjectLinks$SomeInterface = {};

        export namespace SomeInterface {
          export type PropertyKeys = 'SomeProperty';

          export interface Props {
            /**
             *   display name: 'Sum Property',
             *
             *   description: Some property
             */
            readonly SomeProperty: $PropType['string'] | undefined;
          }
          export type StrictProps = Props;

          export interface ObjectSet extends $ObjectSet<SomeInterface, SomeInterface.ObjectSet> {}

          export type OsdkInstance<
            OPTIONS extends never | '$rid' = never,
            K extends keyof SomeInterface.Props = keyof SomeInterface.Props,
          > = $Osdk.Instance<SomeInterface, OPTIONS, K>;

          /** @deprecated use OsdkInstance */
          export type OsdkObject<
            OPTIONS extends never | '$rid' = never,
            K extends keyof SomeInterface.Props = keyof SomeInterface.Props,
          > = OsdkInstance<OPTIONS, K>;
        }

        export interface SomeInterface extends $InterfaceDefinition {
          osdkMetadata: typeof $osdkMetadata;
          type: 'interface';
          apiName: 'SomeInterface';
          __DefinitionMetadata?: {
            objectSet: SomeInterface.ObjectSet;
            props: SomeInterface.Props;
            linksType: OsdkObjectLinks$SomeInterface;
            strictProps: SomeInterface.StrictProps;
            apiName: 'SomeInterface';
            description: 'Some interface';
            displayName: 'Sum Interface';
            implementedBy: [];
            implements: [];
            links: {};
            properties: {
              /**
               *   display name: 'Sum Property',
               *
               *   description: Some property
               */
              SomeProperty: $PropertyDef<'string', 'nullable', 'single'>;
            };
            rid: 'idk';
            type: 'interface';
          };
        }

        export const SomeInterface: SomeInterface = {
          type: 'interface',
          apiName: 'SomeInterface',
          osdkMetadata: $osdkMetadata,
        };
        ",
          "/foo/ontology/objects.ts": "export { Person } from './objects/Person.js';
        export { Todo } from './objects/Todo.js';
        ",
          "/foo/ontology/objects/Person.ts": "import type { PropertyDef as $PropertyDef } from '@osdk/client';
        import { $osdkMetadata } from '../../OntologyMetadata.js';
        import type { $ExpectedClientVersion } from '../../OntologyMetadata.js';
        import type { Todo } from './Todo.js';
        import type {
          PropertyKeys as $PropertyKeys,
          ObjectTypeDefinition as $ObjectTypeDefinition,
          ObjectMetadata as $ObjectMetadata,
        } from '@osdk/client';
        import type {
          ObjectSet as $ObjectSet,
          Osdk as $Osdk,
          OsdkObject as $OsdkObject,
          PropertyValueWireToClient as $PropType,
          SingleLinkAccessor as $SingleLinkAccessor,
        } from '@osdk/client';

        export namespace Person {
          export type PropertyKeys = 'email';

          export interface Links {
            readonly Todos: Todo.ObjectSet;
          }

          export interface Props {
            /**
             * (no ontology metadata)
             */
            readonly email: 'osdk@palantir.com' | 'foundry@palantir.com';
          }
          export type StrictProps = Props;

          export interface ObjectSet extends $ObjectSet<Person, Person.ObjectSet> {}

          export type OsdkInstance<
            OPTIONS extends never | '$rid' = never,
            K extends keyof Person.Props = keyof Person.Props,
          > = $Osdk.Instance<Person, OPTIONS, K>;

          /** @deprecated use OsdkInstance */
          export type OsdkObject<
            OPTIONS extends never | '$rid' = never,
            K extends keyof Person.Props = keyof Person.Props,
          > = OsdkInstance<OPTIONS, K>;
        }

        export interface Person extends $ObjectTypeDefinition {
          osdkMetadata: typeof $osdkMetadata;
          type: 'object';
          apiName: 'Person';
          __DefinitionMetadata?: {
            objectSet: Person.ObjectSet;
            props: Person.Props;
            linksType: Person.Links;
            strictProps: Person.StrictProps;
            apiName: 'Person';
            description: 'A person';
            displayName: 'Person';
            icon: {
              type: 'blueprint';
              name: 'document';
              color: 'blue';
            };
            implements: [];
            interfaceMap: {};
            inverseInterfaceMap: {};
            links: {
              Todos: $ObjectMetadata.Link<Todo, true>;
            };
            pluralDisplayName: 'Persons';
            primaryKeyApiName: 'email';
            primaryKeyType: 'string';
            properties: {
              /**
               * (no ontology metadata)
               */
              email: $PropertyDef<'string', 'non-nullable', 'single'>;
            };
            rid: 'ridForPerson';
            status: 'ACTIVE';
            titleProperty: 'email';
            type: 'object';
            visibility: undefined;
          };
        }

        export const Person: Person = {
          type: 'object',
          apiName: 'Person',
          osdkMetadata: $osdkMetadata,
        };
        ",
          "/foo/ontology/objects/Todo.ts": "import type { PropertyDef as $PropertyDef } from '@osdk/client';
        import { $osdkMetadata } from '../../OntologyMetadata.js';
        import type { $ExpectedClientVersion } from '../../OntologyMetadata.js';
        import type { Person } from './Person.js';
        import type {
          PropertyKeys as $PropertyKeys,
          ObjectTypeDefinition as $ObjectTypeDefinition,
          ObjectMetadata as $ObjectMetadata,
        } from '@osdk/client';
        import type {
          ObjectSet as $ObjectSet,
          Osdk as $Osdk,
          OsdkObject as $OsdkObject,
          PropertyValueWireToClient as $PropType,
          SingleLinkAccessor as $SingleLinkAccessor,
        } from '@osdk/client';

        export namespace Todo {
          export type PropertyKeys = 'id' | 'body' | 'complete' | 'array';

          export interface Links {
            readonly Assignee: $SingleLinkAccessor<Person>;
          }

          export interface Props {
            /**
             * (no ontology metadata)
             */
            readonly array: ('a' | 'b' | 'c')[] | undefined;
            /**
             *   display name: 'Body',
             *
             *   description: The text of the todo
             */
            readonly body: $PropType['string'] | undefined;
            /**
             * (no ontology metadata)
             */
            readonly complete: $PropType['boolean'] | undefined;
            /**
             * (no ontology metadata)
             */
            readonly id: $PropType['integer'];
          }
          export type StrictProps = Props;

          export interface ObjectSet extends $ObjectSet<Todo, Todo.ObjectSet> {}

          export type OsdkInstance<
            OPTIONS extends never | '$rid' = never,
            K extends keyof Todo.Props = keyof Todo.Props,
          > = $Osdk.Instance<Todo, OPTIONS, K>;

          /** @deprecated use OsdkInstance */
          export type OsdkObject<
            OPTIONS extends never | '$rid' = never,
            K extends keyof Todo.Props = keyof Todo.Props,
          > = OsdkInstance<OPTIONS, K>;
        }

        export interface Todo extends $ObjectTypeDefinition {
          osdkMetadata: typeof $osdkMetadata;
          type: 'object';
          apiName: 'Todo';
          __DefinitionMetadata?: {
            objectSet: Todo.ObjectSet;
            props: Todo.Props;
            linksType: Todo.Links;
            strictProps: Todo.StrictProps;
            apiName: 'Todo';
            description: 'Its a todo item.';
            displayName: 'AwesomeTodoDisplayname';
            icon: {
              type: 'blueprint';
              name: 'document';
              color: 'blue';
            };
            implements: ['SomeInterface'];
            interfaceMap: {
              SomeInterface: {
                SomeProperty: 'body';
              };
            };
            inverseInterfaceMap: {
              SomeInterface: {
                body: 'SomeProperty';
              };
            };
            links: {
              Assignee: $ObjectMetadata.Link<Person, false>;
            };
            pluralDisplayName: 'AwesomeTodoDisplayNames';
            primaryKeyApiName: 'id';
            primaryKeyType: 'integer';
            properties: {
              /**
               * (no ontology metadata)
               */
              array: $PropertyDef<'string', 'nullable', 'array'>;
              /**
               *   display name: 'Body',
               *
               *   description: The text of the todo
               */
              body: $PropertyDef<'string', 'nullable', 'single'>;
              /**
               * (no ontology metadata)
               */
              complete: $PropertyDef<'boolean', 'nullable', 'single'>;
              /**
               * (no ontology metadata)
               */
              id: $PropertyDef<'integer', 'non-nullable', 'single'>;
            };
            rid: 'ridForTodo';
            status: 'ACTIVE';
            titleProperty: 'body';
            type: 'object';
            visibility: undefined;
          };
        }

        export const Todo: Todo = {
          type: 'object',
          apiName: 'Todo',
          osdkMetadata: $osdkMetadata,
        };
        ",
          "/foo/ontology/queries.ts": "export { getCount } from './queries/getCount.js';
        export { returnsTodo } from './queries/returnsTodo.js';
        ",
          "/foo/ontology/queries/getCount.ts": "import type { ObjectSpecifier, QueryDefinition, QueryParam, QueryResult, VersionBound } from '@osdk/client';
        import type { $ExpectedClientVersion } from '../../OntologyMetadata.js';
        import { $osdkMetadata } from '../../OntologyMetadata.js';

        export namespace getCount {
          export interface Signature {
            (query: getCount.Parameters): Promise<getCount.ReturnType>;
          }

          export interface Parameters {
            /**
             * (no ontology metadata)
             */
            readonly completed: QueryParam.PrimitiveType<'boolean'>;
          }

          export type ReturnType = QueryResult.PrimitiveType<'integer'>;
        }

        export interface getCount extends QueryDefinition<getCount.Signature>, VersionBound<$ExpectedClientVersion> {
          __DefinitionMetadata?: {
            apiName: 'getCount';
            rid: 'rid.query.1';
            type: 'query';
            version: '1.1.0';
            isFixedVersion: false;
            parameters: {
              /**
               * (no ontology metadata)
               */
              completed: {
                nullable: false;
                type: 'boolean';
              };
            };
            output: {
              nullable: false;
              type: 'integer';
            };
            signature: getCount.Signature;
          };
          apiName: 'getCount';
          type: 'query';
          version: '1.1.0';
          osdkMetadata: typeof $osdkMetadata;
        }

        export const getCount: getCount = {
          apiName: 'getCount',
          type: 'query',
          version: '1.1.0',
          isFixedVersion: false,
          osdkMetadata: $osdkMetadata,
        };
        ",
          "/foo/ontology/queries/returnsTodo.ts": "import type { ObjectSpecifier, QueryDefinition, QueryParam, QueryResult, VersionBound } from '@osdk/client';
        import type { $ExpectedClientVersion } from '../../OntologyMetadata.js';
        import { $osdkMetadata } from '../../OntologyMetadata.js';
        import type { Todo } from '../objects/Todo.js';

        export namespace returnsTodo {
          export interface Signature {
            (query: returnsTodo.Parameters): Promise<returnsTodo.ReturnType>;
          }

          export interface Parameters {
            /**
             *   description: Random desc so we test jsdoc
             */
            readonly someTodo: QueryParam.ObjectType<Todo>;
          }

          export type ReturnType = QueryResult.ObjectType<Todo>;
        }

        export interface returnsTodo extends QueryDefinition<returnsTodo.Signature>, VersionBound<$ExpectedClientVersion> {
          __DefinitionMetadata?: {
            apiName: 'returnsTodo';
            rid: 'rid.query.2';
            type: 'query';
            version: '3.2.0';
            isFixedVersion: false;
            parameters: {
              /**
               *   description: Random desc so we test jsdoc
               */
              someTodo: {
                description: 'Random desc so we test jsdoc';
                nullable: false;
                object: 'Todo';
                type: 'object';
                __OsdkTargetType?: Todo;
              };
            };
            output: {
              nullable: false;
              object: 'Todo';
              type: 'object';
              __OsdkTargetType?: Todo;
            };
            signature: returnsTodo.Signature;
          };
          apiName: 'returnsTodo';
          type: 'query';
          version: '3.2.0';
          osdkMetadata: typeof $osdkMetadata;
        }

        export const returnsTodo: returnsTodo = {
          apiName: 'returnsTodo',
          type: 'query',
          version: '3.2.0',
          isFixedVersion: false,
          osdkMetadata: $osdkMetadata,
        };
        ",
        }
      `);
    },
  );

  test("throws an error when target destination is not empty", async () => {
    helper.minimalFiles.readdir = vi.fn(async (_path: string) => ["file"]);

    await expect(async () => {
      await expect(generateClientSdkVersionTwoPointZero(
        TodoWireOntology,
        "typescript-sdk/0.0.0 osdk-cli/0.0.0",
        helper.minimalFiles,
        BASE_PATH,
      )).rejects.toThrow();
    });
  });

  it("throws an error if a namespace is provided that all top levels do not use", async () => {
    await expect(
      generateClientSdkVersionTwoPointZero(
        { ...TodoWireOntology },
        "",
        helper.minimalFiles,
        BASE_PATH,
        "module",
        undefined,
        undefined,
        undefined,
        true,
      ),
    );

    // Disabled for now since we can't really enforce it from dev console at the moment
    // .rejects.toThrowErrorMatchingInlineSnapshot(
    //   `[Error: Found type { ns:'undefined', shortName: 'Todo'} but it is not in the generation namespace 'foo.bar'. This violates the contract of the generator.]`,
    // );
  });

  it("does not throw an error if a namespace is provided that all top levels use", async () => {
    await expect(
      generateClientSdkVersionTwoPointZero(
        fooBarTodoWireOntology,
        "",
        helper.minimalFiles,
        BASE_PATH,
        "module",
        undefined,
        undefined,
        undefined,
        true,
      ),
    ).resolves.toMatchInlineSnapshot(`undefined`);

    expect(helper.getFiles()["/foo/ontology/objects/foo.bar.Todo.ts"])
      .toBeUndefined();

    expect(helper.getFiles()["/foo/ontology/objects/Todo.ts"])
      .not.toBeUndefined();

    expect(tweakedFilesForSnapshotConsistency(helper.getFiles()))
      .toMatchInlineSnapshot(`
        {
          "/foo/OntologyMetadata.ts": "export type $ExpectedClientVersion = 'PLACEHOLDER';
        export const $osdkMetadata = { extraUserAgent: '' };

        export const $ontologyRid = 'ridHere';
        ",
          "/foo/index.ts": "export { deleteTodos, markTodoCompleted } from './ontology/actions.js';
        export * as $Actions from './ontology/actions.js';
        export { SomeInterface } from './ontology/interfaces.js';
        export * as $Interfaces from './ontology/interfaces.js';
        export { Person, Todo } from './ontology/objects.js';
        export * as $Objects from './ontology/objects.js';
        export { getCount, returnsTodo } from './ontology/queries.js';
        export * as $Queries from './ontology/queries.js';
        export { $osdkMetadata } from './OntologyMetadata.js';
        export { $ontologyRid } from './OntologyMetadata.js';
        ",
          "/foo/ontology/actions.ts": "export { deleteTodos } from './actions/deleteTodos.js';
        export { markTodoCompleted } from './actions/markTodoCompleted.js';
        ",
          "/foo/ontology/actions/deleteTodos.ts": "import type {
          ActionDefinition,
          ActionMetadata,
          ActionParam,
          ActionReturnTypeForOptions,
          ApplyActionOptions,
          ApplyBatchActionOptions,
        } from '@osdk/api';
        import { $osdkMetadata } from '../../OntologyMetadata.js';
        import type { Todo } from '../objects/Todo.js';

        export namespace deleteTodos {
          // Represents the definition of the parameters for the action
          export type ParamsDefinition = {
            object: {
              description: 'Todo(s) to be deleted';
              multiplicity: true;
              nullable: true;
              type: ActionMetadata.DataType.Object<Todo>;
            };
          };

          /**
           * An action which takes in an array of objects
           */
          export interface Params {
            /**
             * Todo(s) to be deleted
             */
            readonly object?: ReadonlyArray<ActionParam.ObjectType<Todo>>;
          }

          // Represents a fqn of the action
          export interface Signatures {
            /**
             * An action which takes in an array of objects
             */
            applyAction<OP extends ApplyActionOptions>(
              args: deleteTodos.Params,
              options?: OP,
            ): Promise<ActionReturnTypeForOptions<OP>>;

            batchApplyAction<OP extends ApplyBatchActionOptions>(
              args: ReadonlyArray<deleteTodos.Params>,
              options?: OP,
            ): Promise<ActionReturnTypeForOptions<OP>>;
          }
        }

        /**
         * An action which takes in an array of objects
         * @param {ActionParam.ObjectType<Todo>} [object] Todo(s) to be deleted
         */
        export interface deleteTodos extends ActionDefinition<deleteTodos.Signatures> {
          __DefinitionMetadata?: {
            apiName: 'foo.bar.deleteTodos';
            description: 'An action which takes in an array of objects';
            modifiedEntities: {};
            parameters: deleteTodos.ParamsDefinition;
            rid: 'ri.ontology.main.action-type.8f94017d-cf17-4fa8-84c3-8e01e5d594f2';
            status: 'ACTIVE';
            type: 'action';

            signatures: deleteTodos.Signatures;
          };
          apiName: 'foo.bar.deleteTodos';
          type: 'action';
          osdkMetadata: typeof $osdkMetadata;
        }

        export const deleteTodos: deleteTodos = {
          apiName: 'foo.bar.deleteTodos',
          type: 'action',
          osdkMetadata: $osdkMetadata,
        };
        ",
          "/foo/ontology/actions/markTodoCompleted.ts": "import type {
          ActionDefinition,
          ActionMetadata,
          ActionParam,
          ActionReturnTypeForOptions,
          ApplyActionOptions,
          ApplyBatchActionOptions,
        } from '@osdk/api';
        import { $osdkMetadata } from '../../OntologyMetadata.js';
        import type { Todo } from '../objects/Todo.js';

        export namespace markTodoCompleted {
          // Represents the definition of the parameters for the action
          export type ParamsDefinition = {
            object: {
              description: 'A Todo to mark completed';
              multiplicity: false;
              nullable: true;
              type: ActionMetadata.DataType.Object<Todo>;
            };
          };

          /**
           * An action which takes different types of parameters
           */
          export interface Params {
            /**
             * A Todo to mark completed
             */
            readonly object?: ActionParam.ObjectType<Todo>;
          }

          // Represents a fqn of the action
          export interface Signatures {
            /**
             * An action which takes different types of parameters
             */
            applyAction<OP extends ApplyActionOptions>(
              args: markTodoCompleted.Params,
              options?: OP,
            ): Promise<ActionReturnTypeForOptions<OP>>;

            batchApplyAction<OP extends ApplyBatchActionOptions>(
              args: ReadonlyArray<markTodoCompleted.Params>,
              options?: OP,
            ): Promise<ActionReturnTypeForOptions<OP>>;
          }
        }

        /**
         * An action which takes different types of parameters
         * @param {ActionParam.ObjectType<Todo>} [object] A Todo to mark completed
         */
        export interface markTodoCompleted extends ActionDefinition<markTodoCompleted.Signatures> {
          __DefinitionMetadata?: {
            apiName: 'foo.bar.markTodoCompleted';
            description: 'An action which takes different types of parameters';
            modifiedEntities: {
              'foo.bar.Todo': {
                created: false;
                modified: true;
              };
            };
            parameters: markTodoCompleted.ParamsDefinition;
            rid: 'ri.ontology.main.action-type.9f84017d-cf17-4fa8-84c3-8e01e5d594f2';
            status: 'ACTIVE';
            type: 'action';

            signatures: markTodoCompleted.Signatures;
          };
          apiName: 'foo.bar.markTodoCompleted';
          type: 'action';
          osdkMetadata: typeof $osdkMetadata;
        }

        export const markTodoCompleted: markTodoCompleted = {
          apiName: 'foo.bar.markTodoCompleted',
          type: 'action',
          osdkMetadata: $osdkMetadata,
        };
        ",
          "/foo/ontology/interfaces.ts": "export { SomeInterface } from './interfaces/SomeInterface.js';
        ",
          "/foo/ontology/interfaces/SomeInterface.ts": "import type { PropertyDef as $PropertyDef } from '@osdk/api';
        import { $osdkMetadata } from '../../OntologyMetadata.js';

        import type {
          InterfaceDefinition as $InterfaceDefinition,
          InterfaceMetadata as $InterfaceMetadata,
          ObjectSet as $ObjectSet,
          Osdk as $Osdk,
          PropertyValueWireToClient as $PropType,
        } from '@osdk/api';

        export type OsdkObjectLinks$SomeInterface = {};

        export namespace SomeInterface {
          export type PropertyKeys = 'SomeProperty';

          export interface Props {
            /**
             *   display name: 'Sum Property',
             *
             *   description: Some property
             */
            readonly SomeProperty: $PropType['string'] | undefined;
          }
          export type StrictProps = Props;

          export interface ObjectSet extends $ObjectSet<SomeInterface, SomeInterface.ObjectSet> {}

          export type OsdkInstance<
            OPTIONS extends never | '$rid' = never,
            K extends keyof SomeInterface.Props = keyof SomeInterface.Props,
          > = $Osdk.Instance<SomeInterface, OPTIONS, K>;

          /** @deprecated use OsdkInstance */
          export type OsdkObject<
            OPTIONS extends never | '$rid' = never,
            K extends keyof SomeInterface.Props = keyof SomeInterface.Props,
          > = OsdkInstance<OPTIONS, K>;
        }

        export interface SomeInterface extends $InterfaceDefinition {
          osdkMetadata: typeof $osdkMetadata;
          type: 'interface';
          apiName: 'foo.bar.SomeInterface';
          __DefinitionMetadata?: {
            objectSet: SomeInterface.ObjectSet;
            props: SomeInterface.Props;
            linksType: OsdkObjectLinks$SomeInterface;
            strictProps: SomeInterface.StrictProps;
            apiName: 'foo.bar.SomeInterface';
            description: 'Some interface';
            displayName: 'Sum Interface';
            implementedBy: [];
            implements: [];
            links: {};
            properties: {
              /**
               *   display name: 'Sum Property',
               *
               *   description: Some property
               */
              SomeProperty: $PropertyDef<'string', 'nullable', 'single'>;
            };
            rid: 'idk';
            type: 'interface';
          };
        }

        export const SomeInterface: SomeInterface = {
          type: 'interface',
          apiName: 'foo.bar.SomeInterface',
          osdkMetadata: $osdkMetadata,
        };
        ",
          "/foo/ontology/objects.ts": "export { Person } from './objects/Person.js';
        export { Todo } from './objects/Todo.js';
        ",
          "/foo/ontology/objects/Person.ts": "import type { PropertyDef as $PropertyDef } from '@osdk/api';
        import { $osdkMetadata } from '../../OntologyMetadata.js';
        import type { $ExpectedClientVersion } from '../../OntologyMetadata.js';
        import type { Todo } from './Todo.js';
        import type {
          PropertyKeys as $PropertyKeys,
          ObjectTypeDefinition as $ObjectTypeDefinition,
          ObjectMetadata as $ObjectMetadata,
        } from '@osdk/api';
        import type {
          ObjectSet as $ObjectSet,
          Osdk as $Osdk,
          OsdkObject as $OsdkObject,
          PropertyValueWireToClient as $PropType,
          SingleLinkAccessor as $SingleLinkAccessor,
        } from '@osdk/api';

        export namespace Person {
          export type PropertyKeys = 'email';

          export interface Links {
            readonly Todos: Todo.ObjectSet;
          }

          export interface Props {
            /**
             * (no ontology metadata)
             */
            readonly email: 'osdk@palantir.com' | 'foundry@palantir.com';
          }
          export type StrictProps = Props;

          export interface ObjectSet extends $ObjectSet<Person, Person.ObjectSet> {}

          export type OsdkInstance<
            OPTIONS extends never | '$rid' = never,
            K extends keyof Person.Props = keyof Person.Props,
          > = $Osdk.Instance<Person, OPTIONS, K>;

          /** @deprecated use OsdkInstance */
          export type OsdkObject<
            OPTIONS extends never | '$rid' = never,
            K extends keyof Person.Props = keyof Person.Props,
          > = OsdkInstance<OPTIONS, K>;
        }

        export interface Person extends $ObjectTypeDefinition {
          osdkMetadata: typeof $osdkMetadata;
          type: 'object';
          apiName: 'foo.bar.Person';
          __DefinitionMetadata?: {
            objectSet: Person.ObjectSet;
            props: Person.Props;
            linksType: Person.Links;
            strictProps: Person.StrictProps;
            apiName: 'foo.bar.Person';
            description: 'A person';
            displayName: 'Person';
            icon: {
              type: 'blueprint';
              name: 'document';
              color: 'blue';
            };
            implements: [];
            interfaceMap: {};
            inverseInterfaceMap: {};
            links: {
              Todos: $ObjectMetadata.Link<Todo, true>;
            };
            pluralDisplayName: 'Persons';
            primaryKeyApiName: 'email';
            primaryKeyType: 'string';
            properties: {
              /**
               * (no ontology metadata)
               */
              email: $PropertyDef<'string', 'non-nullable', 'single'>;
            };
            rid: 'ridForPerson';
            status: 'ACTIVE';
            titleProperty: 'email';
            type: 'object';
            visibility: undefined;
          };
        }

        export const Person: Person = {
          type: 'object',
          apiName: 'foo.bar.Person',
          osdkMetadata: $osdkMetadata,
        };
        ",
          "/foo/ontology/objects/Todo.ts": "import type { PropertyDef as $PropertyDef } from '@osdk/api';
        import { $osdkMetadata } from '../../OntologyMetadata.js';
        import type { $ExpectedClientVersion } from '../../OntologyMetadata.js';
        import type { Person } from './Person.js';
        import type {
          PropertyKeys as $PropertyKeys,
          ObjectTypeDefinition as $ObjectTypeDefinition,
          ObjectMetadata as $ObjectMetadata,
        } from '@osdk/api';
        import type {
          ObjectSet as $ObjectSet,
          Osdk as $Osdk,
          OsdkObject as $OsdkObject,
          PropertyValueWireToClient as $PropType,
          SingleLinkAccessor as $SingleLinkAccessor,
        } from '@osdk/api';

        export namespace Todo {
          export type PropertyKeys = 'id' | 'body' | 'complete' | 'array';

          export interface Links {
            readonly Assignee: $SingleLinkAccessor<Person>;
          }

          export interface Props {
            /**
             * (no ontology metadata)
             */
            readonly array: ('a' | 'b' | 'c')[] | undefined;
            /**
             *   display name: 'Body',
             *
             *   description: The text of the todo
             */
            readonly body: $PropType['string'] | undefined;
            /**
             * (no ontology metadata)
             */
            readonly complete: $PropType['boolean'] | undefined;
            /**
             * (no ontology metadata)
             */
            readonly id: $PropType['integer'];
          }
          export type StrictProps = Props;

          export interface ObjectSet extends $ObjectSet<Todo, Todo.ObjectSet> {}

          export type OsdkInstance<
            OPTIONS extends never | '$rid' = never,
            K extends keyof Todo.Props = keyof Todo.Props,
          > = $Osdk.Instance<Todo, OPTIONS, K>;

          /** @deprecated use OsdkInstance */
          export type OsdkObject<
            OPTIONS extends never | '$rid' = never,
            K extends keyof Todo.Props = keyof Todo.Props,
          > = OsdkInstance<OPTIONS, K>;
        }

        export interface Todo extends $ObjectTypeDefinition {
          osdkMetadata: typeof $osdkMetadata;
          type: 'object';
          apiName: 'foo.bar.Todo';
          __DefinitionMetadata?: {
            objectSet: Todo.ObjectSet;
            props: Todo.Props;
            linksType: Todo.Links;
            strictProps: Todo.StrictProps;
            apiName: 'foo.bar.Todo';
            description: 'Its a todo item.';
            displayName: 'AwesomeTodoDisplayname';
            icon: {
              type: 'blueprint';
              name: 'document';
              color: 'blue';
            };
            implements: ['foo.bar.SomeInterface'];
            interfaceMap: {
              'foo.bar.SomeInterface': {
                SomeProperty: 'body';
              };
            };
            inverseInterfaceMap: {
              'foo.bar.SomeInterface': {
                body: 'SomeProperty';
              };
            };
            links: {
              Assignee: $ObjectMetadata.Link<Person, false>;
            };
            pluralDisplayName: 'AwesomeTodoDisplayNames';
            primaryKeyApiName: 'id';
            primaryKeyType: 'integer';
            properties: {
              /**
               * (no ontology metadata)
               */
              array: $PropertyDef<'string', 'nullable', 'array'>;
              /**
               *   display name: 'Body',
               *
               *   description: The text of the todo
               */
              body: $PropertyDef<'string', 'nullable', 'single'>;
              /**
               * (no ontology metadata)
               */
              complete: $PropertyDef<'boolean', 'nullable', 'single'>;
              /**
               * (no ontology metadata)
               */
              id: $PropertyDef<'integer', 'non-nullable', 'single'>;
            };
            rid: 'ridForTodo';
            status: 'ACTIVE';
            titleProperty: 'body';
            type: 'object';
            visibility: undefined;
          };
        }

        export const Todo: Todo = {
          type: 'object',
          apiName: 'foo.bar.Todo',
          osdkMetadata: $osdkMetadata,
        };
        ",
          "/foo/ontology/queries.ts": "export { getCount } from './queries/getCount.js';
        export { returnsTodo } from './queries/returnsTodo.js';
        ",
          "/foo/ontology/queries/getCount.ts": "import type { ObjectSpecifier, QueryDefinition, QueryParam, QueryResult, VersionBound } from '@osdk/api';
        import type { $ExpectedClientVersion } from '../../OntologyMetadata.js';
        import { $osdkMetadata } from '../../OntologyMetadata.js';

        export namespace getCount {
          export interface Signature {
            (query: getCount.Parameters): Promise<getCount.ReturnType>;
          }

          export interface Parameters {
            /**
             * (no ontology metadata)
             */
            readonly completed: QueryParam.PrimitiveType<'boolean'>;
          }

          export type ReturnType = QueryResult.PrimitiveType<'integer'>;
        }

        export interface getCount extends QueryDefinition<getCount.Signature>, VersionBound<$ExpectedClientVersion> {
          __DefinitionMetadata?: {
            apiName: 'foo.bar.getCount';
            rid: 'rid.query.1';
            type: 'query';
            version: '1.1.0';
            isFixedVersion: false;
            parameters: {
              /**
               * (no ontology metadata)
               */
              completed: {
                nullable: false;
                type: 'boolean';
              };
            };
            output: {
              nullable: false;
              type: 'integer';
            };
            signature: getCount.Signature;
          };
          apiName: 'foo.bar.getCount';
          type: 'query';
          version: '1.1.0';
          osdkMetadata: typeof $osdkMetadata;
        }

        export const getCount: getCount = {
          apiName: 'foo.bar.getCount',
          type: 'query',
          version: '1.1.0',
          isFixedVersion: false,
          osdkMetadata: $osdkMetadata,
        };
        ",
          "/foo/ontology/queries/returnsTodo.ts": "import type { ObjectSpecifier, QueryDefinition, QueryParam, QueryResult, VersionBound } from '@osdk/api';
        import type { $ExpectedClientVersion } from '../../OntologyMetadata.js';
        import { $osdkMetadata } from '../../OntologyMetadata.js';
        import type { Todo } from '../objects/Todo.js';

        export namespace returnsTodo {
          export interface Signature {
            (query: returnsTodo.Parameters): Promise<returnsTodo.ReturnType>;
          }

          export interface Parameters {
            /**
             *   description: Random desc so we test jsdoc
             */
            readonly someTodo: QueryParam.ObjectType<Todo>;
          }

          export type ReturnType = QueryResult.ObjectType<Todo>;
        }

        export interface returnsTodo extends QueryDefinition<returnsTodo.Signature>, VersionBound<$ExpectedClientVersion> {
          __DefinitionMetadata?: {
            apiName: 'foo.bar.returnsTodo';
            rid: 'rid.query.2';
            type: 'query';
            version: '3.2.0';
            isFixedVersion: false;
            parameters: {
              /**
               *   description: Random desc so we test jsdoc
               */
              someTodo: {
                description: 'Random desc so we test jsdoc';
                nullable: false;
                object: 'foo.bar.Todo';
                type: 'object';
                __OsdkTargetType?: Todo;
              };
            };
            output: {
              nullable: false;
              object: 'foo.bar.Todo';
              type: 'object';
              __OsdkTargetType?: Todo;
            };
            signature: returnsTodo.Signature;
          };
          apiName: 'foo.bar.returnsTodo';
          type: 'query';
          version: '3.2.0';
          osdkMetadata: typeof $osdkMetadata;
        }

        export const returnsTodo: returnsTodo = {
          apiName: 'foo.bar.returnsTodo',
          type: 'query',
          version: '3.2.0',
          isFixedVersion: false,
          osdkMetadata: $osdkMetadata,
        };
        ",
        }
      `);
  });

  it("guards against empty objects", async () => {
    await generateClientSdkVersionTwoPointZero(
      {
        ontology: TodoWireOntology.ontology,
        actionTypes: {},
        interfaceTypes: {},
        objectTypes: {},
        queryTypes: {},
        sharedPropertyTypes: {},
        valueTypes: {},
      },
      "",
      helper.minimalFiles,
      BASE_PATH,
    );

    expect(helper.getFiles()[`${BASE_PATH}/ontology/objects.ts`]).toEqual(
      "export {};\n",
    );
  });

  test.skip("runs generator locally", async () => {
    try {
      await rmdir(`${__dirname}/generated`, { recursive: true });
    } catch (e) {
    }
    await mkdir(`${__dirname}/generated`, { recursive: true });
    await generateClientSdkVersionTwoPointZero(
      TodoWireOntology,
      "typescript-sdk/0.0.0 osdk-cli/0.0.0",
      {
        writeFile: async (path, contents) => {
          await writeFile(path, contents, { flag: "w" });
        },
        mkdir: async (path, options) => {
          await mkdir(path, options);
        },
        readdir: async (path) => await readdir(path),
      },
      `${__dirname}/generated/`,
    );
  });

  describe("$ontologyRid", () => {
    it("does not exist when an ontology api name is provided", async () => {
      const BASE_PATH = "/foo";

      await expect(
        generateClientSdkVersionTwoPointZero(
          fooBarTodoWireOntology,
          "",
          helper.minimalFiles,
          BASE_PATH,
          "module",
          new Map(),
        ),
      ).resolves.toMatchInlineSnapshot(`undefined`);

      // expect(helper.getFiles()["/foo/index.ts"]).not.toContain(
      //   "$ontologyRid",
      // );
    });

    it("does exist when an ontology api name is not provided", async () => {
      const BASE_PATH = "/foo";

      await expect(
        generateClientSdkVersionTwoPointZero(
          TodoWireOntology,
          "",
          helper.minimalFiles,
          BASE_PATH,
          "module",
          undefined,
          new Map(),
        ),
      ).resolves.toMatchInlineSnapshot(`undefined`);

      expect(helper.getFiles()["/foo/index.ts"]).toContain(
        "$ontologyRid",
      );
    });
  });

  describe("query depends on foreign object", () => {
    it("generates the correct code", async () => {
      await expect(
        generateClientSdkVersionTwoPointZero(
          referencingOntology,
          "",
          helper.minimalFiles,
          BASE_PATH,
          "module",
          new Map([["com.example.dep.Task", "@com.example.dep/osdk"]]),
          new Map([["com.example.dep.SomeInterface", "@com.example.dep/osdk"]]),
          new Map([["com.example.dep.spt", "@com.example.dep/osdk"]]),
          true,
        ),
      ).resolves.toMatchInlineSnapshot(`undefined`);

      expect(helper.getFiles()["/foo/ontology/queries/getTask.ts"])
        .toMatchInlineSnapshot(`
          "import type { ObjectSpecifier, QueryDefinition, QueryParam, QueryResult, VersionBound } from '@osdk/api';
          import type { $ExpectedClientVersion } from '../../OntologyMetadata.js';
          import { $osdkMetadata } from '../../OntologyMetadata.js';
          import type { Task as $Imported$com$example$dep$Task } from '@com.example.dep/osdk';

          export namespace getTask {
            export interface Signature {
              (query: getTask.Parameters): Promise<getTask.ReturnType>;
            }

            export interface Parameters {
              /**
               * (no ontology metadata)
               */
              readonly a: QueryParam.ObjectType<$Imported$com$example$dep$Task>;
            }

            export type ReturnType = QueryResult.ObjectType<$Imported$com$example$dep$Task>;
          }

          export interface getTask extends QueryDefinition<getTask.Signature>, VersionBound<$ExpectedClientVersion> {
            __DefinitionMetadata?: {
              apiName: 'getTask';
              rid: 'ri.a.b.c';
              type: 'query';
              version: '0';
              isFixedVersion: false;
              parameters: {
                /**
                 * (no ontology metadata)
                 */
                a: {
                  nullable: false;
                  object: 'com.example.dep.Task';
                  type: 'object';
                  __OsdkTargetType?: $Imported$com$example$dep$Task;
                };
              };
              output: {
                nullable: false;
                object: 'com.example.dep.Task';
                type: 'object';
                __OsdkTargetType?: $Imported$com$example$dep$Task;
              };
              signature: getTask.Signature;
            };
            apiName: 'getTask';
            type: 'query';
            version: '0';
            osdkMetadata: typeof $osdkMetadata;
          }

          export const getTask: getTask = {
            apiName: 'getTask',
            type: 'query',
            version: '0',
            isFixedVersion: false,
            osdkMetadata: $osdkMetadata,
          };
          "
        `);
    });
  });

  describe("object uses on foreign spt", () => {
    it("stuff", async () => {
      await expect(
        generateClientSdkVersionTwoPointZero(
          referencingOntology,
          "",
          helper.minimalFiles,
          BASE_PATH,
          "module",
          new Map([["com.example.dep.Task", "@com.example.dep/osdk"]]),
          new Map([["com.example.dep.SomeInterface", "@com.example.dep/osdk"]]),
          new Map([["com.example.dep.spt", "@com.example.dep/osdk"]]),
          true,
        ),
      ).resolves.toMatchInlineSnapshot(`undefined`);

      expect(helper.getFiles()["/foo/ontology/objects/UsesForeignSpt.ts"])
        .toMatchInlineSnapshot(`
          "import type { PropertyDef as $PropertyDef } from '@osdk/api';
          import { $osdkMetadata } from '../../OntologyMetadata.js';
          import type { $ExpectedClientVersion } from '../../OntologyMetadata.js';
          import type {
            PropertyKeys as $PropertyKeys,
            ObjectTypeDefinition as $ObjectTypeDefinition,
            ObjectMetadata as $ObjectMetadata,
          } from '@osdk/api';
          import type {
            ObjectSet as $ObjectSet,
            Osdk as $Osdk,
            OsdkObject as $OsdkObject,
            PropertyValueWireToClient as $PropType,
            SingleLinkAccessor as $SingleLinkAccessor,
          } from '@osdk/api';

          export namespace UsesForeignSpt {
            export type PropertyKeys = 'id' | 'body';

            export type Links = {};

            export interface Props {
              /**
               * (no ontology metadata)
               */
              readonly body: $PropType['string'] | undefined;
              /**
               * (no ontology metadata)
               */
              readonly id: $PropType['integer'];
            }
            export type StrictProps = Props;

            export interface ObjectSet extends $ObjectSet<UsesForeignSpt, UsesForeignSpt.ObjectSet> {}

            export type OsdkInstance<
              OPTIONS extends never | '$rid' = never,
              K extends keyof UsesForeignSpt.Props = keyof UsesForeignSpt.Props,
            > = $Osdk.Instance<UsesForeignSpt, OPTIONS, K>;

            /** @deprecated use OsdkInstance */
            export type OsdkObject<
              OPTIONS extends never | '$rid' = never,
              K extends keyof UsesForeignSpt.Props = keyof UsesForeignSpt.Props,
            > = OsdkInstance<OPTIONS, K>;
          }

          export interface UsesForeignSpt extends $ObjectTypeDefinition {
            osdkMetadata: typeof $osdkMetadata;
            type: 'object';
            apiName: 'UsesForeignSpt';
            __DefinitionMetadata?: {
              objectSet: UsesForeignSpt.ObjectSet;
              props: UsesForeignSpt.Props;
              linksType: UsesForeignSpt.Links;
              strictProps: UsesForeignSpt.StrictProps;
              apiName: 'UsesForeignSpt';
              description: undefined;
              displayName: 'Uses Foreign Spt';
              icon: {
                type: 'blueprint';
                color: 'blue';
                name: 'document';
              };
              implements: [];
              interfaceMap: {};
              inverseInterfaceMap: {};
              links: {};
              pluralDisplayName: 'Uses Foreign Spts';
              primaryKeyApiName: 'id';
              primaryKeyType: 'integer';
              properties: {
                /**
                 * (no ontology metadata)
                 */
                body: $PropertyDef<'string', 'nullable', 'single'>;
                /**
                 * (no ontology metadata)
                 */
                id: $PropertyDef<'integer', 'non-nullable', 'single'>;
              };
              rid: 'theRid';
              status: 'ACTIVE';
              titleProperty: 'id';
              type: 'object';
              visibility: undefined;
            };
          }

          export const UsesForeignSpt: UsesForeignSpt = {
            type: 'object',
            apiName: 'UsesForeignSpt',
            osdkMetadata: $osdkMetadata,
          };
          "
        `);
    });
  });

  describe("action depends on foreign object", () => {
    it("can generate the action", async () => {
      await expect(
        generateClientSdkVersionTwoPointZero(
          referencingOntology,
          "",
          helper.minimalFiles,
          BASE_PATH,
          "module",
          new Map([["com.example.dep.Task", "@com.example.dep/osdk"]]),
          new Map([["com.example.dep.SomeInterface", "@com.example.dep/osdk"]]),
          new Map([["com.example.dep.spt", "@com.example.dep/osdk"]]),
          true,
        ),
      ).resolves.toMatchInlineSnapshot(`undefined`);

      expect(helper.getFiles()["/foo/ontology/actions/setTaskBody.ts"])
        .toMatchInlineSnapshot(`
          "import type {
            ActionDefinition,
            ActionMetadata,
            ActionParam,
            ActionReturnTypeForOptions,
            ApplyActionOptions,
            ApplyBatchActionOptions,
          } from '@osdk/api';
          import { $osdkMetadata } from '../../OntologyMetadata.js';
          import type { Task as $Imported$com$example$dep$Task } from '@com.example.dep/osdk';

          export namespace setTaskBody {
            // Represents the definition of the parameters for the action
            export type ParamsDefinition = {
              body: {
                description: undefined;
                multiplicity: false;
                nullable: false;
                type: 'string';
              };
              task: {
                description: undefined;
                multiplicity: false;
                nullable: false;
                type: ActionMetadata.DataType.Object<$Imported$com$example$dep$Task>;
              };
            };

            export interface Params {
              readonly body: ActionParam.PrimitiveType<'string'>;

              readonly task: ActionParam.ObjectType<$Imported$com$example$dep$Task>;
            }

            // Represents a fqn of the action
            export interface Signatures {
              applyAction<OP extends ApplyActionOptions>(
                args: setTaskBody.Params,
                options?: OP,
              ): Promise<ActionReturnTypeForOptions<OP>>;

              batchApplyAction<OP extends ApplyBatchActionOptions>(
                args: ReadonlyArray<setTaskBody.Params>,
                options?: OP,
              ): Promise<ActionReturnTypeForOptions<OP>>;
            }
          }

          /**
           * @param {ActionParam.PrimitiveType<"string">} body
           * @param {ActionParam.ObjectType<$Imported$com$example$dep$Task>} task
           */
          export interface setTaskBody extends ActionDefinition<setTaskBody.Signatures> {
            __DefinitionMetadata?: {
              apiName: 'setTaskBody';
              modifiedEntities: {
                'com.example.dep.Task': {
                  created: false;
                  modified: true;
                };
              };
              parameters: setTaskBody.ParamsDefinition;
              rid: 'ri.a.b.c.d';
              status: 'ACTIVE';
              type: 'action';

              signatures: setTaskBody.Signatures;
            };
            apiName: 'setTaskBody';
            type: 'action';
            osdkMetadata: typeof $osdkMetadata;
          }

          export const setTaskBody: setTaskBody = {
            apiName: 'setTaskBody',
            type: 'action',
            osdkMetadata: $osdkMetadata,
          };
          "
        `);
    });
  });

  describe("queries with versions", () => {
    it("can generate properly when queries have versions and optionally have fixed versions", async () => {
      await generateClientSdkVersionTwoPointZero(
        {
          ontology: TodoWireOntology.ontology,
          actionTypes: {},
          interfaceTypes: {},
          objectTypes: TodoWireOntology.objectTypes,
          queryTypes: {
            "getCount:1.1.0": {
              ...TodoWireOntology.queryTypes.getCount,
            },
            "returnsTodo:3.2.0": {
              ...TodoWireOntology.queryTypes.returnsTodo,
              version: "0",
            },
          },
          sharedPropertyTypes: {},
          valueTypes: {},
        },
        "typescript-sdk/0.0.0 osdk-cli/0.0.0",
        helper.minimalFiles,
        BASE_PATH,
        "module",
        new Map(),
        new Map(),
        new Map(),
        false,
        ["getCount"],
      );

      expect(
        tweakedFilesForSnapshotConsistency(helper.getFiles()),
      ).toMatchInlineSnapshot(`
        {
          "/foo/OntologyMetadata.ts": "export type $ExpectedClientVersion = 'PLACEHOLDER';
        export const $osdkMetadata = { extraUserAgent: 'typescript-sdk/0.0.0 osdk-cli/0.0.0' };

        export const $ontologyRid = 'ridHere';
        ",
          "/foo/index.ts": "export {} from './ontology/actions.js';
        export * as $Actions from './ontology/actions.js';
        export {} from './ontology/interfaces.js';
        export * as $Interfaces from './ontology/interfaces.js';
        export { Person, Todo } from './ontology/objects.js';
        export * as $Objects from './ontology/objects.js';
        export { getCount, returnsTodo } from './ontology/queries.js';
        export * as $Queries from './ontology/queries.js';
        export { $osdkMetadata } from './OntologyMetadata.js';
        export { $ontologyRid } from './OntologyMetadata.js';
        ",
          "/foo/ontology/actions.ts": "export {};
        ",
          "/foo/ontology/interfaces.ts": "export {};
        ",
          "/foo/ontology/objects.ts": "export { Person } from './objects/Person.js';
        export { Todo } from './objects/Todo.js';
        ",
          "/foo/ontology/objects/Person.ts": "import type { PropertyDef as $PropertyDef } from '@osdk/client';
        import { $osdkMetadata } from '../../OntologyMetadata.js';
        import type { $ExpectedClientVersion } from '../../OntologyMetadata.js';
        import type { Todo } from './Todo.js';
        import type {
          PropertyKeys as $PropertyKeys,
          ObjectTypeDefinition as $ObjectTypeDefinition,
          ObjectMetadata as $ObjectMetadata,
        } from '@osdk/client';
        import type {
          ObjectSet as $ObjectSet,
          Osdk as $Osdk,
          OsdkObject as $OsdkObject,
          PropertyValueWireToClient as $PropType,
          SingleLinkAccessor as $SingleLinkAccessor,
        } from '@osdk/client';

        export namespace Person {
          export type PropertyKeys = 'email';

          export interface Links {
            readonly Todos: Todo.ObjectSet;
          }

          export interface Props {
            /**
             * (no ontology metadata)
             */
            readonly email: $PropType['string'];
          }
          export type StrictProps = Props;

          export interface ObjectSet extends $ObjectSet<Person, Person.ObjectSet> {}

          export type OsdkInstance<
            OPTIONS extends never | '$rid' = never,
            K extends keyof Person.Props = keyof Person.Props,
          > = $Osdk.Instance<Person, OPTIONS, K>;

          /** @deprecated use OsdkInstance */
          export type OsdkObject<
            OPTIONS extends never | '$rid' = never,
            K extends keyof Person.Props = keyof Person.Props,
          > = OsdkInstance<OPTIONS, K>;
        }

        export interface Person extends $ObjectTypeDefinition {
          osdkMetadata: typeof $osdkMetadata;
          type: 'object';
          apiName: 'Person';
          __DefinitionMetadata?: {
            objectSet: Person.ObjectSet;
            props: Person.Props;
            linksType: Person.Links;
            strictProps: Person.StrictProps;
            apiName: 'Person';
            description: 'A person';
            displayName: 'Person';
            icon: {
              type: 'blueprint';
              name: 'document';
              color: 'blue';
            };
            implements: [];
            interfaceMap: {};
            inverseInterfaceMap: {};
            links: {
              Todos: $ObjectMetadata.Link<Todo, true>;
            };
            pluralDisplayName: 'Persons';
            primaryKeyApiName: 'email';
            primaryKeyType: 'string';
            properties: {
              /**
               * (no ontology metadata)
               */
              email: $PropertyDef<'string', 'non-nullable', 'single'>;
            };
            rid: 'ridForPerson';
            status: 'ACTIVE';
            titleProperty: 'email';
            type: 'object';
            visibility: undefined;
          };
        }

        export const Person: Person = {
          type: 'object',
          apiName: 'Person',
          osdkMetadata: $osdkMetadata,
        };
        ",
          "/foo/ontology/objects/Todo.ts": "import type { PropertyDef as $PropertyDef } from '@osdk/client';
        import { $osdkMetadata } from '../../OntologyMetadata.js';
        import type { $ExpectedClientVersion } from '../../OntologyMetadata.js';
        import type { Person } from './Person.js';
        import type {
          PropertyKeys as $PropertyKeys,
          ObjectTypeDefinition as $ObjectTypeDefinition,
          ObjectMetadata as $ObjectMetadata,
        } from '@osdk/client';
        import type {
          ObjectSet as $ObjectSet,
          Osdk as $Osdk,
          OsdkObject as $OsdkObject,
          PropertyValueWireToClient as $PropType,
          SingleLinkAccessor as $SingleLinkAccessor,
        } from '@osdk/client';

        export namespace Todo {
          export type PropertyKeys = 'id' | 'body' | 'complete' | 'array';

          export interface Links {
            readonly Assignee: $SingleLinkAccessor<Person>;
          }

          export interface Props {
            /**
             * (no ontology metadata)
             */
            readonly array: $PropType['string'][] | undefined;
            /**
             *   display name: 'Body',
             *
             *   description: The text of the todo
             */
            readonly body: $PropType['string'] | undefined;
            /**
             * (no ontology metadata)
             */
            readonly complete: $PropType['boolean'] | undefined;
            /**
             * (no ontology metadata)
             */
            readonly id: $PropType['integer'];
          }
          export type StrictProps = Props;

          export interface ObjectSet extends $ObjectSet<Todo, Todo.ObjectSet> {}

          export type OsdkInstance<
            OPTIONS extends never | '$rid' = never,
            K extends keyof Todo.Props = keyof Todo.Props,
          > = $Osdk.Instance<Todo, OPTIONS, K>;

          /** @deprecated use OsdkInstance */
          export type OsdkObject<
            OPTIONS extends never | '$rid' = never,
            K extends keyof Todo.Props = keyof Todo.Props,
          > = OsdkInstance<OPTIONS, K>;
        }

        export interface Todo extends $ObjectTypeDefinition {
          osdkMetadata: typeof $osdkMetadata;
          type: 'object';
          apiName: 'Todo';
          __DefinitionMetadata?: {
            objectSet: Todo.ObjectSet;
            props: Todo.Props;
            linksType: Todo.Links;
            strictProps: Todo.StrictProps;
            apiName: 'Todo';
            description: 'Its a todo item.';
            displayName: 'AwesomeTodoDisplayname';
            icon: {
              type: 'blueprint';
              name: 'document';
              color: 'blue';
            };
            implements: ['SomeInterface'];
            interfaceMap: {
              SomeInterface: {
                SomeProperty: 'body';
              };
            };
            inverseInterfaceMap: {
              SomeInterface: {
                body: 'SomeProperty';
              };
            };
            links: {
              Assignee: $ObjectMetadata.Link<Person, false>;
            };
            pluralDisplayName: 'AwesomeTodoDisplayNames';
            primaryKeyApiName: 'id';
            primaryKeyType: 'integer';
            properties: {
              /**
               * (no ontology metadata)
               */
              array: $PropertyDef<'string', 'nullable', 'array'>;
              /**
               *   display name: 'Body',
               *
               *   description: The text of the todo
               */
              body: $PropertyDef<'string', 'nullable', 'single'>;
              /**
               * (no ontology metadata)
               */
              complete: $PropertyDef<'boolean', 'nullable', 'single'>;
              /**
               * (no ontology metadata)
               */
              id: $PropertyDef<'integer', 'non-nullable', 'single'>;
            };
            rid: 'ridForTodo';
            status: 'ACTIVE';
            titleProperty: 'body';
            type: 'object';
            visibility: undefined;
          };
        }

        export const Todo: Todo = {
          type: 'object',
          apiName: 'Todo',
          osdkMetadata: $osdkMetadata,
        };
        ",
          "/foo/ontology/queries.ts": "export { getCount } from './queries/getCount.js';
        export { returnsTodo } from './queries/returnsTodo.js';
        ",
          "/foo/ontology/queries/getCount.ts": "import type { ObjectSpecifier, QueryDefinition, QueryParam, QueryResult, VersionBound } from '@osdk/client';
        import type { $ExpectedClientVersion } from '../../OntologyMetadata.js';
        import { $osdkMetadata } from '../../OntologyMetadata.js';

        export namespace getCount {
          export interface Signature {
            (query: getCount.Parameters): Promise<getCount.ReturnType>;
          }

          export interface Parameters {
            /**
             * (no ontology metadata)
             */
            readonly completed: QueryParam.PrimitiveType<'boolean'>;
          }

          export type ReturnType = QueryResult.PrimitiveType<'integer'>;
        }

        export interface getCount extends QueryDefinition<getCount.Signature>, VersionBound<$ExpectedClientVersion> {
          __DefinitionMetadata?: {
            apiName: 'getCount';
            rid: 'rid.query.1';
            type: 'query';
            version: '1.1.0';
            isFixedVersion: true;
            parameters: {
              /**
               * (no ontology metadata)
               */
              completed: {
                nullable: false;
                type: 'boolean';
              };
            };
            output: {
              nullable: false;
              type: 'integer';
            };
            signature: getCount.Signature;
          };
          apiName: 'getCount';
          type: 'query';
          version: '1.1.0';
          osdkMetadata: typeof $osdkMetadata;
        }

        export const getCount: getCount = {
          apiName: 'getCount',
          type: 'query',
          version: '1.1.0',
          isFixedVersion: true,
          osdkMetadata: $osdkMetadata,
        };
        ",
          "/foo/ontology/queries/returnsTodo.ts": "import type { ObjectSpecifier, QueryDefinition, QueryParam, QueryResult, VersionBound } from '@osdk/client';
        import type { $ExpectedClientVersion } from '../../OntologyMetadata.js';
        import { $osdkMetadata } from '../../OntologyMetadata.js';
        import type { Todo } from '../objects/Todo.js';

        export namespace returnsTodo {
          export interface Signature {
            (query: returnsTodo.Parameters): Promise<returnsTodo.ReturnType>;
          }

          export interface Parameters {
            /**
             *   description: Random desc so we test jsdoc
             */
            readonly someTodo: QueryParam.ObjectType<Todo>;
          }

          export type ReturnType = QueryResult.ObjectType<Todo>;
        }

        export interface returnsTodo extends QueryDefinition<returnsTodo.Signature>, VersionBound<$ExpectedClientVersion> {
          __DefinitionMetadata?: {
            apiName: 'returnsTodo';
            rid: 'rid.query.2';
            type: 'query';
            version: '0';
            isFixedVersion: false;
            parameters: {
              /**
               *   description: Random desc so we test jsdoc
               */
              someTodo: {
                description: 'Random desc so we test jsdoc';
                nullable: false;
                object: 'Todo';
                type: 'object';
                __OsdkTargetType?: Todo;
              };
            };
            output: {
              nullable: false;
              object: 'Todo';
              type: 'object';
              __OsdkTargetType?: Todo;
            };
            signature: returnsTodo.Signature;
          };
          apiName: 'returnsTodo';
          type: 'query';
          version: '0';
          osdkMetadata: typeof $osdkMetadata;
        }

        export const returnsTodo: returnsTodo = {
          apiName: 'returnsTodo',
          type: 'query',
          version: '0',
          isFixedVersion: false,
          osdkMetadata: $osdkMetadata,
        };
        ",
        }
      `);
    });
  });

  it("can generate an sdk package that is entirely a library", async () => {
    const mockConsola = vi.spyOn(consola, "info");

    await expect(
      generateClientSdkVersionTwoPointZero(
        referencedOntology,
        "",
        helper.minimalFiles,
        BASE_PATH,
        "module",
      ),
    ).resolves.toMatchInlineSnapshot(`undefined`);
    expect(mockConsola).toHaveBeenCalledWith(
      `{"type":"futureUnknownType"} is not a supported propertyType`,
    );

    expect(tweakedFilesForSnapshotConsistency(helper.getFiles()))
      .toMatchInlineSnapshot(`
        {
          "/foo/OntologyMetadata.ts": "export type $ExpectedClientVersion = 'PLACEHOLDER';
        export const $osdkMetadata = { extraUserAgent: '' };

        export const $ontologyRid = 'ri.ontology.main.ontology.dep';

        export const $branch = 'someRidHere';
        ",
          "/foo/index.ts": "export {} from './ontology/actions.js';
        export * as $Actions from './ontology/actions.js';
        export { SomeInterface } from './ontology/interfaces.js';
        export * as $Interfaces from './ontology/interfaces.js';
        export { Task } from './ontology/objects.js';
        export * as $Objects from './ontology/objects.js';
        export {} from './ontology/queries.js';
        export * as $Queries from './ontology/queries.js';
        export { $osdkMetadata } from './OntologyMetadata.js';
        export { $ontologyRid } from './OntologyMetadata.js';
        ",
          "/foo/ontology/actions.ts": "export {};
        ",
          "/foo/ontology/interfaces.ts": "export { SomeInterface } from './interfaces/SomeInterface.js';
        ",
          "/foo/ontology/interfaces/SomeInterface.ts": "import type { PropertyDef as $PropertyDef } from '@osdk/client';
        import { $osdkMetadata } from '../../OntologyMetadata.js';

        import type {
          InterfaceDefinition as $InterfaceDefinition,
          InterfaceMetadata as $InterfaceMetadata,
          ObjectSet as $ObjectSet,
          Osdk as $Osdk,
          PropertyValueWireToClient as $PropType,
        } from '@osdk/client';

        export type OsdkObjectLinks$SomeInterface = {};

        export namespace SomeInterface {
          export type PropertyKeys = 'spt' | 'spt2';

          export interface Props {
            /**
             *   display name: 'Some Property'
             */
            readonly spt: $PropType['string'] | undefined;
            /**
             *   display name: 'Some Property 2'
             */
            readonly spt2: $PropType['string'] | undefined;
          }
          export type StrictProps = Props;

          export interface ObjectSet extends $ObjectSet<SomeInterface, SomeInterface.ObjectSet> {}

          export type OsdkInstance<
            OPTIONS extends never | '$rid' = never,
            K extends keyof SomeInterface.Props = keyof SomeInterface.Props,
          > = $Osdk.Instance<SomeInterface, OPTIONS, K>;

          /** @deprecated use OsdkInstance */
          export type OsdkObject<
            OPTIONS extends never | '$rid' = never,
            K extends keyof SomeInterface.Props = keyof SomeInterface.Props,
          > = OsdkInstance<OPTIONS, K>;
        }

        export interface SomeInterface extends $InterfaceDefinition {
          osdkMetadata: typeof $osdkMetadata;
          type: 'interface';
          apiName: 'com.example.dep.SomeInterface';
          __DefinitionMetadata?: {
            objectSet: SomeInterface.ObjectSet;
            props: SomeInterface.Props;
            linksType: OsdkObjectLinks$SomeInterface;
            strictProps: SomeInterface.StrictProps;
            apiName: 'com.example.dep.SomeInterface';
            description: undefined;
            displayName: 'Sum Interface';
            implementedBy: [];
            implements: [];
            links: {};
            properties: {
              /**
               *   display name: 'Some Property'
               */
              spt: $PropertyDef<'string', 'nullable', 'single'>;
              /**
               *   display name: 'Some Property 2'
               */
              spt2: $PropertyDef<'string', 'nullable', 'single'>;
            };
            rid: 'idk2';
            type: 'interface';
          };
        }

        export const SomeInterface: SomeInterface = {
          type: 'interface',
          apiName: 'com.example.dep.SomeInterface',
          osdkMetadata: $osdkMetadata,
        };
        ",
          "/foo/ontology/objects.ts": "export { Task } from './objects/Task.js';
        ",
          "/foo/ontology/objects/Task.ts": "import type { PropertyDef as $PropertyDef } from '@osdk/client';
        import { $osdkMetadata } from '../../OntologyMetadata.js';
        import type { $ExpectedClientVersion } from '../../OntologyMetadata.js';
        import type {
          PropertyKeys as $PropertyKeys,
          ObjectTypeDefinition as $ObjectTypeDefinition,
          ObjectMetadata as $ObjectMetadata,
        } from '@osdk/client';
        import type {
          ObjectSet as $ObjectSet,
          Osdk as $Osdk,
          OsdkObject as $OsdkObject,
          PropertyValueWireToClient as $PropType,
          SingleLinkAccessor as $SingleLinkAccessor,
        } from '@osdk/client';

        export namespace Task {
          export type PropertyKeys = 'taskId' | 'body';

          export type Links = {};

          export interface Props {
            /**
             * (no ontology metadata)
             */
            readonly body: $PropType['string'] | undefined;
            /**
             * (no ontology metadata)
             */
            readonly taskId: $PropType['string'];
          }
          export type StrictProps = Props;

          export interface ObjectSet extends $ObjectSet<Task, Task.ObjectSet> {}

          export type OsdkInstance<
            OPTIONS extends never | '$rid' = never,
            K extends keyof Task.Props = keyof Task.Props,
          > = $Osdk.Instance<Task, OPTIONS, K>;

          /** @deprecated use OsdkInstance */
          export type OsdkObject<
            OPTIONS extends never | '$rid' = never,
            K extends keyof Task.Props = keyof Task.Props,
          > = OsdkInstance<OPTIONS, K>;
        }

        export interface Task extends $ObjectTypeDefinition {
          osdkMetadata: typeof $osdkMetadata;
          type: 'object';
          apiName: 'com.example.dep.Task';
          __DefinitionMetadata?: {
            objectSet: Task.ObjectSet;
            props: Task.Props;
            linksType: Task.Links;
            strictProps: Task.StrictProps;
            apiName: 'com.example.dep.Task';
            description: undefined;
            displayName: 'Task';
            icon: {
              type: 'blueprint';
              color: 'blue';
              name: 'document';
            };
            implements: [];
            interfaceMap: {};
            inverseInterfaceMap: {};
            links: {};
            pluralDisplayName: 'Tasks';
            primaryKeyApiName: 'taskId';
            primaryKeyType: 'string';
            properties: {
              /**
               * (no ontology metadata)
               */
              body: $PropertyDef<'string', 'nullable', 'single'>;
              /**
               * (no ontology metadata)
               */
              taskId: $PropertyDef<'string', 'non-nullable', 'single'>;
            };
            rid: 'ridForTask';
            status: 'ACTIVE';
            titleProperty: 'taskId';
            type: 'object';
            visibility: undefined;
          };
        }

        export const Task: Task = {
          type: 'object',
          apiName: 'com.example.dep.Task',
          osdkMetadata: $osdkMetadata,
        };
        ",
          "/foo/ontology/queries.ts": "export {};
        ",
        }
      `);
  });
});

function tweakedFilesForSnapshotConsistency(
  files: {
    [k: string]: string;
  },
) {
  const ret = { ...files };

  ret["/foo/OntologyMetadata.ts"] = ret["/foo/OntologyMetadata.ts"].replace(
    /export type \$ExpectedClientVersion = '.*?';/,
    `export type $ExpectedClientVersion = 'PLACEHOLDER';`,
  );

  return ret;
}<|MERGE_RESOLUTION|>--- conflicted
+++ resolved
@@ -338,13 +338,10 @@
       rid: "idk",
     },
   },
-<<<<<<< HEAD
   "branch": {
     rid: "someRidHere",
   },
-=======
   valueTypes: {},
->>>>>>> a41b62a9
 } satisfies WireOntologyDefinition;
 
 const referencingOntology: WireOntologyDefinition = {
