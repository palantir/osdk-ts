--- conflicted
+++ resolved
@@ -160,15 +160,11 @@
         : ""
     }
 
-<<<<<<< HEAD
         
 
         }
 
-        export interface ${query.shortApiName} extends MinQueryDef<
-=======
-        export interface Definition extends QueryDefinition<
->>>>>>> 6ab5d2e1
+        export interface ${query.shortApiName} extends QueryDefinition<
           "${query.fullApiName}", 
           ${referencedObjectTypes},
           ${query.shortApiName}.Signature
