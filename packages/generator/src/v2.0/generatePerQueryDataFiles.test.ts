--- conflicted
+++ resolved
@@ -64,16 +64,10 @@
         }
       }
 
-<<<<<<< HEAD
       export interface getCount
-        extends MinQueryDef<'getCount', never, getCount.Signature>,
+        extends QueryDefinition<'getCount', never, getCount.Signature>,
           VersionBound<$ExpectedClientVersion> {
         __DefinitionMetadata?: {
-=======
-        export interface Definition
-          extends QueryDefinition<'getCount', never, getCount.Signature>,
-            VersionBound<$ExpectedClientVersion> {
->>>>>>> 6ab5d2e1
           apiName: 'getCount';
           rid: 'rid.query.1';
           type: 'query';
@@ -125,16 +119,10 @@
         }
       }
 
-<<<<<<< HEAD
       export interface returnsTodo
-        extends MinQueryDef<'returnsTodo', 'Todo', returnsTodo.Signature>,
+        extends QueryDefinition<'returnsTodo', 'Todo', returnsTodo.Signature>,
           VersionBound<$ExpectedClientVersion> {
         __DefinitionMetadata?: {
-=======
-        export interface Definition
-          extends QueryDefinition<'returnsTodo', 'Todo', returnsTodo.Signature>,
-            VersionBound<$ExpectedClientVersion> {
->>>>>>> 6ab5d2e1
           apiName: 'returnsTodo';
           rid: 'rid.query.2';
           type: 'query';
