--- conflicted
+++ resolved
@@ -175,11 +175,7 @@
         path.join(outDir, `${action.apiName}.ts`),
         await formatTs(`
           import type { ActionDefinition, ObjectActionDataType, ObjectSetActionDataType } from "@osdk/api";
-<<<<<<< HEAD
-          import type { ActionSignature, ApplyActionOptions, OsdkActionParameters,ActionReturnTypeForOptions, NOOP } from '@osdk/client.api';
-=======
-          import type { ActionSignature, ApplyActionOptions, ApplyBatchActionOptions, OsdkActionParameters,ActionReturnTypeForOptions, NOOP } from '@osdk/client';
->>>>>>> 2bb1acb4
+          import type { ActionSignature, ApplyActionOptions, ApplyBatchActionOptions, OsdkActionParameters,ActionReturnTypeForOptions, NOOP } from '@osdk/client.api';
           import { $osdkMetadata} from "../../OntologyMetadata${importExt}";
           ${importObjects}
 
