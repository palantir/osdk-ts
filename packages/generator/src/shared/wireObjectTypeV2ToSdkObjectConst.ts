--- conflicted
+++ resolved
@@ -19,12 +19,8 @@
 
 /** @internal */
 export function wireObjectTypeV2ToSdkObjectConst(
-<<<<<<< HEAD
   object: ObjectTypeFullMetadata,
-=======
-  object: ObjectTypeWithLink,
   importExt: string,
->>>>>>> 6db689c0
   v2: boolean = false,
 ) {
   const uniqueLinkTargetTypes = new Set(
