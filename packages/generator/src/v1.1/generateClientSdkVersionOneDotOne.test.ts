--- conflicted
+++ resolved
@@ -38,11 +38,6 @@
     expect(
       helper.getFiles()[`${BASE_PATH}/index.ts`],
     ).toMatchInlineSnapshot(`
-<<<<<<< HEAD
-      "// Path: /foo/index.ts
-      export * from '@osdk/legacy-client';
-      
-=======
       "export {
         ActionExecutionMode,
         ActionResponse,
@@ -107,7 +102,6 @@
         Unauthorized,
         UnknownError,
       } from '@osdk/legacy-client';
->>>>>>> f1255288
       export { Ontology } from './Ontology';
       export { FoundryClient } from './FoundryClient';
       "
