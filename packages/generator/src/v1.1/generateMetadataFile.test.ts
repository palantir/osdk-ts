--- conflicted
+++ resolved
@@ -49,10 +49,7 @@
         },
         objects: {
           Todo,
-<<<<<<< HEAD
-=======
           Person,
->>>>>>> f1255288
         },
       } satisfies OntologyDefinition<'Todo' | 'Person'>;
 
