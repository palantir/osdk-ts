--- conflicted
+++ resolved
@@ -40,10 +40,7 @@
     path.join(outDir, "objects"),
   );
   await generateActions(ontology, fs, outDir);
-<<<<<<< HEAD
   await generateQueries(ontology, fs, outDir);
-=======
   await generatePerActionDataFiles(ontology, fs, path.join(outDir, "actions"));
->>>>>>> 3a99de42
   await generateIndexFile(fs, outDir);
 }