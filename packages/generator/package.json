{
  "name": "@osdk/generator",
  "version": "2.1.0-beta.20",
  "description": "",
  "access": "public",
  "license": "Apache-2.0",
  "repository": {
    "type": "git",
    "url": "https://github.com/palantir/osdk-ts.git"
  },
  "exports": {
    ".": {
      "browser": "./build/browser/index.js",
      "import": "./build/esm/index.js",
      "default": "./build/browser/index.js"
    },
    "./*": {
      "browser": "./build/browser/public/*.js",
      "import": "./build/esm/public/*.js",
      "default": "./build/browser/public/*.js"
    }
  },
  "scripts": {
    "check-attw": "monorepo.tool.attw esm",
    "check-spelling": "cspell --quiet .",
    "clean": "rm -rf lib dist types build tsconfig.tsbuildinfo",
    "fix-lint": "eslint . --fix && dprint fmt --config $(find-up dprint.json)",
    "lint": "eslint . && dprint check  --config $(find-up dprint.json)",
    "test": "vitest run --pool=forks",
    "test:watch": "vitest",
    "transpile": "monorepo.tool.transpile"
  },
  "dependencies": {
    "@osdk/api": "workspace:~",
    "@osdk/generator-converters": "workspace:~",
<<<<<<< HEAD
    "@osdk/internal.foundry.core": "2.7.0",
=======
    "@osdk/internal.foundry.core": "2.8.0",
>>>>>>> e86e91d7
    "fast-deep-equal": "^3.1.3",
    "fetch-retry": "^6.0.0",
    "prettier": "^3.0.3",
    "tiny-invariant": "^1.3.1"
  },
  "devDependencies": {
    "@osdk/monorepo.api-extractor": "workspace:~",
    "@osdk/monorepo.tsconfig": "workspace:~",
    "@osdk/monorepo.tsup": "workspace:~",
    "@types/node": "^18.0.0",
    "consola": "^3.2.3",
    "immer": "^10.1.1",
    "ts-expect": "^1.3.0",
    "typescript": "~5.5.4",
    "vitest": "^2.1.2"
  },
  "publishConfig": {
    "access": "public"
  },
  "keywords": [],
  "files": [
    "build/cjs",
    "build/esm",
    "build/browser",
    "CHANGELOG.md",
    "package.json",
    "templates",
    "*.d.ts"
  ],
  "module": "./build/esm/index.js",
  "types": "./build/esm/index.d.ts",
  "type": "module"
}<|MERGE_RESOLUTION|>--- conflicted
+++ resolved
@@ -33,11 +33,7 @@
   "dependencies": {
     "@osdk/api": "workspace:~",
     "@osdk/generator-converters": "workspace:~",
-<<<<<<< HEAD
-    "@osdk/internal.foundry.core": "2.7.0",
-=======
     "@osdk/internal.foundry.core": "2.8.0",
->>>>>>> e86e91d7
     "fast-deep-equal": "^3.1.3",
     "fetch-retry": "^6.0.0",
     "prettier": "^3.0.3",
