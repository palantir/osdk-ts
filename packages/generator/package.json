{
  "name": "@osdk/generator",
  "version": "2.5.0-beta.1",
  "description": "",
  "access": "public",
  "license": "Apache-2.0",
  "repository": {
    "type": "git",
    "url": "https://github.com/palantir/osdk-ts.git"
  },
  "exports": {
    ".": {
      "browser": "./build/browser/index.js",
      "import": {
        "types": "./build/types/index.d.ts",
        "default": "./build/esm/index.js"
      },
      "require": "./build/cjs/index.cjs",
      "default": "./build/browser/index.js"
    },
    "./*": {
      "browser": "./build/browser/public/*.js",
      "import": {
        "types": "./build/types/public/*.d.ts",
        "default": "./build/esm/public/*.js"
      },
      "require": "./build/cjs/public/*.cjs",
      "default": "./build/browser/public/*.js"
    }
  },
  "scripts": {
    "check-attw": "attw --pack .",
    "check-spelling": "cspell --quiet .",
    "clean": "rm -rf lib dist types build tsconfig.tsbuildinfo",
    "fix-lint": "eslint . --fix && dprint fmt --config $(find-up dprint.json)",
    "lint": "eslint . && dprint check  --config $(find-up dprint.json)",
    "test": "vitest run --pool=forks",
    "test:watch": "vitest",
    "transpileBrowser": "monorepo.tool.transpile -f esm -m normal -t browser",
    "transpileCjs": "monorepo.tool.transpile -f cjs -m bundle -t node",
    "transpileEsm": "monorepo.tool.transpile -f esm -m normal -t node",
    "transpileTypes": "monorepo.tool.transpile -f esm -m types -t node",
    "typecheck": "tsc --noEmit --emitDeclarationOnly false"
  },
  "dependencies": {
    "@osdk/api": "workspace:~",
<<<<<<< HEAD
    "@osdk/foundry.ontologies": "2.27.0",
=======
    "@osdk/foundry.ontologies": "2.26.0",
>>>>>>> 7cdab1d0
    "@osdk/generator-converters": "workspace:~",
    "consola": "^3.4.2",
    "fast-deep-equal": "^3.1.3",
    "fetch-retry": "^6.0.0",
    "prettier": "^3.0.3",
    "tiny-invariant": "^1.3.1"
  },
  "devDependencies": {
    "@osdk/monorepo.api-extractor": "workspace:~",
    "@osdk/monorepo.tsconfig": "workspace:~",
    "@types/node": "^18.0.0",
    "immer": "^10.1.1",
    "ts-expect": "^1.3.0",
    "typescript": "~5.5.4",
    "vitest": "^3.0.5"
  },
  "publishConfig": {
    "access": "public"
  },
  "keywords": [],
  "files": [
    "build/cjs",
    "build/esm",
    "build/browser",
    "build/types",
    "CHANGELOG.md",
    "package.json",
    "templates",
    "*.d.ts"
  ],
  "main": "./build/cjs/index.cjs",
  "module": "./build/esm/index.js",
  "types": "./build/cjs/index.d.cts",
  "type": "module"
}<|MERGE_RESOLUTION|>--- conflicted
+++ resolved
@@ -44,11 +44,7 @@
   },
   "dependencies": {
     "@osdk/api": "workspace:~",
-<<<<<<< HEAD
     "@osdk/foundry.ontologies": "2.27.0",
-=======
-    "@osdk/foundry.ontologies": "2.26.0",
->>>>>>> 7cdab1d0
     "@osdk/generator-converters": "workspace:~",
     "consola": "^3.4.2",
     "fast-deep-equal": "^3.1.3",
