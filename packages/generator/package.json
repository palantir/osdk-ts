{
  "name": "@osdk/generator",
  "version": "2.7.0-beta.1",
  "description": "",
  "access": "public",
  "license": "Apache-2.0",
  "repository": {
    "type": "git",
    "url": "https://github.com/palantir/osdk-ts.git"
  },
  "exports": {
    ".": {
      "browser": "./build/browser/index.js",
      "import": {
        "types": "./build/types/index.d.ts",
        "default": "./build/esm/index.js"
      },
      "require": "./build/cjs/index.cjs",
      "default": "./build/browser/index.js"
    },
    "./*": {
      "browser": "./build/browser/public/*.js",
      "import": {
        "types": "./build/types/public/*.d.ts",
        "default": "./build/esm/public/*.js"
      },
      "require": "./build/cjs/public/*.cjs",
      "default": "./build/browser/public/*.js"
    }
  },
  "scripts": {
    "check-attw": "attw --pack .",
    "check-spelling": "cspell --quiet .",
    "clean": "rm -rf lib dist types build tsconfig.tsbuildinfo",
    "fix-lint": "eslint . --fix && dprint fmt --config $(find-up dprint.json)",
    "lint": "eslint . && dprint check  --config $(find-up dprint.json)",
    "test": "vitest run --pool=forks",
    "test:watch": "vitest",
    "transpileBrowser": "monorepo.tool.transpile -f esm -m normal -t browser",
    "transpileCjs": "monorepo.tool.transpile -f cjs -m bundle -t node",
    "transpileEsm": "monorepo.tool.transpile -f esm -m normal -t node",
    "transpileTypes": "monorepo.tool.transpile -f esm -m types -t node",
    "typecheck": "tsc --noEmit --emitDeclarationOnly false"
  },
  "dependencies": {
    "@osdk/api": "workspace:~",
<<<<<<< HEAD
    "@osdk/foundry.ontologies": "catalog:foundry-platform-typescript",
=======
    "@osdk/foundry.ontologies": "2.42.0",
>>>>>>> 907bc6a3
    "@osdk/generator-converters": "workspace:~",
    "consola": "^3.4.2",
    "fast-deep-equal": "^3.1.3",
    "fetch-retry": "^6.0.0",
    "prettier": "^3.6.2",
    "tiny-invariant": "^1.3.3"
  },
  "devDependencies": {
    "@osdk/monorepo.api-extractor": "workspace:~",
    "@osdk/monorepo.tsconfig": "workspace:~",
    "@types/node": "^18.19.124",
    "immer": "^10.1.3",
    "ts-expect": "^1.3.0",
    "typescript": "~5.5.4",
    "vitest": "^3.2.4"
  },
  "publishConfig": {
    "access": "public"
  },
  "keywords": [],
  "files": [
    "build/cjs",
    "build/esm",
    "build/browser",
    "build/types",
    "CHANGELOG.md",
    "package.json",
    "templates",
    "*.d.ts"
  ],
  "main": "./build/cjs/index.cjs",
  "module": "./build/esm/index.js",
  "types": "./build/cjs/index.d.cts",
  "type": "module"
}<|MERGE_RESOLUTION|>--- conflicted
+++ resolved
@@ -44,11 +44,7 @@
   },
   "dependencies": {
     "@osdk/api": "workspace:~",
-<<<<<<< HEAD
     "@osdk/foundry.ontologies": "catalog:foundry-platform-typescript",
-=======
-    "@osdk/foundry.ontologies": "2.42.0",
->>>>>>> 907bc6a3
     "@osdk/generator-converters": "workspace:~",
     "consola": "^3.4.2",
     "fast-deep-equal": "^3.1.3",
