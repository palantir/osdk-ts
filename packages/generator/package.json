{
  "name": "@osdk/generator",
  "version": "2.2.0-beta.6",
  "description": "",
  "access": "public",
  "license": "Apache-2.0",
  "repository": {
    "type": "git",
    "url": "https://github.com/palantir/osdk-ts.git"
  },
  "exports": {
    ".": {
      "browser": "./build/browser/index.js",
      "import": {
        "types": "./build/types/index.d.ts",
        "default": "./build/esm/index.js"
      },
      "require": "./build/cjs/index.cjs",
      "default": "./build/browser/index.js"
    },
    "./*": {
      "browser": "./build/browser/public/*.js",
      "import": {
        "types": "./build/types/public/*.d.ts",
        "default": "./build/esm/public/*.js"
      },
      "require": "./build/cjs/public/*.cjs",
      "default": "./build/browser/public/*.js"
    }
  },
  "scripts": {
    "check-attw": "attw --pack .",
    "check-spelling": "cspell --quiet .",
    "clean": "rm -rf lib dist types build tsconfig.tsbuildinfo",
    "fix-lint": "eslint . --fix && dprint fmt --config $(find-up dprint.json)",
    "lint": "eslint . && dprint check  --config $(find-up dprint.json)",
    "test": "vitest run --pool=forks",
    "test:watch": "vitest",
    "transpileBrowser": "monorepo.tool.transpile -f esm -m normal -t browser",
    "transpileCjs": "monorepo.tool.transpile -f cjs -m bundle -t node",
    "transpileEsm": "monorepo.tool.transpile -f esm -m normal -t node",
    "transpileTypes": "monorepo.tool.transpile -f esm -m types -t node",
    "typecheck": "tsc --noEmit --emitDeclarationOnly false"
  },
  "dependencies": {
    "@osdk/api": "workspace:~",
<<<<<<< HEAD
    "@osdk/foundry.ontologies": "2.14.0",
=======
    "@osdk/foundry.ontologies": "2.15.0",
>>>>>>> 7416ce47
    "@osdk/generator-converters": "workspace:~",
    "fast-deep-equal": "^3.1.3",
    "fetch-retry": "^6.0.0",
    "prettier": "^3.0.3",
    "tiny-invariant": "^1.3.1"
  },
  "devDependencies": {
    "@osdk/monorepo.api-extractor": "workspace:~",
    "@osdk/monorepo.tsconfig": "workspace:~",
    "@types/node": "^18.0.0",
    "consola": "^3.4.0",
    "immer": "^10.1.1",
    "ts-expect": "^1.3.0",
    "typescript": "~5.5.4",
    "vitest": "^3.0.5"
  },
  "publishConfig": {
    "access": "public"
  },
  "keywords": [],
  "files": [
    "build/cjs",
    "build/esm",
    "build/browser",
    "build/types",
    "CHANGELOG.md",
    "package.json",
    "templates",
    "*.d.ts"
  ],
  "main": "./build/cjs/index.cjs",
  "module": "./build/esm/index.js",
  "types": "./build/cjs/index.d.cts",
  "type": "module"
}<|MERGE_RESOLUTION|>--- conflicted
+++ resolved
@@ -44,11 +44,7 @@
   },
   "dependencies": {
     "@osdk/api": "workspace:~",
-<<<<<<< HEAD
-    "@osdk/foundry.ontologies": "2.14.0",
-=======
     "@osdk/foundry.ontologies": "2.15.0",
->>>>>>> 7416ce47
     "@osdk/generator-converters": "workspace:~",
     "fast-deep-equal": "^3.1.3",
     "fetch-retry": "^6.0.0",
