--- conflicted
+++ resolved
@@ -36,11 +36,7 @@
   "dependencies": {
     "@arethetypeswrong/cli": "^0.17.4",
     "@osdk/cli.common": "workspace:~",
-<<<<<<< HEAD
     "@osdk/foundry.ontologies": "catalog:foundry-platform-typescript",
-=======
-    "@osdk/foundry.ontologies": "2.42.0",
->>>>>>> 907bc6a3
     "@osdk/generator": "workspace:~",
     "@osdk/shared.client.impl": "workspace:~",
     "consola": "^3.4.2",
