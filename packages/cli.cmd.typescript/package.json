{
  "name": "@osdk/cli.cmd.typescript",
  "private": true,
  "version": "0.25.0-beta.20",
  "license": "Apache-2.0",
  "repository": {
    "type": "git",
    "url": "https://github.com/palantir/osdk-ts.git"
  },
  "exports": {
    ".": {
      "browser": "./build/browser/index.js",
      "import": "./build/esm/index.js",
      "default": "./build/browser/index.js"
    },
    "./*": {
      "browser": "./build/browser/public/*.js",
      "import": "./build/esm/public/*.js",
      "default": "./build/browser/public/*.js"
    }
  },
  "scripts": {
    "check-attw": "monorepo.tool.attw esm",
    "check-spelling": "cspell --quiet .",
    "clean": "rm -rf lib dist types build tsconfig.tsbuildinfo",
    "fix-lint": "eslint . --fix && dprint fmt --config $(find-up dprint.json)",
    "lint": "eslint . && dprint check  --config $(find-up dprint.json)",
    "test": "vitest run",
    "transpile": "monorepo.tool.transpile"
  },
  "dependencies": {
    "@arethetypeswrong/cli": "^0.15.2",
    "@osdk/cli.common": "workspace:~",
    "@osdk/generator": "workspace:~",
<<<<<<< HEAD
    "@osdk/internal.foundry.core": "2.7.0",
    "@osdk/internal.foundry.ontologiesv2": "2.7.0",
=======
    "@osdk/internal.foundry.core": "2.8.0",
    "@osdk/internal.foundry.ontologiesv2": "2.8.0",
>>>>>>> e86e91d7
    "@osdk/shared.client.impl": "workspace:~",
    "consola": "^3.2.3",
    "fast-deep-equal": "^3.1.3",
    "find-up": "^7.0.0",
    "tslib": "^2.6.3",
    "yargs": "^17.7.2"
  },
  "devDependencies": {
    "@osdk/monorepo.api-extractor": "workspace:~",
    "@osdk/monorepo.tsconfig": "workspace:~",
    "@osdk/monorepo.tsup": "workspace:~",
    "@types/node": "^18.0.0",
    "@types/yargs": "^17.0.29",
    "typescript": "~5.5.4"
  },
  "publishConfig": {
    "access": "public"
  },
  "bin": {
    "osdk-unstable-typescript": "./bin/osdk-unstable-typescript.mjs"
  },
  "files": [
    "build/cjs",
    "build/esm",
    "build/browser",
    "CHANGELOG.md",
    "package.json",
    "templates",
    "*.d.ts"
  ],
  "module": "./build/esm/index.js",
  "types": "./build/esm/index.d.ts",
  "type": "module"
}<|MERGE_RESOLUTION|>--- conflicted
+++ resolved
@@ -32,13 +32,8 @@
     "@arethetypeswrong/cli": "^0.15.2",
     "@osdk/cli.common": "workspace:~",
     "@osdk/generator": "workspace:~",
-<<<<<<< HEAD
-    "@osdk/internal.foundry.core": "2.7.0",
-    "@osdk/internal.foundry.ontologiesv2": "2.7.0",
-=======
     "@osdk/internal.foundry.core": "2.8.0",
     "@osdk/internal.foundry.ontologiesv2": "2.8.0",
->>>>>>> e86e91d7
     "@osdk/shared.client.impl": "workspace:~",
     "consola": "^3.2.3",
     "fast-deep-equal": "^3.1.3",
