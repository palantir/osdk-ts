--- conflicted
+++ resolved
@@ -29,7 +29,6 @@
   links: {},
 };
 
-<<<<<<< HEAD
 export const employeeInterfaceScoped = {
   fullName: "Santa Claus",
   $rid:
@@ -44,7 +43,7 @@
     "ri.phonograph2-objects.main.object.99a6fccb-f333-46d6-a07e-7725c5f18b61",
   $primaryKey: 50052,
   $apiName: "Employee",
-=======
+};
 export const BarInterface: InterfaceType = {
   apiName: "BarInterface",
   description: "Interface for Bar",
@@ -53,5 +52,4 @@
   extendsInterfaces: [],
   properties: {},
   links: {},
->>>>>>> acbfab95
 };