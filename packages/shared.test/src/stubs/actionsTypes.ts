/*
 * Copyright 2023 Palantir Technologies, Inc. All rights reserved.
 *
 * Licensed under the Apache License, Version 2.0 (the "License");
 * you may not use this file except in compliance with the License.
 * You may obtain a copy of the License at
 *
 *     http://www.apache.org/licenses/LICENSE-2.0
 *
 * Unless required by applicable law or agreed to in writing, software
 * distributed under the License is distributed on an "AS IS" BASIS,
 * WITHOUT WARRANTIES OR CONDITIONS OF ANY KIND, either express or implied.
 * See the License for the specific language governing permissions and
 * limitations under the License.
 */

import type { ActionTypeV2 } from "@osdk/internal.foundry.core";
import { FooInterface } from "./interfaces.js";
import { employeeObjectType, officeObjectType } from "./objectTypes.js";

export const PromoteEmployee: ActionTypeV2 = {
  apiName: "promoteEmployee",
  description: "Update an employee's title and compensation",
  parameters: {
    employeeId: {
      dataType: {
        type: "integer",
      },
      required: true,
    },
    newTitle: {
      dataType: {
        type: "string",
      },
      required: true,
    },
    newCompensation: {
      dataType: {
        type: "double",
      },
      required: true,
    },
  },
  rid: "ri.ontology.main.action-type.7ed72754-7491-428a-bb18-4d7296eb2167",
  operations: [{
    type: "modifyObject",
    objectTypeApiName: employeeObjectType.apiName,
  }],
  status: "ACTIVE",
};

export const PromoteEmployeeObject: ActionTypeV2 = {
  apiName: "promoteEmployeeObject",
  description: "Update an employee's title and compensation",
  parameters: {
    employee: {
      dataType: {
        type: "object",
        objectApiName: employeeObjectType.apiName,
        objectTypeApiName: employeeObjectType.apiName,
      },
      required: true,
    },
    newTitle: {
      dataType: {
        type: "string",
      },
      required: true,
    },
    newCompensation: {
      dataType: {
        type: "double",
      },
      required: true,
    },
  },
  rid: "ri.ontology.main.action-type.7ed72754-7491-428a-bb18-4d7296eb2168",
  operations: [{
    type: "modifyObject",
    objectTypeApiName: employeeObjectType.apiName,
  }],
  status: "ACTIVE",
};

export const CreateOffice: ActionTypeV2 = {
  apiName: "createOffice",
  description: "Create an office's",
  parameters: {
    officeId: {
      dataType: {
        type: "string",
      },
      required: true,
    },
    address: {
      description:
        "The office's physical address (not necessarily shipping address)",
      dataType: {
        type: "string",
      },
      required: false,
    },
    capacity: {
      description:
        "The maximum seated-at-desk capacity of the office (maximum fire-safe capacity may be higher)",
      dataType: {
        type: "integer",
      },
      required: false,
    },
    officeNames: {
      description: "A list of all office names",
      dataType: {
        type: "array",
        subType: {
          type: "string",
        },
      },
      required: false,
    },
  },
  rid: "ri.ontology.main.action-type.9f84017d-cf17-4fa8-84c3-8e01e5d594f1",
  operations: [{
    type: "createObject",
    objectTypeApiName: officeObjectType.apiName,
  }],
  status: "ACTIVE",
};

export const CreateOfficeAndEmployee: ActionTypeV2 = {
  apiName: "createOfficeAndEmployee",
  description: "Create an office and employee",
  parameters: {
    officeId: {
      dataType: {
        type: "string",
      },
      required: true,
    },
    address: {
      description:
        "The office's physical address (not necessarily shipping address)",
      dataType: {
        type: "string",
      },
      required: false,
    },
    capacity: {
      description:
        "The maximum seated-at-desk capacity of the office (maximum fire-safe capacity may be higher)",
      dataType: {
        type: "integer",
      },
      required: false,
    },
    officeNames: {
      description: "A list of all office names",
      dataType: {
        type: "array",
        subType: {
          type: "string",
        },
      },
      required: false,
    },
    employeeId: {
      description: "New employee Id",
      dataType: {
        type: "integer",
      },
      required: true,
    },
  },
  rid: "ri.ontology.main.action-type.9f84017d-cf17-4fa8-84c3-8e01e5d594f2",
  operations: [
    { type: "createObject", objectTypeApiName: officeObjectType.apiName },
    { type: "createObject", objectTypeApiName: employeeObjectType.apiName },
  ],
  status: "ACTIVE",
};

export const MoveOffice: ActionTypeV2 = {
  apiName: "moveOffice",
  description: "Update an office's physical location",
  displayName: "move-office",
  parameters: {
    officeId: {
      dataType: {
        type: "string",
      },
      required: true,
    },
    newAddress: {
      description:
        "The office's new physical address (not necessarily shipping address)",
      dataType: {
        type: "string",
      },
      required: false,
    },
    newCapacity: {
      description:
        "The maximum seated-at-desk capacity of the new office (maximum fire-safe capacity may be higher)",
      dataType: {
        type: "integer",
      },
      required: false,
    },
    officeNames: {
      description: "A list of all office names",
      dataType: {
        type: "array",
        subType: {
          type: "integer",
        },
      },
      required: false,
    },
  },
  rid: "ri.ontology.main.action-type.9f84017d-cf17-4fa8-84c3-8e01e5d594f2",
  operations: [{
    type: "modifyObject",
    objectTypeApiName: officeObjectType.apiName,
  }],
  status: "ACTIVE",
};

export const ActionTakesObjectSet: ActionTypeV2 = {
  apiName: "actionTakesObjectSet",
  description: "An action which takes an Object Set",
  parameters: {
    employees: {
      dataType: {
        type: "objectSet",
        objectTypeApiName: employeeObjectType.apiName,
        objectApiName: employeeObjectType.apiName,
      },
      required: true,
    },
  },
  rid: "ri.ontology.main.action-type.9f84017d-cf17-4fa8-84c3-8e01e5d594f2",
  operations: [],
  status: "ACTIVE",
};

export const ActionTakesAttachment: ActionTypeV2 = {
  apiName: "actionTakesAttachment",
  description: "An action which takes an attachment",
  parameters: {
    attachment: {
      dataType: {
        type: "attachment",
      },
      required: true,
    },
  },
  rid: "ri.ontology.main.action-type.9f84017d-cf17-4fa8-84c3-8e01e5d594f3",
  operations: [],
  status: "ACTIVE",
};

export const ActionTakesMedia: ActionTypeV2 = {
  apiName: "actionTakesMedia",
  description: "An action which takes a mediaReference parameter",
  parameters: {
    media_reference: {
      dataType: {
        type: "mediaReference",
      },
      required: true,
    },
  },
  rid: "ri.ontology.main.action-type.9f84017d-cf17-4fa8-84c3-8e01e5d594f3",
  operations: [],
  status: "ACTIVE",
};

export const ActionTypeWithUnsupportedTypes: ActionTypeV2 = {
  apiName: "unsupportedAction",
  description: "An unsupported action type",
  parameters: {
    unsupportedProperty: {
      dataType: {
        type: "unsupportedType" as "integer",
      },
      required: false,
    },
    unsupportedObject: {
      dataType: {
        type: "object",
        objectApiName: "unsupported",
        objectTypeApiName: "unsupported",
      },
      required: false,
    },
  },
  rid: "ri.ontology.main.action-type.9f84017d-cf17-4fa8-84c3-8e01e5d594f2",
  operations: [],
  status: "ACTIVE",
};

export const ActionTakesInterface: ActionTypeV2 = {
  apiName: "delete-foo-interface",
  displayName: "Delete Foo Interface",
  status: "EXPERIMENTAL",
  parameters: {
    deletedInterface: {
      dataType: {
        type: "interfaceObject",
        interfaceTypeApiName: FooInterface.apiName,
      },
      required: true,
    },
  },
  rid: "ri.actions.main.action-type.3828bab4-49c7-4fdf-a780-6ccbc359d817",
  operations: [
    {
      type: "deleteInterfaceObject",
      interfaceTypeApiName: FooInterface.apiName,
    },
  ],
};

export const ActionTakesStruct: ActionTypeV2 = {
  apiName: "createStructPerson",
  description: "Create a struct",
  parameters: {
    name: {
      dataType: {
        type: "string",
      },
      required: true,
    },
    address: {
      dataType: {
        type: "struct",
        fields: [
          {
            name: "city",
            fieldType: {
              type: "string",
            },
            required: true,
          },
          {
            name: "state",
            fieldType: {
              type: "string",
            },
            required: true,
          },
          {
            name: "zipcode",
            fieldType: {
              type: "integer",
            },
            required: true,
          },
        ],
      },
      required: false,
    },
  },
  rid: "ri.ontology.main.action-type.9f24017d-cf17-4fa8-84c3-8e01e5d594f2",
  operations: [],
  status: "ACTIVE",
};

export const actionTypes: ActionTypeV2[] = [
  PromoteEmployee,
  PromoteEmployeeObject,
  CreateOffice,
  CreateOfficeAndEmployee,
  MoveOffice,
  ActionTakesObjectSet,
  ActionTakesAttachment,
<<<<<<< HEAD
  ActionTakesMedia,
=======
  ActionTakesInterface,
>>>>>>> 03f95eb7
  ActionTakesStruct,
];<|MERGE_RESOLUTION|>--- conflicted
+++ resolved
@@ -374,10 +374,7 @@
   MoveOffice,
   ActionTakesObjectSet,
   ActionTakesAttachment,
-<<<<<<< HEAD
   ActionTakesMedia,
-=======
   ActionTakesInterface,
->>>>>>> 03f95eb7
   ActionTakesStruct,
 ];