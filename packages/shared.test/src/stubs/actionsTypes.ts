/*
 * Copyright 2023 Palantir Technologies, Inc. All rights reserved.
 *
 * Licensed under the Apache License, Version 2.0 (the "License");
 * you may not use this file except in compliance with the License.
 * You may obtain a copy of the License at
 *
 *     http://www.apache.org/licenses/LICENSE-2.0
 *
 * Unless required by applicable law or agreed to in writing, software
 * distributed under the License is distributed on an "AS IS" BASIS,
 * WITHOUT WARRANTIES OR CONDITIONS OF ANY KIND, either express or implied.
 * See the License for the specific language governing permissions and
 * limitations under the License.
 */

import type { ActionTypeV2 } from "@osdk/internal.foundry.core";
import { employeeObjectType, officeObjectType } from "./objectTypes.js";

export const PromoteEmployee: ActionTypeV2 = {
  apiName: "promoteEmployee",
  description: "Update an employee's title and compensation",
  parameters: {
    employeeId: {
      dataType: {
        type: "integer",
      },
      required: true,
    },
    newTitle: {
      dataType: {
        type: "string",
      },
      required: true,
    },
    newCompensation: {
      dataType: {
        type: "double",
      },
      required: true,
    },
  },
  rid: "ri.ontology.main.action-type.7ed72754-7491-428a-bb18-4d7296eb2167",
  operations: [{
    type: "modifyObject",
    objectTypeApiName: employeeObjectType.apiName,
  }],
  status: "ACTIVE",
};

export const PromoteEmployeeObject: ActionTypeV2 = {
  apiName: "promoteEmployeeObject",
  description: "Update an employee's title and compensation",
  parameters: {
    employee: {
      dataType: {
        type: "object",
        objectApiName: employeeObjectType.apiName,
        objectTypeApiName: employeeObjectType.apiName,
      },
      required: true,
    },
    newTitle: {
      dataType: {
        type: "string",
      },
      required: true,
    },
    newCompensation: {
      dataType: {
        type: "double",
      },
      required: true,
    },
  },
  rid: "ri.ontology.main.action-type.7ed72754-7491-428a-bb18-4d7296eb2168",
  operations: [{
    type: "modifyObject",
    objectTypeApiName: employeeObjectType.apiName,
  }],
  status: "ACTIVE",
};

export const CreateOffice: ActionTypeV2 = {
  apiName: "createOffice",
  description: "Create an office's",
  parameters: {
    officeId: {
      dataType: {
        type: "string",
      },
      required: true,
    },
    address: {
      description:
        "The office's physical address (not necessarily shipping address)",
      dataType: {
        type: "string",
      },
      required: false,
    },
    capacity: {
      description:
        "The maximum seated-at-desk capacity of the office (maximum fire-safe capacity may be higher)",
      dataType: {
        type: "integer",
      },
      required: false,
    },
    officeNames: {
      description: "A list of all office names",
      dataType: {
        type: "array",
        subType: {
          type: "string",
        },
      },
      required: false,
    },
  },
  rid: "ri.ontology.main.action-type.9f84017d-cf17-4fa8-84c3-8e01e5d594f1",
  operations: [{
    type: "createObject",
    objectTypeApiName: officeObjectType.apiName,
  }],
  status: "ACTIVE",
};

export const CreateOfficeAndEmployee: ActionTypeV2 = {
  apiName: "createOfficeAndEmployee",
  description: "Create an office and employee",
  parameters: {
    officeId: {
      dataType: {
        type: "string",
      },
      required: true,
    },
    address: {
      description:
        "The office's physical address (not necessarily shipping address)",
      dataType: {
        type: "string",
      },
      required: false,
    },
    capacity: {
      description:
        "The maximum seated-at-desk capacity of the office (maximum fire-safe capacity may be higher)",
      dataType: {
        type: "integer",
      },
      required: false,
    },
    officeNames: {
      description: "A list of all office names",
      dataType: {
        type: "array",
        subType: {
          type: "string",
        },
      },
      required: false,
    },
    employeeId: {
      description: "New employee Id",
      dataType: {
        type: "integer",
      },
      required: true,
    },
  },
  rid: "ri.ontology.main.action-type.9f84017d-cf17-4fa8-84c3-8e01e5d594f2",
  operations: [
    { type: "createObject", objectTypeApiName: officeObjectType.apiName },
    { type: "createObject", objectTypeApiName: employeeObjectType.apiName },
  ],
  status: "ACTIVE",
};

export const MoveOffice: ActionTypeV2 = {
  apiName: "moveOffice",
  description: "Update an office's physical location",
  displayName: "move-office",
  parameters: {
    officeId: {
      dataType: {
        type: "string",
      },
      required: true,
    },
    newAddress: {
      description:
        "The office's new physical address (not necessarily shipping address)",
      dataType: {
        type: "string",
      },
      required: false,
    },
    newCapacity: {
      description:
        "The maximum seated-at-desk capacity of the new office (maximum fire-safe capacity may be higher)",
      dataType: {
        type: "integer",
      },
      required: false,
    },
    officeNames: {
      description: "A list of all office names",
      dataType: {
        type: "array",
        subType: {
          type: "integer",
        },
      },
      required: false,
    },
  },
  rid: "ri.ontology.main.action-type.9f84017d-cf17-4fa8-84c3-8e01e5d594f2",
  operations: [{
    type: "modifyObject",
    objectTypeApiName: officeObjectType.apiName,
  }],
  status: "ACTIVE",
};

export const ActionTakesObjectSet: ActionTypeV2 = {
  apiName: "actionTakesObjectSet",
  description: "An action which takes an Object Set",
  parameters: {
    employees: {
      dataType: {
        type: "objectSet",
        objectTypeApiName: employeeObjectType.apiName,
        objectApiName: employeeObjectType.apiName,
      },
      required: true,
    },
  },
  rid: "ri.ontology.main.action-type.9f84017d-cf17-4fa8-84c3-8e01e5d594f2",
  operations: [],
  status: "ACTIVE",
};

export const ActionTakesAttachment: ActionTypeV2 = {
  apiName: "actionTakesAttachment",
  description: "An action which takes an attachment",
  parameters: {
    attachment: {
      dataType: {
        type: "attachment",
      },
      required: true,
    },
  },
  rid: "ri.ontology.main.action-type.9f84017d-cf17-4fa8-84c3-8e01e5d594f3",
  operations: [],
  status: "ACTIVE",
};

export const ActionTakesMedia: ActionTypeV2 = {
  apiName: "actionTakesMedia",
  description: "An action which takes a mediaReference parameter",
  parameters: {
    media_reference: {
      dataType: {
        type: "mediaReference",
      },
      required: true,
    },
  },
  rid: "ri.ontology.main.action-type.9f84017d-cf17-4fa8-84c3-8e01e5d594f3",
  operations: [],
  status: "ACTIVE",
};

export const ActionTypeWithUnsupportedTypes: ActionTypeV2 = {
  apiName: "unsupportedAction",
  description: "An unsupported action type",
  parameters: {
    unsupportedProperty: {
      dataType: {
        type: "unsupportedType" as "integer",
      },
      required: false,
    },
    unsupportedObject: {
      dataType: {
        type: "object",
        objectApiName: "unsupported",
        objectTypeApiName: "unsupported",
      },
      required: false,
    },
  },
  rid: "ri.ontology.main.action-type.9f84017d-cf17-4fa8-84c3-8e01e5d594f2",
  operations: [],
  status: "ACTIVE",
};

export const ActionTakesStruct: ActionTypeV2 = {
  apiName: "createStructPerson",
  description: "Create a struct",
  parameters: {
    name: {
      dataType: {
        type: "string",
      },
      required: true,
    },
    address: {
      dataType: {
        type: "struct",
        fields: [
          {
            name: "city",
            fieldType: {
              type: "string",
            },
            required: true,
          },
          {
            name: "state",
            fieldType: {
              type: "string",
            },
            required: true,
          },
          {
            name: "zipcode",
            fieldType: {
              type: "integer",
            },
            required: true,
          },
        ],
      },
      required: false,
    },
  },
  rid: "ri.ontology.main.action-type.9f24017d-cf17-4fa8-84c3-8e01e5d594f2",
  operations: [],
  status: "ACTIVE",
};

export const actionTypes: ActionTypeV2[] = [
  PromoteEmployee,
  PromoteEmployeeObject,
  CreateOffice,
  CreateOfficeAndEmployee,
  MoveOffice,
  ActionTakesObjectSet,
  ActionTakesAttachment,
<<<<<<< HEAD
  ActionTakesMedia,
=======
  ActionTakesStruct,
>>>>>>> c98b52d1
];<|MERGE_RESOLUTION|>--- conflicted
+++ resolved
@@ -351,9 +351,6 @@
   MoveOffice,
   ActionTakesObjectSet,
   ActionTakesAttachment,
-<<<<<<< HEAD
   ActionTakesMedia,
-=======
   ActionTakesStruct,
->>>>>>> c98b52d1
 ];