--- conflicted
+++ resolved
@@ -161,18 +161,18 @@
   },
 };
 
-<<<<<<< HEAD
 export const actionRequestMediaUpload: ApplyActionRequestV2 = {
   options: { mode: "VALIDATE_AND_EXECUTE", returnEdits: "NONE" },
   parameters: {
     media_reference: mediaReference,
-=======
+  },
+};
+
 export const actionRequestWithStruct: ApplyActionRequestV2 = {
   options: { mode: "VALIDATE_AND_EXECUTE", returnEdits: "NONE" },
   parameters: {
     name: "testMan",
     address: { city: "NYC", state: "NY", zipcode: 12345 },
->>>>>>> c98b52d1
   },
 };
 
@@ -384,13 +384,10 @@
     [stableStringify(actionRequestWithAttachment)]: actionResponse,
     [stableStringify(actionRequestWithAttachmentUpload)]: actionResponse,
   },
-<<<<<<< HEAD
   actionTakesMedia: {
     [stableStringify(actionRequestMediaUpload)]: actionResponse,
-=======
-
+  },
   createStructPerson: {
     [stableStringify(actionRequestWithStruct)]: actionResponse,
->>>>>>> c98b52d1
   },
 };