--- conflicted
+++ resolved
@@ -161,17 +161,17 @@
   },
 };
 
-<<<<<<< HEAD
 export const actionRequestMediaUpload: ApplyActionRequestV2 = {
   options: { mode: "VALIDATE_AND_EXECUTE", returnEdits: "NONE" },
   parameters: {
     media_reference: mediaReference,
-=======
+  },
+};
+
 export const actionRequestWithInterface: ApplyActionRequestV2 = {
   options: { mode: "VALIDATE_AND_EXECUTE", returnEdits: "NONE" },
   parameters: {
     deletedInterface: { objectTypeApiName: "Employee", primaryKeyValue: 1 },
->>>>>>> 03f95eb7
   },
 };
 
@@ -391,13 +391,11 @@
     [stableStringify(actionRequestWithAttachment)]: actionResponse,
     [stableStringify(actionRequestWithAttachmentUpload)]: actionResponse,
   },
-<<<<<<< HEAD
   actionTakesMedia: {
     [stableStringify(actionRequestMediaUpload)]: actionResponse,
-=======
+  },
   deleteFooInterface: {
     [stableStringify(actionRequestWithInterface)]: actionResponse,
->>>>>>> 03f95eb7
   },
   createStructPerson: {
     [stableStringify(actionRequestWithStruct)]: actionResponse,
