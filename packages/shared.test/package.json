--- conflicted
+++ resolved
@@ -31,17 +31,10 @@
   },
   "dependencies": {
     "@osdk/api": "workspace:~",
-<<<<<<< HEAD
-    "@osdk/internal.foundry.core": "2.7.0",
-    "@osdk/internal.foundry.geo": "2.7.0",
-    "@osdk/internal.foundry.ontologies": "2.7.0",
-    "@osdk/internal.foundry.ontologiesv2": "2.7.0",
-=======
     "@osdk/internal.foundry.core": "2.8.0",
     "@osdk/internal.foundry.geo": "2.8.0",
     "@osdk/internal.foundry.ontologies": "2.8.0",
     "@osdk/internal.foundry.ontologiesv2": "2.8.0",
->>>>>>> e86e91d7
     "fetch-retry": "^6.0.0",
     "json-stable-stringify": "^1.1.1",
     "msw": "^2.3.4",
