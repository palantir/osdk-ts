/*
 * Copyright 2025 Palantir Technologies, Inc. All rights reserved.
 *
 * Licensed under the Apache License, Version 2.0 (the "License");
 * you may not use this file except in compliance with the License.
 * You may obtain a copy of the License at
 *
 *     http://www.apache.org/licenses/LICENSE-2.0
 *
 * Unless required by applicable law or agreed to in writing, software
 * distributed under the License is distributed on an "AS IS" BASIS,
 * WITHOUT WARRANTIES OR CONDITIONS OF ANY KIND, either express or implied.
 * See the License for the specific language governing permissions and
 * limitations under the License.
 */

import type { SdkSnippets } from "@osdk/docs-spec-core";
import type {
  ActionParameterSampleValuesIR,
  ActionParameterSampleValueTypeIR,
  FunctionSampleParametersIR,
  FunctionSampleValueTypeIR,
  OSDK_SNIPPETS_SPEC,
  PropertySampleIR,
  PropertySampleValueTypeIR,
} from "@osdk/docs-spec-sdk";
import { outdent } from "outdent";
import { snippets } from "./generatedNoCheck/docsNoComputedVariables.js";

const indentedNewLine = (spacesCount: number) => `\n${" ".repeat(spacesCount)}`;

export const TYPESCRIPT_OSDK_SNIPPETS: SdkSnippets<typeof OSDK_SNIPPETS_SPEC> =
  {
    ...snippets,
    computedVariables: {
      functionInputValuesV1: handleFunctionInputValuesV1,
      functionInputValuesV2: handleFunctionInputValuesV2,
      actionParameterSampleValuesV1: handleActionParameterSampleValuesV1,
      actionParameterSampleValuesV2: handleActionParameterSampleValuesV2,
      propertyValueV1: handlePropertyValueV1,
      propertyValueV2: handlePropertyValueV2,
      propertyValueIncrementedV1: handlePropertyValueIncrementedV1,
      propertyValueIncrementedV2: handlePropertyValueIncrementedV2,
      propertiesV1: handlePropertiesV1,
      propertiesV2: handlePropertiesV2,
      primaryKeyPropertyV1: handlePrimaryKeyPropertyV1,
      primaryKeyPropertyV2: handlePrimaryKeyPropertyV2,
      primaryKeyPropertyValueV2: handlePrimaryKeyPropertyValueV2,
      linkedPropertiesV1: handleLinkedPropertiesV1,
      linkedPropertiesV2: handleLinkedPropertiesV2,
      linkedPrimaryKeyPropertyV1: handleLinkedPrimaryKeyPropertyV1,
      linkedPrimaryKeyPropertyV2: handleLinkedPrimaryKeyPropertyV2,
      arrayElementValue: handleArrayElementValue,
    },
  };

// SDK major version enum
enum SdkMajorVersion {
  V1 = 1,
  V2 = 2,
}

// Helper functions for properties
function handleFunctionInputValuesV1({
  rawFunctionInputValues,
}: {
  rawFunctionInputValues?: FunctionSampleParametersIR;
}) {
  return renderFunctionInputValues(rawFunctionInputValues, SdkMajorVersion.V1);
}

function handleFunctionInputValuesV2({
  rawFunctionInputValues,
}: {
  rawFunctionInputValues?: FunctionSampleParametersIR;
}) {
  return renderFunctionInputValues(rawFunctionInputValues, SdkMajorVersion.V2);
}

function handleActionParameterSampleValuesV1({
  rawActionTypeParameterValues,
}: {
  rawActionTypeParameterValues?: ActionParameterSampleValuesIR;
}) {
  return renderActionParameterValues(
    rawActionTypeParameterValues,
    SdkMajorVersion.V1,
  );
}

function handleActionParameterSampleValuesV2({
  rawActionTypeParameterValues,
}: {
  rawActionTypeParameterValues?: ActionParameterSampleValuesIR;
}) {
  return renderActionParameterValues(
    rawActionTypeParameterValues,
    SdkMajorVersion.V2,
  );
}

function handlePropertyValueV1(
  { rawPropertyValue }: { rawPropertyValue?: PropertySampleValueTypeIR },
) {
  return renderPropertyValue(rawPropertyValue, SdkMajorVersion.V1);
}

function handlePropertyValueV2(
  { rawPropertyValue }: { rawPropertyValue?: PropertySampleValueTypeIR },
) {
  return renderPropertyValue(rawPropertyValue, SdkMajorVersion.V2);
}

function handlePropertyValueIncrementedV1({
  rawPropertyValueIncremented,
}: {
  rawPropertyValueIncremented?: PropertySampleValueTypeIR;
}) {
  return renderPropertyValue(rawPropertyValueIncremented, SdkMajorVersion.V1);
}

function handlePropertyValueIncrementedV2({
  rawPropertyValueIncremented,
}: {
  rawPropertyValueIncremented?: PropertySampleValueTypeIR;
}) {
  return renderPropertyValue(rawPropertyValueIncremented, SdkMajorVersion.V2);
}

function handleArrayElementValue(
  { rawPropertyValue }: { rawPropertyValue?: PropertySampleValueTypeIR },
) {
  return renderArrayElementPropertyValue(rawPropertyValue, SdkMajorVersion.V2);
}

function renderArrayElementPropertyValue(
  propertyValue: PropertySampleValueTypeIR | undefined,
  majorVersion: SdkMajorVersion,
): string {
  if (propertyValue == null) {
    throw new Error("Cannot render a null property value");
  }

  return renderType(propertyValue, majorVersion, "arraySubType");
}

function handlePropertiesV1(
  { rawProperties }: { rawProperties?: PropertySampleIR[] },
) {
  if (rawProperties == null) {
    throw new Error("Cannot render with null rawProperties");
  }

  return rawProperties.map(prop => ({
    apiName: prop.apiName,
    value: renderPropertyValue(prop.value, SdkMajorVersion.V1),
  }));
}

function handlePropertiesV2(
  { rawProperties }: { rawProperties?: PropertySampleIR[] },
) {
  if (rawProperties == null) {
    throw new Error("Cannot render with null rawProperties");
  }

  return rawProperties.map(prop => ({
    apiName: prop.apiName,
    value: renderPropertyValue(prop.value, SdkMajorVersion.V2),
  }));
}

function handlePrimaryKeyPropertyV1(
  { rawPrimaryKeyProperty }: { rawPrimaryKeyProperty?: PropertySampleIR },
) {
  if (rawPrimaryKeyProperty == null) {
    throw new Error("Cannot render with null rawPrimaryKeyProperty");
  }

  return {
    apiName: rawPrimaryKeyProperty.apiName,
    value: renderPropertyValue(rawPrimaryKeyProperty.value, SdkMajorVersion.V1),
  };
}

function handlePrimaryKeyPropertyV2(
  { rawPrimaryKeyProperty }: { rawPrimaryKeyProperty?: PropertySampleIR },
) {
  if (rawPrimaryKeyProperty == null) {
    throw new Error("Cannot render with null rawPrimaryKeyProperty");
  }

  return {
    apiName: rawPrimaryKeyProperty.apiName,
    value: renderPropertyValue(rawPrimaryKeyProperty.value, SdkMajorVersion.V2),
  };
}

function handlePrimaryKeyPropertyValueV2({
  rawPrimaryKeyProperty,
}: {
  rawPrimaryKeyProperty?: PropertySampleIR;
}) {
  if (rawPrimaryKeyProperty == null) {
    throw new Error("Cannot render with null rawPrimaryKeyProperty");
  }

  return renderPropertyValue(rawPrimaryKeyProperty.value, SdkMajorVersion.V2);
}

function handleLinkedPropertiesV1(
  { rawLinkedProperties }: { rawLinkedProperties?: PropertySampleIR[] },
) {
  if (rawLinkedProperties == null) {
    throw new Error("Cannot render with null rawLinkedProperties");
  }

  return rawLinkedProperties.map(prop => ({
    apiName: prop.apiName,
    value: renderPropertyValue(prop.value, SdkMajorVersion.V1),
  }));
}

function handleLinkedPropertiesV2(
  { rawLinkedProperties }: { rawLinkedProperties?: PropertySampleIR[] },
) {
  if (rawLinkedProperties == null) {
    throw new Error("Cannot render with null rawLinkedProperties");
  }

  return rawLinkedProperties.map(prop => ({
    apiName: prop.apiName,
    value: renderPropertyValue(prop.value, SdkMajorVersion.V2),
  }));
}

function handleLinkedPrimaryKeyPropertyV1({
  rawLinkedPrimaryKeyProperty,
}: {
  rawLinkedPrimaryKeyProperty?: {
    apiName: string;
    value: PropertySampleValueTypeIR;
    type: string;
  };
}) {
  if (rawLinkedPrimaryKeyProperty == null) {
    throw new Error("Cannot render with null rawLinkedPrimaryKeyProperty");
  }

  return {
    apiName: rawLinkedPrimaryKeyProperty.apiName,
    value: renderPropertyValue(
      rawLinkedPrimaryKeyProperty.value,
      SdkMajorVersion.V1,
    ),
    type: rawLinkedPrimaryKeyProperty.type,
  };
}

function handleLinkedPrimaryKeyPropertyV2({
  rawLinkedPrimaryKeyProperty,
}: {
  rawLinkedPrimaryKeyProperty?: {
    apiName: string;
    value: PropertySampleValueTypeIR;
    type: string;
  };
}) {
  if (rawLinkedPrimaryKeyProperty == null) {
    throw new Error("Cannot render with null rawLinkedPrimaryKeyProperty");
  }

  return {
    apiName: rawLinkedPrimaryKeyProperty.apiName,
    value: renderPropertyValue(
      rawLinkedPrimaryKeyProperty.value,
      SdkMajorVersion.V2,
    ),
    type: rawLinkedPrimaryKeyProperty.type,
  };
}

// Common function to render function input values for any version
function renderFunctionInputValues(
  rawFunctionInputValues: FunctionSampleParametersIR | undefined,
  majorVersion: SdkMajorVersion,
): string {
  if (rawFunctionInputValues == null) {
    throw new Error("Cannot render a null rawFunctionInputValues");
  }
  if (Object.keys(rawFunctionInputValues.parameters).length === 0) {
    return "";
  }

  return outdent`
    {
        ${
    Object.entries(rawFunctionInputValues.parameters)
      .map(([key, value]) =>
        `"${key}": ${renderType(value, majorVersion, "functionInput")}`
      )
      .join(`,${indentedNewLine(4)}`)
  }
    }`;
}

// Common function to render action parameter values for any version
function renderActionParameterValues(
  rawActionTypeParameterValues: ActionParameterSampleValuesIR | undefined,
  majorVersion: SdkMajorVersion,
): Array<{ key: string; value: string; last: boolean }> {
  if (rawActionTypeParameterValues == null) {
    throw new Error("Cannot render a null rawActionTypeParameterValues");
  }

  return rawActionTypeParameterValues.map((param, index, array) => ({
    key: param.key,
    value: renderType(param.value, majorVersion, "actionParameter"),
    last: index === array.length - 1,
  }));
}

// Function to render property values
function renderPropertyValue(
  propertyValue: PropertySampleValueTypeIR | undefined,
  majorVersion: SdkMajorVersion,
): string {
  if (propertyValue == null) {
    throw new Error("Cannot render a null property value");
  }

  return renderType(propertyValue, majorVersion, "property");
}

// Unified render function for all types
function renderType(
  type:
    | ActionParameterSampleValueTypeIR
    | FunctionSampleValueTypeIR
    | PropertySampleValueTypeIR,
  majorVersion: SdkMajorVersion,
  context: "property" | "functionInput" | "actionParameter" | "arraySubType",
): string {
  if (type == null) {
    throw new Error("Cannot render a null type value");
  }

  switch (type.type) {
    case "array":
    case "set":
    case "list":
      const arraySubType = renderType(type.subtype, majorVersion, context);
      return context === "arraySubType" ? arraySubType : `[${arraySubType}]`;
    case "boolean":
      return type.value ? "true" : "false";
    case "byte":
    case "integer":
    case "long":
    case "short":
      return type.value.toString();
    case "decimal":
    case "double":
    case "float":
      if (context === "actionParameter") {
        return `"${type.value.toString()}"`;
      }
      return type.value.toString();
    case "date":
      return getDateParameter(majorVersion, type.daysOffset);
    case "timestamp":
      return getTimestampParameter(majorVersion, type.daysOffset);
    case "object":
      const primaryKeyValue = type.primaryKeyType === "string"
        ? "\"primaryKeyValue\""
        : "primaryKeyValue";
      if (context === "actionParameter") {
        const apiNameProperty = type.apiName ? ` $apiName: "${type.apiName}",` : "";
        return majorVersion >= SdkMajorVersion.V2
<<<<<<< HEAD
          ? `{ $primaryKey: ${primaryKeyValue},${apiNameProperty} /* other properties */ }`
          : `{ __primaryKey: ${primaryKeyValue},${apiNameProperty} /* other properties */ }`;
=======
          ? `"primaryKeyValue" // or myObjectInstance`
          : `{ __primaryKey: ${primaryKeyValue}, /* other properties */ }`;
>>>>>>> ff13ae9d
      }
      return primaryKeyValue;
    case "anonymousCustomType":
    case "customType":
      return "{}";
    case "attachment":
      return type.hasAttachments ? "attachment" : "{}";
    case "interface":
    case "marking":
      return "{}";
    case "mediaReference":
      return context === "actionParameter"
        ? "mediaReferenceOrUpload"
        : "mediaReferenceRid";
    case "objectType":
      return `"${type.objectTypeApiName}"`;
    case "map":
      if (type.keyType.type === "object") {
        return `{[${
          getMapKeyObjectName(type.keyType.apiName)
        }.$objectSpecifier]: ${
          renderType(type.valueType, majorVersion, context)
        }}`;
      }
      return `{${
        renderType(
          type.valueType,
          majorVersion,
          context,
        )
      }: ${renderType(type.valueType, majorVersion, context)}}`;

    case "string":
    case "unknown":
    default:
      return `"${type.value ?? "value"}"`;
  }
}

function getMapKeyObjectName(apiName?: string) {
  if (apiName == null) {
    return "osdkObject";
  }
  return `${getDisplayName(processObjectApiName(apiName))}OsdkObject`;
}

function getDisplayName(input: string): string {
  const tokens = input.split(/[_-]|(?<=[a-z])(?=[A-Z])/);
  const result = tokens.map(token => titleCase(token.toLowerCase())).join("");
  return result.charAt(0).toLowerCase() + result.slice(1);
}

function titleCase(token: string) {
  return (token[0] ?? "").toUpperCase() + token.slice(1);
}

// For objects that have namespaces prefixed to their api name, we remove it and only return the last portion
// As that is what the TS OSDK uses to generate identifiers for objects
function processObjectApiName(objectApiName: string) {
  const last = objectApiName.lastIndexOf(".");
  if (last === -1) {
    return objectApiName;
  }
  return objectApiName.slice(last + 1);
}

// Generic helper functions for date and timestamp
function getDateParameter(
  majorVersion: SdkMajorVersion,
  daysOffset = 0,
): string {
  const offsetDate = new Date();
  offsetDate.setDate(offsetDate.getDate() + daysOffset);
  const hasOffset = daysOffset !== 0;

  if (majorVersion >= SdkMajorVersion.V2) {
    return `"${offsetDate.toISOString().split("T")[0]}"`;
  }
  return hasOffset
    ? `LocalDate.now().plusDays(${daysOffset})`
    : "LocalDate.now()";
}

function getTimestampParameter(
  majorVersion: SdkMajorVersion,
  daysOffset = 0,
): string {
  const offsetDate = new Date();
  offsetDate.setDate(offsetDate.getDate() + daysOffset);
  const hasOffset = daysOffset !== 0;

  if (majorVersion >= SdkMajorVersion.V2) {
    return `"${offsetDate.toISOString()}"`;
  }
  return hasOffset
    ? `Timestamp.now().plusDays(${daysOffset})`
    : "Timestamp.now()";
}<|MERGE_RESOLUTION|>--- conflicted
+++ resolved
@@ -376,13 +376,8 @@
       if (context === "actionParameter") {
         const apiNameProperty = type.apiName ? ` $apiName: "${type.apiName}",` : "";
         return majorVersion >= SdkMajorVersion.V2
-<<<<<<< HEAD
-          ? `{ $primaryKey: ${primaryKeyValue},${apiNameProperty} /* other properties */ }`
-          : `{ __primaryKey: ${primaryKeyValue},${apiNameProperty} /* other properties */ }`;
-=======
           ? `"primaryKeyValue" // or myObjectInstance`
           : `{ __primaryKey: ${primaryKeyValue}, /* other properties */ }`;
->>>>>>> ff13ae9d
       }
       return primaryKeyValue;
     case "anonymousCustomType":
