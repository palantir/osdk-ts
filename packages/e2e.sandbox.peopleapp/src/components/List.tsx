import type { ObjectTypeDefinition, Osdk } from "@osdk/client";
import type { UseOsdkListResult } from "@osdk/react/experimental";
import type { ReactNode } from "react";
<<<<<<< HEAD
=======
import React from "react";
>>>>>>> c8ba6ea9
import { ErrorMessage } from "./ErrorMessage.js";
import { H2 } from "./headers.js";
import { InlineSpinner } from "./InlineSpinner.js";

interface ListProps<T extends ObjectTypeDefinition> {
  Component: React.FC<{
    item: Osdk.Instance<T>;
    isSelected: boolean;
    onSelect: (item: Osdk.Instance<T>) => void;
  }>;

  selected: Osdk.Instance<T> | undefined;

  onSelect: (item: Osdk.Instance<T>) => void;

  className?: string;

  header: ReactNode;

  items: UseOsdkListResult<T>;
}

export function List<T extends ObjectTypeDefinition>({
  Component,
  selected: selectedItem,
  onSelect,
  items,
  className = "list-none",
  header,
}: ListProps<T>) {
  const { data, isLoading, error } = items;
  return (
    <div>
      <H2>
        {header} <InlineSpinner isLoading={isLoading} />
      </H2>

      {error && (
        <ErrorMessage message={`Error loading items: ${error.message}`} />
      )}

      {!data || data.length === 0
        ? (
          <div className={"text-sm italic mt-2"}>
            {!error && !isLoading ? "None found." : "Loading..."}
          </div>
        )
        : (
          <ul className={className}>
            {data.map(item => (
              <Component
                key={item.$primaryKey}
                item={item}
                isSelected={item.$primaryKey === selectedItem?.$primaryKey}
                onSelect={() => onSelect(item)}
              />
            ))}
          </ul>
        )}
    </div>
  );
}<|MERGE_RESOLUTION|>--- conflicted
+++ resolved
@@ -1,10 +1,7 @@
 import type { ObjectTypeDefinition, Osdk } from "@osdk/client";
 import type { UseOsdkListResult } from "@osdk/react/experimental";
 import type { ReactNode } from "react";
-<<<<<<< HEAD
-=======
 import React from "react";
->>>>>>> c8ba6ea9
 import { ErrorMessage } from "./ErrorMessage.js";
 import { H2 } from "./headers.js";
 import { InlineSpinner } from "./InlineSpinner.js";
