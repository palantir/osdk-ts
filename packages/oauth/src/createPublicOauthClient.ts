--- conflicted
+++ resolved
@@ -46,11 +46,7 @@
   };
 };
 
-<<<<<<< HEAD
 export interface PublicOauthClientOptions {
-=======
-interface PublicOauthClientOptions {
->>>>>>> e00bb298
   /**
    * If true, uses `history.replaceState()`, otherwise uses `window.location.assign()` (defaults to true)
    */
@@ -82,8 +78,6 @@
   ctxPath?: string;
 }
 
-<<<<<<< HEAD
-=======
 /**
  * Creates a PublicOauthClient for authentication.
  *
@@ -100,32 +94,12 @@
   options?: PublicOauthClientOptions,
 ): PublicOauthClient;
 
->>>>>>> e00bb298
 /**
  * Creates a PublicOauthClient for authentication.
  *
  * @param {string} clientId - The client_id from the OAuth configuration on the server
  * @param {string} url - The base URL of your Foundry server
  * @param {string} redirectUrl - The URL configured for redirect in the OAuth configuration on the server
-<<<<<<< HEAD
- * @param {PublicOauthClientOptions} options - Additional options for the client
- * @returns {PublicOauthClient} A client that can be used as a token provider
- */
-export function createPublicOauthClient(
-  clientId: string,
-  url: string,
-  redirectUrl: string,
-  options?: PublicOauthClientOptions,
-): PublicOauthClient;
-
-/**
- * Creates a PublicOauthClient for authentication.
- *
- * @param {string} clientId - The client_id from the OAuth configuration on the server
- * @param {string} url - The base URL of your Foundry server
- * @param {string} redirectUrl - The URL configured for redirect in the OAuth configuration on the server
-=======
->>>>>>> e00bb298
  * @param {boolean} useHistory - If true, uses `history.replaceState()`, otherwise uses `window.location.assign()` (defaults to true)
  * @param {string} loginPage - Custom landing page URL prior to logging in
  * @param {string} postLoginPage - URL to return to after completed authentication cycle (defaults to `window.location.toString()`)
@@ -139,7 +113,6 @@
   url: string,
   redirectUrl: string,
   useHistory?: boolean,
-<<<<<<< HEAD
   loginPage?: string,
   postLoginPage?: string,
   scopes?: string[],
@@ -151,14 +124,11 @@
   url: string,
   redirect_uri: string,
   useHistory?: boolean | PublicOauthClientOptions,
-=======
->>>>>>> e00bb298
   loginPage?: string,
   postLoginPage?: string,
   scopes?: string[],
   fetchFn?: typeof globalThis.fetch,
   ctxPath?: string,
-<<<<<<< HEAD
 ): PublicOauthClient {
   ({
     useHistory,
@@ -177,44 +147,6 @@
     fetchFn,
     ctxPath,
   ));
-=======
-): PublicOauthClient;
-export function createPublicOauthClient(
-  client_id: string,
-  url: string,
-  redirect_uri: string,
-  useHistory?: boolean | PublicOauthClientOptions,
-  loginPage?: string,
-  postLoginPage?: string,
-  scopes?: string[],
-  fetchFn?: typeof globalThis.fetch,
-  ctxPath?: string,
-): PublicOauthClient {
-  if (typeof useHistory === "object") {
-    invariant(
-      !loginPage && !postLoginPage && !scopes && !fetchFn && !ctxPath,
-      "If useHistory is an object, other options should not be provided",
-    );
-    ({
-      useHistory,
-      loginPage,
-      postLoginPage,
-      scopes,
-      fetchFn,
-      ctxPath,
-    } = useHistory);
-  }
-
-  invariant(url, "url is required");
-  invariant(redirect_uri, "redirectUrl is required");
-
-  // Assign defaults
-  useHistory ??= true;
-  scopes ??= ["api:read-data", "api:write-data"];
-  postLoginPage ||= window.location.toString();
-  fetchFn ??= globalThis.fetch;
-  ctxPath ??= "/multipass";
->>>>>>> e00bb298
 
   const client: Client = { client_id, token_endpoint_auth_method: "none" };
   const authServer = createAuthorizationServer(ctxPath, url);
