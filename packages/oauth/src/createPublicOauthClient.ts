--- conflicted
+++ resolved
@@ -124,17 +124,10 @@
   redirect_uri: string,
   useHistory?: boolean | PublicOauthClientOptions,
   loginPage?: string,
-<<<<<<< HEAD
-  postLoginPage: string = window.location.toString(),
-  scopes: string[] = [],
-  fetchFn: typeof globalThis.fetch = globalThis.fetch,
-  ctxPath: string = "multipass",
-=======
   postLoginPage?: string,
   scopes?: string[],
   fetchFn?: typeof globalThis.fetch,
   ctxPath?: string,
->>>>>>> bc1761c8
 ): PublicOauthClient {
   ({
     useHistory,
