--- conflicted
+++ resolved
@@ -22,6 +22,12 @@
             },
             "required": true,
           },
+          "employeeLocation": {
+            "dataType": {
+              "type": "geotimeSeriesReference",
+            },
+            "description": "Geotime series reference of the location of the employee",
+          },
           "newCompensation": {
             "dataType": {
               "type": "double",
@@ -81,25 +87,12 @@
             "name": "person",
             "type": "blueprint",
           },
-<<<<<<< HEAD
-          "employeeLocation": {
-            "dataType": {
-              "type": "geotimeSeriesReference",
-            },
-            "description": "Geotime series reference of the location of the employee",
-          },
-          "employeeStatus": {
-            "dataType": {
-              "itemType": {
-                "type": "string",
-=======
           "pluralDisplayName": "Employees",
           "primaryKey": "employeeId",
           "properties": {
             "employeeId": {
               "dataType": {
                 "type": "integer",
->>>>>>> 01aadb26
               },
             },
             "employeeStatus": {
@@ -219,6 +212,12 @@
             },
             "required": true,
           },
+          "employeeLocation": {
+            "dataType": {
+              "type": "geotimeSeriesReference",
+            },
+            "description": "Geotime series reference of the location of the employee",
+          },
           "newCompensation": {
             "dataType": {
               "type": "double",
@@ -261,25 +260,12 @@
             "name": "person",
             "type": "blueprint",
           },
-<<<<<<< HEAD
-          "employeeLocation": {
-            "dataType": {
-              "type": "geotimeSeriesReference",
-            },
-            "description": "Geotime series reference of the location of the employee",
-          },
-          "employeeStatus": {
-            "dataType": {
-              "itemType": {
-                "type": "string",
-=======
           "pluralDisplayName": "Employees",
           "primaryKey": "employeeId",
           "properties": {
             "employeeId": {
               "dataType": {
                 "type": "integer",
->>>>>>> 01aadb26
               },
             },
             "employeeStatus": {
