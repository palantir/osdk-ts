/*
 * Copyright 2025 Palantir Technologies, Inc. All rights reserved.
 *
 * Licensed under the Apache License, Version 2.0 (the "License");
 * you may not use this file except in compliance with the License.
 * You may obtain a copy of the License at
 *
 *     http://www.apache.org/licenses/LICENSE-2.0
 *
 * Unless required by applicable law or agreed to in writing, software
 * distributed under the License is distributed on an "AS IS" BASIS,
 * WITHOUT WARRANTIES OR CONDITIONS OF ANY KIND, either express or implied.
 * See the License for the specific language governing permissions and
 * limitations under the License.
 */

import type { ParameterId } from "@osdk/client.unstable";
import invariant from "tiny-invariant";
import { namespace, ontologyDefinition } from "./defineOntology.js";
import type {
  ActionParameterAllowedValues,
  ActionParameterType,
  ActionParameterTypePrimitive,
  ActionType,
  InterfaceType,
<<<<<<< HEAD
=======
  LinkTypeDefinition,
>>>>>>> 4b27009e
  ObjectPropertyType,
  ObjectType,
  PropertyTypeType,
  SharedPropertyType,
} from "./types.js";

export function defineCreateInterfaceObjectAction(
  interfaceType: InterfaceType,
  objectType?: ObjectType,
): ActionType {
  return defineAction({
    apiName: `create-${
      kebab(interfaceType.apiName.split(".").pop() ?? interfaceType.apiName)
    }${
      objectType === undefined
        ? ""
        : `-${kebab(objectType.apiName.split(".").pop() ?? objectType.apiName)}`
    }`,
    displayName: `Create ${interfaceType.displayMetadata.displayName}`,
    parameters: [
      {
        id: "objectTypeParameter",
        displayName: "Object type to create",
        type: {
          type: "objectTypeReference",
          objectTypeReference: { interfaceTypeRids: [interfaceType.apiName] },
        },
        validation: {
          required: true,
          allowedValues: objectType === undefined
            ? {
              type: "objectTypeReference",
              interfaceTypes: [interfaceType.apiName],
            }
            : {
              type: "oneOf",
              oneOf: [{
                label: objectType.displayName,
                value: {
                  type: "objectType",
                  objectType: { objectTypeId: objectType.apiName },
                },
              }],
            },
        },
      },
      ...Object.entries(interfaceType.propertiesV2).map((
        [id, prop],
      ) => ({
        id,
        displayName: prop.sharedPropertyType.displayName
          ?? prop.sharedPropertyType.nonNameSpacedApiName,
        type: extractActionParameterType(prop.sharedPropertyType),
        typeClasses: prop.sharedPropertyType.typeClasses ?? [],
        validation: {
          required: true,
          allowedValues: extractAllowedValuesFromType(
            prop.sharedPropertyType.type,
          ),
        },
      })),
    ],
    status: interfaceType.status.type !== "deprecated"
      ? interfaceType.status.type
      : interfaceType.status,
    rules: [
      {
        type: "addInterfaceRule",
        addInterfaceRule: {
          interfaceApiName: interfaceType.apiName,
          objectTypeParameter: "objectTypeParameter",
          sharedPropertyValues: Object.fromEntries(
            Object.entries(interfaceType.propertiesV2).map((
              [id, prop],
            ) => [id, { type: "parameterId", parameterId: id }]),
          ),
        },
      },
    ],
  });
}

export function defineCreateObjectAction(
  objectType: ObjectType,
): ActionType {
  return defineAction({
    apiName: `create-object-${
      kebab(objectType.apiName.split(".").pop() ?? objectType.apiName)
    }`,
    displayName: `Create ${objectType.displayName}`,
    parameters: [
      ...(objectType.properties?.map(prop => ({
        id: prop.apiName,
        displayName: prop.displayName,
<<<<<<< HEAD
        type: extractActionParameterType(prop),
=======
        type: extractActionParameterTypeFromOpt(prop),
>>>>>>> 4b27009e
        validation: {
          required: true,
          allowedValues: extractAllowedValuesFromType(prop.type),
        },
      })) ?? []),
    ],
    status: "active",
    rules: [{
      type: "addObjectRule",
      addObjectRule: {
        objectTypeId: objectType.apiName,
        propertyValues: objectType.properties
          ? Object.fromEntries(
            objectType.properties.map(
              p => [p.apiName, { type: "parameterId", parameterId: p.apiName }],
            ),
          )
          : {},
        structFieldValues: {},
      },
    }],
  });
}

export function defineModifyInterfaceObjectAction(
  interfaceType: InterfaceType,
  objectType?: ObjectType,
): ActionType {
  return defineAction({
    apiName: `modify-${
      kebab(interfaceType.apiName.split(".").pop() ?? interfaceType.apiName)
    }${
      objectType === undefined
        ? ""
        : `-${kebab(objectType.apiName.split(".").pop() ?? objectType.apiName)}`
    }`,
    displayName: `Modify ${interfaceType.displayMetadata.displayName}`,
    parameters: [
      {
        id: "interfaceObjectToModifyParameter",
        displayName: "Object type to modify",
        type: {
          type: "interfaceReference",
          interfaceReference: { interfaceTypeRid: interfaceType.apiName },
        },
        validation: {
          required: true,
          allowedValues: objectType === undefined
            ? { type: "interfaceObjectQuery" }
            : {
              type: "oneOf",
              oneOf: [{
                label: objectType.displayName,
                value: {
                  type: "objectType",
                  objectType: { objectTypeId: objectType.apiName },
                },
              }],
            },
        },
      },
      ...Object.entries(interfaceType.propertiesV2).map((
        [id, prop],
      ) => ({
        id,
        displayName: prop.sharedPropertyType.displayName
          ?? prop.sharedPropertyType.nonNameSpacedApiName,
        type: extractActionParameterType(prop.sharedPropertyType),
        typeClasses: prop.sharedPropertyType.typeClasses ?? [],
        validation: {
          required: true,
          allowedValues: extractAllowedValuesFromType(
            prop.sharedPropertyType.type,
          ),
        },
      })),
    ],
    status: interfaceType.status.type !== "deprecated"
      ? interfaceType.status.type
      : interfaceType.status,
    rules: [
      {
        type: "modifyInterfaceRule",
        modifyInterfaceRule: {
          interfaceObjectToModifyParameter: "interfaceObjectToModifyParameter",
          sharedPropertyValues: Object.fromEntries(
            Object.entries(interfaceType.propertiesV2).map((
              [id, prop],
            ) => [id, { type: "parameterId", parameterId: id }]),
          ),
        },
      },
    ],
  });
}

export function defineModifyObjectAction(
  objectType: ObjectType,
): ActionType {
  return defineAction({
    apiName: `modify-object-${
      kebab(objectType.apiName.split(".").pop() ?? objectType.apiName)
    }`,
    displayName: `Modify ${objectType.displayName}`,
    parameters: [
      {
        id: "objectToModifyParameter",
        displayName: "Modify object",
        type: {
          type: "objectReference",
          objectReference: { objectTypeId: objectType.apiName },
        },
        validation: {
          allowedValues: { type: "objectQuery" },
          required: true,
        },
      },
      ...(objectType.properties?.map(prop => ({
        id: prop.apiName,
        displayName: prop.displayName,
<<<<<<< HEAD
        type: extractActionParameterType(prop),
=======
        type: extractActionParameterTypeFromOpt(prop),
>>>>>>> 4b27009e
        validation: {
          required: true,
          allowedValues: extractAllowedValuesFromType(prop.type),
        },
      })) ?? []),
    ],
    status: "active",
    rules: [
      {
        type: "modifyObjectRule",
        modifyObjectRule: {
          objectToModify: "objectToModifyParameter",
          propertyValues: objectType.properties
            ? Object.fromEntries(
              objectType.properties.map(
                p => [p.apiName, {
                  type: "parameterId",
                  parameterId: p.apiName,
                }],
              ),
            )
            : {},
          structFieldValues: {},
        },
      },
    ],
  });
}

export function defineDeleteObjectAction(
  objectType: ObjectType,
): ActionType {
  return defineAction({
    apiName: `delete-object-${
      kebab(objectType.apiName.split(".").pop() ?? objectType.apiName)
    }`,
    displayName: `Delete ${objectType.displayName}`,
    parameters: [
      {
        id: "objectToDeleteParameter",
        displayName: "Delete object",
        type: {
          type: "objectReference",
          objectReference: { objectTypeId: objectType.apiName },
        },
        validation: {
          required: true,
          allowedValues: { type: "objectQuery" },
        },
      },
    ],
    status: "active",
    rules: [
      {
        type: "deleteObjectRule",
        deleteObjectRule: {
          objectToDelete: "objectToDeleteParameter",
        },
      },
    ],
  });
}

<<<<<<< HEAD
=======
export function defineAddLinkAction(
  linkType: LinkTypeDefinition,
): ActionType {
  invariant(
    "many" in linkType,
    `Add link action is not supported for one-to-many link types`,
  );
  return defineAction({
    apiName: `create-link-${
      kebab(linkType.id.split(".").pop() ?? linkType.id)
    }`,
    displayName: `Create ${linkType.id}`,
    parameters: [
      {
        id: linkType.many.object.apiName,
        displayName: linkType.many.object.displayName,
        type: {
          type: "objectReference",
          objectReference: { objectTypeId: linkType.many.object.apiName },
        },
        validation: {
          required: true,
          allowedValues: { type: "objectQuery" },
        },
      },
      {
        id: linkType.toMany.object.apiName,
        displayName: linkType.toMany.object.displayName,
        type: {
          type: "objectReference",
          objectReference: { objectTypeId: linkType.toMany.object.apiName },
        },
        validation: {
          required: true,
          allowedValues: { type: "objectQuery" },
        },
      },
    ],
    status: "active",
    rules: [
      {
        type: "addLinkRule",
        addLinkRule: {
          linkTypeId: linkType.id,
          sourceObject: linkType.many.object.apiName,
          targetObject: linkType.toMany.object.apiName,
        },
      },
    ],
  });
}

export function defineDeleteLinkAction(
  linkType: LinkTypeDefinition,
): ActionType {
  invariant(
    "many" in linkType,
    `Delete link action is not supported for one-to-many link types`,
  );
  return defineAction({
    apiName: `delete-link-${
      kebab(linkType.id.split(".").pop() ?? linkType.id)
    }`,
    displayName: `Delete ${linkType.id}`,
    parameters: [{
      id: linkType.many.object.apiName,
      displayName: linkType.many.object.displayName,
      type: {
        type: "objectReference",
        objectReference: { objectTypeId: linkType.many.object.apiName },
      },
      validation: {
        required: true,
        allowedValues: { type: "objectQuery" },
      },
    }, {
      id: linkType.toMany.object.apiName,
      displayName: linkType.toMany.object.displayName,
      type: {
        type: "objectReference",
        objectReference: { objectTypeId: linkType.toMany.object.apiName },
      },
      validation: {
        required: true,
        allowedValues: { type: "objectQuery" },
      },
    }],
    status: "active",
    rules: [
      {
        type: "deleteLinkRule",
        deleteLinkRule: {
          linkTypeId: linkType.id,
          sourceObject: linkType.many.object.apiName,
          targetObject: linkType.toMany.object.apiName,
        },
      },
    ],
  });
}

>>>>>>> 4b27009e
export function defineAction(actionDef: ActionType): ActionType {
  const apiName = namespace + actionDef.apiName;
  const parameterIds = (actionDef.parameters ?? []).map(p => p.id);

  if (ontologyDefinition.actionTypes[apiName] !== undefined) {
    throw new Error(
      `Action type with apiName ${actionDef.apiName} is already defined`,
    );
  }
  invariant(
    /^[a-z0-9]+(-[a-z0-9]+)*$/.test(actionDef.apiName),
    `Action type apiName "${actionDef.apiName}" must be alphanumeric, lowercase, and kebab-case`,
  );

  const parameterIdsSet = new Set(parameterIds);
  invariant(
    parameterIdsSet.size === parameterIds.length,
    `Parameter ids must be unique`,
  );

  const parameterIdsNotFound = Array.from(referencedParameterIds(actionDef))
    .filter(p => !parameterIdsSet.has(p));
  invariant(
    parameterIdsNotFound.length === 0,
    `Parameters ${
      JSON.stringify(parameterIdsNotFound)
    } were referenced but not defined`,
  );

  const definedSectionIds = new Set(Object.keys(actionDef.sections ?? []));
  const undefinedSectionsInOrdering = (actionDef.formContentOrdering ?? [])
    .flatMap(
      s => s.type === "parameterId" ? [] : [s.sectionId],
    ).filter(sId => !definedSectionIds.has(sId));
  invariant(
    undefinedSectionsInOrdering.length === 0,
    `Sections [${undefinedSectionsInOrdering}] were referenced in content ordering but not defined`,
  );

  invariant(
    actionDef.rules.length > 0,
    `Action type ${actionDef.apiName} must have at least one logic rule`,
  );
  actionDef.rules.forEach(rule => {
    if (rule.type === "modifyObjectRule") {
      invariant(
        parameterIds.some(id => id === rule.modifyObjectRule.objectToModify),
        `Object to modify parameter must be defined in parameters`,
      );
    }
    if (rule.type === "deleteObjectRule") {
      invariant(
        parameterIds.some(id => id === rule.deleteObjectRule.objectToDelete),
        `Object to delete parameter must be defined in parameters`,
      );
    }
<<<<<<< HEAD
=======
    if (rule.type === "addLinkRule") {
      invariant(
        parameterIds.some(id => id === rule.addLinkRule.sourceObject),
        `Source object parameter must be defined in parameters`,
      );
      invariant(
        parameterIds.some(id => id === rule.addLinkRule.targetObject),
        `Target object parameter must be defined in parameters`,
      );
    }
    if (rule.type === "deleteLinkRule") {
      invariant(
        parameterIds.some(id => id === rule.deleteLinkRule.sourceObject),
        `Source object parameter must be defined in parameters`,
      );
      invariant(
        parameterIds.some(id => id === rule.deleteLinkRule.targetObject),
        `Target object parameter must be defined in parameters`,
      );
    }
>>>>>>> 4b27009e
  });
  const fullAction = { ...actionDef, apiName: apiName };
  ontologyDefinition.actionTypes[apiName] = fullAction;
  return fullAction;
}

function referencedParameterIds(actionDef: ActionType): Set<ParameterId> {
  const parameterIds: Set<ParameterId> = new Set();

  // section definitions
  Object.values(actionDef.sections ?? {})
    .flatMap(p => p).forEach(pId => parameterIds.add(pId));

  // form content ordering
  (actionDef.formContentOrdering ?? []).forEach(item => {
    if (item.type === "parameterId") {
      parameterIds.add(item.parameterId);
    }
  });

  // logic rules
  actionDef.rules.forEach(rule => {
    // when visiting each rule, we also do drive-by namespace prefixing
    switch (rule.type) {
      case "addInterfaceRule":
        rule.addInterfaceRule.interfaceApiName = sanitize(
          rule.addInterfaceRule.interfaceApiName,
        );
        parameterIds.add(rule.addInterfaceRule.objectTypeParameter);
        Object.entries(rule.addInterfaceRule.sharedPropertyValues).forEach(
          ([k, v]) => {
            if (v.type === "parameterId") {
              parameterIds.add(v.parameterId);
            }
            rule.addInterfaceRule.sharedPropertyValues[sanitize(k)] = v;
            delete rule.addInterfaceRule.sharedPropertyValues[k];
          },
        );
        break;
      case "modifyInterfaceRule":
        parameterIds.add(
          rule.modifyInterfaceRule.interfaceObjectToModifyParameter,
        );
        Object.entries(rule.modifyInterfaceRule.sharedPropertyValues).forEach(
          ([k, v]) => {
            if (v.type === "parameterId") {
              parameterIds.add(v.parameterId);
            }
            rule.modifyInterfaceRule.sharedPropertyValues[sanitize(k)] = v;
            delete rule.modifyInterfaceRule.sharedPropertyValues[k];
          },
        );
        break;
      case "addObjectRule":
        Object.entries(rule.addObjectRule.propertyValues).forEach(([k, v]) => {
          if (v.type === "parameterId") {
            parameterIds.add(v.parameterId);
          }
        });
        break;
      case "modifyObjectRule":
        Object.entries(rule.modifyObjectRule.propertyValues).forEach(
          ([k, v]) => {
            if (v.type === "parameterId") {
              parameterIds.add(v.parameterId);
            }
          },
        );
        break;
      case "addOrModifyObjectRuleV2":
        Object.entries(rule.addOrModifyObjectRuleV2.propertyValues).forEach(
          ([k, v]) => {
            if (v.type === "parameterId") {
              parameterIds.add(v.parameterId);
            }
          },
        );
        break;
    }
  });
  return parameterIds;
}

function extractAllowedValuesFromType(
  type: PropertyTypeType,
): ActionParameterAllowedValues {
  switch (type) {
    case "boolean":
      return { type: "boolean" };
    case "byte":
      return {
        type: "range",
        min: {
          type: "staticValue",
          staticValue: { type: "integer", integer: 0 },
        },
        max: {
          type: "staticValue",
          staticValue: { type: "integer", integer: 255 },
        },
      };
    case "timestamp":
    case "date":
      return { type: "datetime" };
    case "decimal":
    case "double":
    case "float":
    case "integer":
    case "long":
      return { type: "range" };
    case "short":
      return {
        type: "range",
        min: {
          type: "staticValue",
          staticValue: { type: "integer", integer: 0 },
        },
        max: {
          type: "staticValue",
          staticValue: { type: "integer", integer: 65535 },
        },
      };
    case "string":
      return { type: "text" };
    case "geopoint":
    case "geoshape":
      return { type: "geoshape" };
    case "mediaReference":
      return { type: "mediaReference" };
    case "geotimeSeries":
      return { type: "geotimeSeriesReference" };
    default:
      switch (type.type) {
        case "marking":
          return type.markingType === "CBAC"
            ? { type: "cbacMarking" }
            : { type: "mandatoryMarking" };
        case "struct":
          throw new Error("Structs are not supported yet");
        default:
          throw new Error("Unknown type");
      }
      break;
  }
}

<<<<<<< HEAD
function extractActionParameterType(
  pt: SharedPropertyType | ObjectPropertyType,
=======
function extractActionParameterTypeFromOpt(
  opt: ObjectPropertyType,
): ActionParameterType {
  const typeType = opt.type;
  if (typeof typeType === "object") {
    switch (typeType.type) {
      case "marking":
        break;
      case "struct":
        break;
      default:
        throw new Error(`Unknown type`);
    }
  }
  if (
    typeof typeType === "string" && isActionParameterTypePrimitive(typeType)
  ) {
    return maybeAddList(typeType, opt.array);
  }
  switch (typeType) {
    case "byte":
    case "short":
      return maybeAddList("integer", opt.array);
    case "geopoint":
      return maybeAddList("geoshape", opt.array);
    case "float":
      return maybeAddList("double", opt.array);
    case "geotimeSeries":
      return maybeAddList("geotimeSeriesReference", opt.array);
    default:
      throw new Error("Unknown type");
  }
}

function extractActionParameterTypeFromSpt(
  spt: SharedPropertyType,
>>>>>>> 4b27009e
): ActionParameterType {
  const typeType = pt.type;
  if (typeof typeType === "object") {
    switch (typeType.type) {
      case "marking":
        break;
      case "struct":
        break;
      default:
        throw new Error(`Unknown type`);
    }
  }
  if (
    typeof typeType === "string" && isActionParameterTypePrimitive(typeType)
  ) {
<<<<<<< HEAD
    return maybeAddList(typeType, pt);
=======
    return maybeAddList(typeType, spt.array);
>>>>>>> 4b27009e
  }
  switch (typeType) {
    case "byte":
    case "short":
<<<<<<< HEAD
      return maybeAddList("integer", pt);
    case "geopoint":
      return maybeAddList("geoshape", pt);
    case "float":
      return maybeAddList("double", pt);
    case "geotimeSeries":
      return maybeAddList("geotimeSeriesReference", pt);
=======
      return maybeAddList("integer", spt.array);
    case "geopoint":
      return maybeAddList("geoshape", spt.array);
    case "float":
      return maybeAddList("double", spt.array);
    case "geotimeSeries":
      return maybeAddList("geotimeSeriesReference", spt.array);
>>>>>>> 4b27009e
    default:
      throw new Error("Unknown type");
  }
}

function maybeAddList(
  type: ActionParameterTypePrimitive,
<<<<<<< HEAD
  pt: SharedPropertyType | ObjectPropertyType,
): ActionParameterType {
  return ((pt.array ?? false) ? type + "List" : type) as ActionParameterType;
=======
  array?: boolean,
): ActionParameterType {
  return ((array ?? false) ? type + "List" : type) as ActionParameterType;
>>>>>>> 4b27009e
}

function isActionParameterTypePrimitive(
  type: string,
): type is ActionParameterTypePrimitive {
  return [
    "boolean",
    "booleanList",
    "integer",
    "integerList",
    "long",
    "longList",
    "double",
    "doubleList",
    "string",
    "stringList",
    "decimal",
    "decimalList",
    "timestamp",
    "timestampList",
    "geohash",
    "geohashList",
    "geoshape",
    "geoshapeList",
    "timeSeriesReference",
    "date",
    "dateList",
    "objectTypeReference",
    "objectReference",
    "attachment",
    "attachmentList",
    "marking",
    "markingList",
    "mediaReference",
    "mediaReferenceList",
    "geotimeSeriesReference",
    "geotimeSeriesReferenceList",
  ].includes(type);
}

function kebab(s: string): string {
  return s
    .replace(/([a-z])([A-Z])/g, "$1-$2")
    .replace(/([A-Z])([A-Z][a-z])/g, "$1-$2")
    .replace(/\./g, "-")
    .toLowerCase();
}

function sanitize(s: string): string {
  return s.includes(".") ? s : namespace + s;
}<|MERGE_RESOLUTION|>--- conflicted
+++ resolved
@@ -23,10 +23,7 @@
   ActionParameterTypePrimitive,
   ActionType,
   InterfaceType,
-<<<<<<< HEAD
-=======
   LinkTypeDefinition,
->>>>>>> 4b27009e
   ObjectPropertyType,
   ObjectType,
   PropertyTypeType,
@@ -121,11 +118,7 @@
       ...(objectType.properties?.map(prop => ({
         id: prop.apiName,
         displayName: prop.displayName,
-<<<<<<< HEAD
         type: extractActionParameterType(prop),
-=======
-        type: extractActionParameterTypeFromOpt(prop),
->>>>>>> 4b27009e
         validation: {
           required: true,
           allowedValues: extractAllowedValuesFromType(prop.type),
@@ -246,11 +239,7 @@
       ...(objectType.properties?.map(prop => ({
         id: prop.apiName,
         displayName: prop.displayName,
-<<<<<<< HEAD
         type: extractActionParameterType(prop),
-=======
-        type: extractActionParameterTypeFromOpt(prop),
->>>>>>> 4b27009e
         validation: {
           required: true,
           allowedValues: extractAllowedValuesFromType(prop.type),
@@ -314,8 +303,6 @@
   });
 }
 
-<<<<<<< HEAD
-=======
 export function defineAddLinkAction(
   linkType: LinkTypeDefinition,
 ): ActionType {
@@ -417,7 +404,6 @@
   });
 }
 
->>>>>>> 4b27009e
 export function defineAction(actionDef: ActionType): ActionType {
   const apiName = namespace + actionDef.apiName;
   const parameterIds = (actionDef.parameters ?? []).map(p => p.id);
@@ -474,8 +460,6 @@
         `Object to delete parameter must be defined in parameters`,
       );
     }
-<<<<<<< HEAD
-=======
     if (rule.type === "addLinkRule") {
       invariant(
         parameterIds.some(id => id === rule.addLinkRule.sourceObject),
@@ -496,7 +480,6 @@
         `Target object parameter must be defined in parameters`,
       );
     }
->>>>>>> 4b27009e
   });
   const fullAction = { ...actionDef, apiName: apiName };
   ontologyDefinition.actionTypes[apiName] = fullAction;
@@ -643,47 +626,8 @@
   }
 }
 
-<<<<<<< HEAD
 function extractActionParameterType(
   pt: SharedPropertyType | ObjectPropertyType,
-=======
-function extractActionParameterTypeFromOpt(
-  opt: ObjectPropertyType,
-): ActionParameterType {
-  const typeType = opt.type;
-  if (typeof typeType === "object") {
-    switch (typeType.type) {
-      case "marking":
-        break;
-      case "struct":
-        break;
-      default:
-        throw new Error(`Unknown type`);
-    }
-  }
-  if (
-    typeof typeType === "string" && isActionParameterTypePrimitive(typeType)
-  ) {
-    return maybeAddList(typeType, opt.array);
-  }
-  switch (typeType) {
-    case "byte":
-    case "short":
-      return maybeAddList("integer", opt.array);
-    case "geopoint":
-      return maybeAddList("geoshape", opt.array);
-    case "float":
-      return maybeAddList("double", opt.array);
-    case "geotimeSeries":
-      return maybeAddList("geotimeSeriesReference", opt.array);
-    default:
-      throw new Error("Unknown type");
-  }
-}
-
-function extractActionParameterTypeFromSpt(
-  spt: SharedPropertyType,
->>>>>>> 4b27009e
 ): ActionParameterType {
   const typeType = pt.type;
   if (typeof typeType === "object") {
@@ -699,16 +643,11 @@
   if (
     typeof typeType === "string" && isActionParameterTypePrimitive(typeType)
   ) {
-<<<<<<< HEAD
     return maybeAddList(typeType, pt);
-=======
-    return maybeAddList(typeType, spt.array);
->>>>>>> 4b27009e
   }
   switch (typeType) {
     case "byte":
     case "short":
-<<<<<<< HEAD
       return maybeAddList("integer", pt);
     case "geopoint":
       return maybeAddList("geoshape", pt);
@@ -716,15 +655,6 @@
       return maybeAddList("double", pt);
     case "geotimeSeries":
       return maybeAddList("geotimeSeriesReference", pt);
-=======
-      return maybeAddList("integer", spt.array);
-    case "geopoint":
-      return maybeAddList("geoshape", spt.array);
-    case "float":
-      return maybeAddList("double", spt.array);
-    case "geotimeSeries":
-      return maybeAddList("geotimeSeriesReference", spt.array);
->>>>>>> 4b27009e
     default:
       throw new Error("Unknown type");
   }
@@ -732,15 +662,9 @@
 
 function maybeAddList(
   type: ActionParameterTypePrimitive,
-<<<<<<< HEAD
   pt: SharedPropertyType | ObjectPropertyType,
 ): ActionParameterType {
   return ((pt.array ?? false) ? type + "List" : type) as ActionParameterType;
-=======
-  array?: boolean,
-): ActionParameterType {
-  return ((array ?? false) ? type + "List" : type) as ActionParameterType;
->>>>>>> 4b27009e
 }
 
 function isActionParameterTypePrimitive(
