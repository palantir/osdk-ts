/*
 * Copyright 2025 Palantir Technologies, Inc. All rights reserved.
 *
 * Licensed under the Apache License, Version 2.0 (the "License");
 * you may not use this file except in compliance with the License.
 * You may obtain a copy of the License at
 *
 *     http://www.apache.org/licenses/LICENSE-2.0
 *
 * Unless required by applicable law or agreed to in writing, software
 * distributed under the License is distributed on an "AS IS" BASIS,
 * WITHOUT WARRANTIES OR CONDITIONS OF ANY KIND, either express or implied.
 * See the License for the specific language governing permissions and
 * limitations under the License.
 */

import type { ParameterId } from "@osdk/client.unstable";
import invariant from "tiny-invariant";
import {
  convertToDisplayName,
  getAllInterfaceProperties,
} from "./defineObject.js";
import {
  namespace,
  ontologyDefinition,
  updateOntology,
} from "./defineOntology.js";
import { convertConditionDefinition } from "./ontologyUtils.js";
import {
  type ActionLevelValidationDefinition,
  type ActionParameter,
  type ActionParameterAllowedValues,
  type ActionParameterType,
  type ActionParameterTypePrimitive,
  type ActionType,
  type ActionTypeDefinition,
  type ActionTypeUserDefinition,
  type ActionValidationRule,
  type ConditionDefinition,
  type InterfaceType,
  type ObjectPropertyType,
  type ObjectPropertyTypeUserDefinition,
  type ObjectTypeDefinition,
  OntologyEntityTypeEnum,
  type PropertyTypeType,
  type SharedPropertyType,
} from "./types.js";

export function defineCreateInterfaceObjectAction(
  interfaceType: InterfaceType,
  objectType?: ObjectTypeDefinition,
  validation?: ActionLevelValidationDefinition,
): ActionType {
  return defineAction({
    apiName: `create-${
      kebab(interfaceType.apiName.split(".").pop() ?? interfaceType.apiName)
    }${
      objectType === undefined
        ? ""
        : `-${kebab(objectType.apiName.split(".").pop() ?? objectType.apiName)}`
    }`,
    displayName: `Create ${interfaceType.displayMetadata.displayName}`,
    parameters: [
      {
        id: "objectTypeParameter",
        displayName: "Object type to create",
        type: {
          type: "objectTypeReference",
          objectTypeReference: { interfaceTypeRids: [interfaceType.apiName] },
        },
        validation: {
          required: true,
          allowedValues: objectType === undefined
            ? {
              type: "objectTypeReference",
              interfaceTypes: [interfaceType.apiName],
            }
            : {
              type: "oneOf",
              oneOf: [{
                label: objectType.displayName,
                value: {
                  type: "objectType",
                  objectType: { objectTypeId: objectType.apiName },
                },
              }],
            },
        },
      },
      ...Object.entries(getAllInterfaceProperties(interfaceType)).map((
        [id, prop],
      ) => ({
        id,
        displayName: prop.sharedPropertyType.displayName
          ?? prop.sharedPropertyType.nonNameSpacedApiName,
        type: extractActionParameterType(prop.sharedPropertyType),
        typeClasses: prop.sharedPropertyType.typeClasses ?? [],
        validation: {
          required: (prop.sharedPropertyType.array ?? false)
            ? { listLength: {} }
            : prop.required,
          allowedValues: extractAllowedValuesFromType(
            prop.sharedPropertyType.type,
          ),
        },
      })),
    ],
    status: interfaceType.status.type !== "deprecated"
      ? interfaceType.status.type
      : interfaceType.status,
    entities: {
      affectedInterfaceTypes: [interfaceType.apiName],
      affectedObjectTypes: [],
      affectedLinkTypes: [],
      typeGroups: [],
    },
    rules: [
      {
        type: "addInterfaceRule",
        addInterfaceRule: {
          interfaceApiName: interfaceType.apiName,
          objectTypeParameter: "objectTypeParameter",
          sharedPropertyValues: Object.fromEntries(
            Object.entries(getAllInterfaceProperties(interfaceType)).map((
              [id, prop],
            ) => [id, { type: "parameterId", parameterId: id }]),
          ),
        },
      },
    ],
    ...(validation
      ? {
        validation: [
          convertValidationRule(validation),
        ],
      }
      : {}),
  });
}

export function defineCreateObjectAction(
  def: ActionTypeUserDefinition,
): ActionType {
  Object.keys(def.parameters ?? {}).forEach(id => {
    invariant(
      def.objectType.properties?.[id] !== undefined,
      `Property ${id} does not exist on ${def.objectType.apiName}`,
    );
  });

  const parameters: Array<ActionParameter> = [
    ...(def.parameters
      // only create supplied parameters
      ? Object.entries(def.parameters).map(([id, validation]) => ({
        id,
        displayName: def.objectType.properties?.[id].displayName
          ?? convertToDisplayName(id),
        type: extractActionParameterType(def.objectType.properties?.[id]!),
        validation: (validation != null)
          ? {
            ...validation,
            allowedValues: validation.allowedValues
              ?? extractAllowedValuesFromType(
                def.objectType.properties?.[id].type!,
              ),
            required: validation.required ?? true,
          }
          : {
            required: true,
            allowedValues: extractAllowedValuesFromType(
              def.objectType.properties?.[id].type!,
            ),
          },
      }))
      // default to creating all parameters
      : Object.values(def.objectType.properties ?? {}).map(prop => ({
        id: prop.apiName!,
        displayName: prop.displayName!,
        type: extractActionParameterType(prop),
        validation: {
          required: true,
          allowedValues: extractAllowedValuesFromType(prop.type),
        },
      })) ?? []),
<<<<<<< HEAD
  ];

  return defineAction({
    apiName: def.apiName
      ?? `create-object-${
        kebab(def.objectType.apiName.split(".").pop() ?? def.objectType.apiName)
      }`,
    displayName: def.displayName ?? `Create ${def.objectType.displayName}`,
    parameters: parameters,
    status: def.status ?? "active",
=======
    ],
    status: "active",
    entities: {
      affectedInterfaceTypes: [],
      affectedObjectTypes: [objectType.apiName],
      affectedLinkTypes: [],
      typeGroups: [],
    },
>>>>>>> 150da1ac
    rules: [{
      type: "addObjectRule",
      addObjectRule: {
        objectTypeId: def.objectType.apiName,
        propertyValues: Object.fromEntries(
          parameters.map(
            p => [p.id, { type: "parameterId", parameterId: p.id }],
          ),
        ),
        structFieldValues: {},
      },
    }],
    ...(def.actionLevelValidation
      ? {
        validation: [
          convertValidationRule(def.actionLevelValidation),
        ],
      }
      : {}),
  });
}

export function defineModifyInterfaceObjectAction(
  interfaceType: InterfaceType,
  objectType?: ObjectTypeDefinition,
  validation?: ActionLevelValidationDefinition,
): ActionType {
  return defineAction({
    apiName: `modify-${
      kebab(interfaceType.apiName.split(".").pop() ?? interfaceType.apiName)
    }${
      objectType === undefined
        ? ""
        : `-${kebab(objectType.apiName.split(".").pop() ?? objectType.apiName)}`
    }`,
    displayName: `Modify ${interfaceType.displayMetadata.displayName}`,
    parameters: [
      {
        id: "interfaceObjectToModifyParameter",
        displayName: "Object type to modify",
        type: {
          type: "interfaceReference",
          interfaceReference: { interfaceTypeRid: interfaceType.apiName },
        },
        validation: {
          required: true,
          allowedValues: objectType === undefined
            ? { type: "interfaceObjectQuery" }
            : {
              type: "oneOf",
              oneOf: [{
                label: objectType.displayName,
                value: {
                  type: "objectType",
                  objectType: { objectTypeId: objectType.apiName },
                },
              }],
            },
        },
      },
      ...Object.entries(getAllInterfaceProperties(interfaceType)).map((
        [id, prop],
      ) => ({
        id,
        displayName: prop.sharedPropertyType.displayName
          ?? prop.sharedPropertyType.nonNameSpacedApiName,
        type: extractActionParameterType(prop.sharedPropertyType),
        typeClasses: prop.sharedPropertyType.typeClasses ?? [],
        validation: {
          required: (prop.sharedPropertyType.array ?? false)
            ? { listLength: {} }
            : prop.required,
          allowedValues: extractAllowedValuesFromType(
            prop.sharedPropertyType.type,
          ),
        },
      })),
    ],
    status: interfaceType.status.type !== "deprecated"
      ? interfaceType.status.type
      : interfaceType.status,
    entities: {
      affectedInterfaceTypes: [interfaceType.apiName],
      affectedObjectTypes: [],
      affectedLinkTypes: [],
      typeGroups: [],
    },
    rules: [
      {
        type: "modifyInterfaceRule",
        modifyInterfaceRule: {
          interfaceObjectToModifyParameter: "interfaceObjectToModifyParameter",
          sharedPropertyValues: Object.fromEntries(
            Object.entries(getAllInterfaceProperties(interfaceType)).map((
              [id, prop],
            ) => [id, { type: "parameterId", parameterId: id }]),
          ),
        },
      },
    ],
    ...(validation
      ? {
        validation: [
          convertValidationRule(validation),
        ],
      }
      : {}),
  });
}

export function defineModifyObjectAction(
  def: ActionTypeUserDefinition,
): ActionType {
  Object.keys(def.parameters ?? {}).forEach(id => {
    invariant(
      def.objectType.properties?.[id] !== undefined,
      `Property ${id} does not exist on ${def.objectType.apiName}`,
    );
  });

  const parameters: Array<ActionParameter> = [
    ...(def.parameters
      // only create supplied parameters
      ? Object.entries(def.parameters).map(([id, validation]) => ({
        id,
        displayName: def.objectType.properties?.[id].displayName
          ?? convertToDisplayName(id),
        type: extractActionParameterType(def.objectType.properties?.[id]!),
        validation: (validation != null)
          ? {
            ...validation,
            allowedValues: validation.allowedValues
              ?? extractAllowedValuesFromType(
                def.objectType.properties?.[id].type!,
              ),
            required: validation.required ?? true,
          }
          : {
            required: true,
            allowedValues: extractAllowedValuesFromType(
              def.objectType.properties?.[id].type!,
            ),
          },
      }))
      // default to creating all parameters
      : Object.values(def.objectType.properties ?? {}).map(prop => ({
        id: prop.apiName!,
        displayName: prop.displayName!,
        type: extractActionParameterType(prop),
        validation: {
          required: true,
          allowedValues: extractAllowedValuesFromType(prop.type),
        },
      })) ?? []),
  ];

  return defineAction({
    apiName: def.apiName
      ?? `modify-object-${
        kebab(def.objectType.apiName.split(".").pop() ?? def.objectType.apiName)
      }`,
    displayName: def.displayName ?? `Modify ${def.objectType.displayName}`,
    parameters: [
      {
        id: "objectToModifyParameter",
        displayName: "Modify object",
        type: {
          type: "objectReference",
          objectReference: { objectTypeId: def.objectType.apiName },
        },
        validation: {
          allowedValues: { type: "objectQuery" },
          required: true,
        },
      },
      ...parameters,
    ],
<<<<<<< HEAD
    status: def.status ?? "active",
    rules: [{
      type: "modifyObjectRule",
      modifyObjectRule: {
        objectToModify: "objectToModifyParameter",
        propertyValues: Object.fromEntries(
          parameters.map(
            p => [p.id, { type: "parameterId", parameterId: p.id }],
          ),
        ),
        structFieldValues: {},
=======
    status: "active",
    entities: {
      affectedInterfaceTypes: [],
      affectedObjectTypes: [objectType.apiName],
      affectedLinkTypes: [],
      typeGroups: [],
    },
    rules: [
      {
        type: "modifyObjectRule",
        modifyObjectRule: {
          objectToModify: "objectToModifyParameter",
          propertyValues: objectType.properties
            ? Object.fromEntries(
              objectType.properties.map(
                p => [p.apiName, {
                  type: "parameterId",
                  parameterId: p.apiName,
                }],
              ),
            )
            : {},
          structFieldValues: {},
        },
>>>>>>> 150da1ac
      },
    }],
    ...(def.actionLevelValidation
      ? {
        validation: [
          convertValidationRule(def.actionLevelValidation),
        ],
      }
      : {}),
  });
}

export function defineDeleteObjectAction(
  def: ActionTypeUserDefinition,
): ActionType {
  invariant(
    def.parameters === undefined,
    "Delete object action cannot have parameters",
  );
  return defineAction({
    apiName: def.apiName
      ?? `delete-object-${
        kebab(def.objectType.apiName.split(".").pop() ?? def.objectType.apiName)
      }`,
    displayName: def.displayName ?? `Delete ${def.objectType.displayName}`,
    parameters: [
      {
        id: "objectToDeleteParameter",
        displayName: "Delete object",
        type: {
          type: "objectReference",
          objectReference: { objectTypeId: def.objectType.apiName },
        },
        validation: {
          required: true,
          allowedValues: { type: "objectQuery" },
        },
      },
    ],
<<<<<<< HEAD
    status: def.status ?? "active",
    rules: [{
      type: "deleteObjectRule",
      deleteObjectRule: {
        objectToDelete: "objectToDeleteParameter",
=======
    status: "active",
    entities: {
      affectedInterfaceTypes: [],
      affectedObjectTypes: [objectType.apiName],
      affectedLinkTypes: [],
      typeGroups: [],
    },
    rules: [
      {
        type: "deleteObjectRule",
        deleteObjectRule: {
          objectToDelete: "objectToDeleteParameter",
        },
>>>>>>> 150da1ac
      },
    }],
    ...(def.actionLevelValidation
      ? {
        validation: [
          convertValidationRule(def.actionLevelValidation),
        ],
      }
      : {}),
  });
}

export function defineAction(actionDef: ActionTypeDefinition): ActionType {
  const apiName = namespace + actionDef.apiName;
  const parameterIds = (actionDef.parameters ?? []).map(p => p.id);

  if (
    ontologyDefinition[OntologyEntityTypeEnum.ACTION_TYPE][apiName]
      !== undefined
  ) {
    throw new Error(
      `Action type with apiName ${actionDef.apiName} is already defined`,
    );
  }
  invariant(
    /^[a-z0-9]+(-[a-z0-9]+)*$/.test(actionDef.apiName),
    `Action type apiName "${actionDef.apiName}" must be alphanumeric, lowercase, and kebab-case`,
  );

  const parameterIdsSet = new Set(parameterIds);
  invariant(
    parameterIdsSet.size === parameterIds.length,
    `Parameter ids must be unique`,
  );

  const parameterIdsNotFound = Array.from(referencedParameterIds(actionDef))
    .filter(p => !parameterIdsSet.has(p));
  invariant(
    parameterIdsNotFound.length === 0,
    `Parameters ${
      JSON.stringify(parameterIdsNotFound)
    } were referenced but not defined`,
  );

  const definedSectionIds = new Set(Object.keys(actionDef.sections ?? []));
  const undefinedSectionsInOrdering = (actionDef.formContentOrdering ?? [])
    .flatMap(
      s => s.type === "parameterId" ? [] : [s.sectionId],
    ).filter(sId => !definedSectionIds.has(sId));
  invariant(
    undefinedSectionsInOrdering.length === 0,
    `Sections [${undefinedSectionsInOrdering}] were referenced in content ordering but not defined`,
  );

  invariant(
    actionDef.rules.length > 0,
    `Action type ${actionDef.apiName} must have at least one logic rule`,
  );
  actionDef.rules.forEach(rule => {
    if (rule.type === "modifyObjectRule") {
      invariant(
        parameterIds.some(id => id === rule.modifyObjectRule.objectToModify),
        `Object to modify parameter must be defined in parameters`,
      );
    }
    if (rule.type === "deleteObjectRule") {
      invariant(
        parameterIds.some(id => id === rule.deleteObjectRule.objectToDelete),
        `Object to delete parameter must be defined in parameters`,
      );
    }
  });

  const fullAction = {
    ...actionDef,
    apiName: apiName,
    entities: actionDef.entities ?? {
      affectedInterfaceTypes: [],
      affectedObjectTypes: [],
      affectedLinkTypes: [],
      typeGroups: [],
    },
    __type: OntologyEntityTypeEnum.ACTION_TYPE,
  } as ActionType;
  validateActionValidation(fullAction);
  updateOntology(fullAction);
  return fullAction;
}

function referencedParameterIds(
  actionDef: ActionTypeDefinition,
): Set<ParameterId> {
  const parameterIds: Set<ParameterId> = new Set();

  // section definitions
  Object.values(actionDef.sections ?? {})
    .flatMap(p => p).forEach(pId => parameterIds.add(pId));

  // form content ordering
  (actionDef.formContentOrdering ?? []).forEach(item => {
    if (item.type === "parameterId") {
      parameterIds.add(item.parameterId);
    }
  });

  // logic rules
  actionDef.rules.forEach(rule => {
    // when visiting each rule, we also do drive-by namespace prefixing
    switch (rule.type) {
      case "addInterfaceRule":
        rule.addInterfaceRule.interfaceApiName = sanitize(
          rule.addInterfaceRule.interfaceApiName,
        );
        parameterIds.add(rule.addInterfaceRule.objectTypeParameter);
        Object.entries(rule.addInterfaceRule.sharedPropertyValues).forEach(
          ([k, v]) => {
            if (v.type === "parameterId") {
              parameterIds.add(v.parameterId);
            }
            delete rule.addInterfaceRule.sharedPropertyValues[k];
            rule.addInterfaceRule.sharedPropertyValues[sanitize(k)] = v;
          },
        );
        break;
      case "modifyInterfaceRule":
        parameterIds.add(
          rule.modifyInterfaceRule.interfaceObjectToModifyParameter,
        );
        Object.entries(rule.modifyInterfaceRule.sharedPropertyValues).forEach(
          ([k, v]) => {
            if (v.type === "parameterId") {
              parameterIds.add(v.parameterId);
            }
            delete rule.modifyInterfaceRule.sharedPropertyValues[k];
            rule.modifyInterfaceRule.sharedPropertyValues[sanitize(k)] = v;
          },
        );
        break;
      case "addObjectRule":
        Object.entries(rule.addObjectRule.propertyValues).forEach(([k, v]) => {
          if (v.type === "parameterId") {
            parameterIds.add(v.parameterId);
          }
        });
        break;
      case "modifyObjectRule":
        Object.entries(rule.modifyObjectRule.propertyValues).forEach(
          ([k, v]) => {
            if (v.type === "parameterId") {
              parameterIds.add(v.parameterId);
            }
          },
        );
        break;
      case "addOrModifyObjectRuleV2":
        Object.entries(rule.addOrModifyObjectRuleV2.propertyValues).forEach(
          ([k, v]) => {
            if (v.type === "parameterId") {
              parameterIds.add(v.parameterId);
            }
          },
        );
        break;
    }
  });
  return parameterIds;
}

function extractAllowedValuesFromType(
  type: PropertyTypeType,
): ActionParameterAllowedValues {
  switch (type) {
    case "boolean":
      return { type: "boolean" };
    case "byte":
      return {
        type: "range",
        min: {
          type: "staticValue",
          staticValue: { type: "integer", integer: 0 },
        },
        max: {
          type: "staticValue",
          staticValue: { type: "integer", integer: 255 },
        },
      };
    case "timestamp":
    case "date":
      return { type: "datetime" };
    case "decimal":
    case "double":
    case "float":
    case "integer":
    case "long":
      return { type: "range" };
    case "short":
      return {
        type: "range",
        min: {
          type: "staticValue",
          staticValue: { type: "integer", integer: 0 },
        },
        max: {
          type: "staticValue",
          staticValue: { type: "integer", integer: 65535 },
        },
      };
    case "string":
      return { type: "text" };
    case "geopoint":
      return { type: "geohash" };
    case "geoshape":
      return { type: "geoshape" };
    case "mediaReference":
      return { type: "mediaReference" };
    case "geotimeSeries":
      return { type: "geotimeSeriesReference" };
    default:
      switch (type.type) {
        case "marking":
          return type.markingType === "CBAC"
            ? { type: "cbacMarking" }
            : { type: "mandatoryMarking" };
        case "struct":
          throw new Error("Structs are not supported yet");
        default:
          throw new Error("Unknown type");
      }
      break;
  }
}

function extractActionParameterType(
  pt:
    | SharedPropertyType
    | ObjectPropertyType
    | ObjectPropertyTypeUserDefinition,
): ActionParameterType {
  const typeType = pt.type;
  if (typeof typeType === "object") {
    switch (typeType.type) {
      case "marking":
        return maybeAddList("marking", pt);
      case "struct":
        throw new Error("Structs are not supported yet");
      default:
        throw new Error(`Unknown type`);
    }
  }
  if (
    typeof typeType === "string" && isActionParameterTypePrimitive(typeType)
  ) {
    return maybeAddList(typeType, pt);
  }
  switch (typeType) {
    case "byte":
    case "short":
      return maybeAddList("integer", pt);
    case "geopoint":
      return maybeAddList("geohash", pt);
    case "float":
      return maybeAddList("double", pt);
    case "geotimeSeries":
      return maybeAddList("geotimeSeriesReference", pt);
    default:
      throw new Error("Unknown type");
  }
}

function maybeAddList(
  type: ActionParameterTypePrimitive,
  pt:
    | SharedPropertyType
    | ObjectPropertyType
    | ObjectPropertyTypeUserDefinition,
): ActionParameterType {
  return ((pt.array ?? false) ? type + "List" : type) as ActionParameterType;
}

function isActionParameterTypePrimitive(
  type: string,
): type is ActionParameterTypePrimitive {
  return [
    "boolean",
    "booleanList",
    "integer",
    "integerList",
    "long",
    "longList",
    "double",
    "doubleList",
    "string",
    "stringList",
    "decimal",
    "decimalList",
    "timestamp",
    "timestampList",
    "geohash",
    "geohashList",
    "geoshape",
    "geoshapeList",
    "timeSeriesReference",
    "date",
    "dateList",
    "objectTypeReference",
    "objectReference",
    "attachment",
    "attachmentList",
    "marking",
    "markingList",
    "mediaReference",
    "mediaReferenceList",
    "geotimeSeriesReference",
    "geotimeSeriesReferenceList",
  ].includes(type);
}

function kebab(s: string): string {
  return s
    .replace(/([a-z])([A-Z])/g, "$1-$2")
    .replace(/([A-Z])([A-Z][a-z])/g, "$1-$2")
    .replace(/\./g, "-")
    .toLowerCase();
}

function sanitize(s: string): string {
  return s.includes(".") ? s : namespace + s;
}

function convertValidationRule(
  actionValidation: ActionLevelValidationDefinition,
): ActionValidationRule {
  return {
    condition: convertConditionDefinition(actionValidation.condition),
    displayMetadata: actionValidation.displayMetadata ?? {
      failureMessage: "Did not satisfy validation",
      typeClasses: [],
    },
  };
}

function validateActionValidation(action: ActionType): void {
  const seenParameterIds = new Set<ParameterId>();
  action.parameters?.forEach(param => {
    param.validation.conditionalOverrides?.forEach(override => {
      validateActionCondition(
        override.condition,
        param.id,
        seenParameterIds,
        action.parameters,
      );
    });
    seenParameterIds.add(param.id);
  });
}

function validateActionCondition(
  condition: ConditionDefinition,
  currentParameterId: ParameterId,
  seenParameterIds: Set<ParameterId>,
  parameters?: ActionParameter[],
): void {
  switch (condition.type) {
    case "parameter":
      const overrideParamId = condition.parameterId;
      invariant(
        parameters?.some(p => p.id === overrideParamId),
        `Parameter condition on ${currentParameterId} is referencing unknown parameter ${overrideParamId}`,
      );
      invariant(
        overrideParamId !== currentParameterId,
        `Parameter condition on ${currentParameterId} is referencing itself`,
      );
      invariant(
        seenParameterIds.has(overrideParamId),
        `Parameter condition on ${currentParameterId} is referencing later parameter ${overrideParamId}`,
      );
      break;
    case "and":
      // this will not catch the niche edge case where users use the full syntax for unions
      if ("conditions" in condition) {
        condition.conditions.forEach(c =>
          validateActionCondition(
            c,
            currentParameterId,
            seenParameterIds,
            parameters,
          )
        );
      }
      break;
    case "or":
      if ("conditions" in condition) {
        condition.conditions.forEach(c =>
          validateActionCondition(
            c,
            currentParameterId,
            seenParameterIds,
            parameters,
          )
        );
      }
      break;
    case "comparison":
    case "group":
    case "not":
    case "markings":
    case "regex":
    case "redacted":
    case "true":
      break;
    default:
      throw new Error(
        `Unknown condition type on parameter ${currentParameterId}`,
      );
  }
}<|MERGE_RESOLUTION|>--- conflicted
+++ resolved
@@ -182,7 +182,6 @@
           allowedValues: extractAllowedValuesFromType(prop.type),
         },
       })) ?? []),
-<<<<<<< HEAD
   ];
 
   return defineAction({
@@ -193,16 +192,12 @@
     displayName: def.displayName ?? `Create ${def.objectType.displayName}`,
     parameters: parameters,
     status: def.status ?? "active",
-=======
-    ],
-    status: "active",
     entities: {
       affectedInterfaceTypes: [],
-      affectedObjectTypes: [objectType.apiName],
+      affectedObjectTypes: [def.objectType.apiName],
       affectedLinkTypes: [],
       typeGroups: [],
     },
->>>>>>> 150da1ac
     rules: [{
       type: "addObjectRule",
       addObjectRule: {
@@ -380,7 +375,6 @@
       },
       ...parameters,
     ],
-<<<<<<< HEAD
     status: def.status ?? "active",
     rules: [{
       type: "modifyObjectRule",
@@ -392,34 +386,14 @@
           ),
         ),
         structFieldValues: {},
-=======
-    status: "active",
+      },
+    }],
     entities: {
       affectedInterfaceTypes: [],
-      affectedObjectTypes: [objectType.apiName],
+      affectedObjectTypes: [def.objectType.apiName],
       affectedLinkTypes: [],
       typeGroups: [],
     },
-    rules: [
-      {
-        type: "modifyObjectRule",
-        modifyObjectRule: {
-          objectToModify: "objectToModifyParameter",
-          propertyValues: objectType.properties
-            ? Object.fromEntries(
-              objectType.properties.map(
-                p => [p.apiName, {
-                  type: "parameterId",
-                  parameterId: p.apiName,
-                }],
-              ),
-            )
-            : {},
-          structFieldValues: {},
-        },
->>>>>>> 150da1ac
-      },
-    }],
     ...(def.actionLevelValidation
       ? {
         validation: [
@@ -457,29 +431,19 @@
         },
       },
     ],
-<<<<<<< HEAD
     status: def.status ?? "active",
     rules: [{
       type: "deleteObjectRule",
       deleteObjectRule: {
         objectToDelete: "objectToDeleteParameter",
-=======
-    status: "active",
+      },
+    }],
     entities: {
       affectedInterfaceTypes: [],
-      affectedObjectTypes: [objectType.apiName],
+      affectedObjectTypes: [def.objectType.apiName],
       affectedLinkTypes: [],
       typeGroups: [],
     },
-    rules: [
-      {
-        type: "deleteObjectRule",
-        deleteObjectRule: {
-          objectToDelete: "objectToDeleteParameter",
-        },
->>>>>>> 150da1ac
-      },
-    }],
     ...(def.actionLevelValidation
       ? {
         validation: [
