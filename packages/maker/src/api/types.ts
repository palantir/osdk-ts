--- conflicted
+++ resolved
@@ -15,11 +15,11 @@
  */
 
 import type {
-<<<<<<< HEAD
   ApiNameValueTypeReference,
   BaseType,
   ExampleValue,
   OntologyIrInterfaceType,
+  SharedPropertyTypeGothamMapping,
   ValueTypeApiName,
   ValueTypeDataConstraint,
   ValueTypeDisplayMetadata,
@@ -27,13 +27,7 @@
   ValueTypeVersion,
 } from "@osdk/client.unstable";
 
-import type * as Gateway from "@osdk/gateway/types";
-=======
-  OntologyIrInterfaceType,
-  SharedPropertyTypeGothamMapping,
-} from "@osdk/client.unstable";
 import type { OntologyFullMetadata } from "@osdk/internal.foundry.core";
->>>>>>> eaed518e
 
 export interface Ontology extends
   Omit<
@@ -65,11 +59,8 @@
   array?: boolean;
   description?: string;
   displayName?: string;
-<<<<<<< HEAD
   valueType?: ApiNameValueTypeReference;
-=======
   typeClasses?: TypeClass[];
->>>>>>> eaed518e
 }
 
 type TypeClass = { kind: string; name: string };
