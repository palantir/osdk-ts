--- conflicted
+++ resolved
@@ -14,11 +14,10 @@
  * limitations under the License.
  */
 
-<<<<<<< HEAD
-import type { ApiNameValueTypeReference } from "@osdk/client.unstable";
-=======
-import type { SharedPropertyTypeGothamMapping } from "@osdk/client.unstable";
->>>>>>> eaed518e
+import type {
+  ApiNameValueTypeReference,
+  SharedPropertyTypeGothamMapping,
+} from "@osdk/client.unstable";
 import invariant from "tiny-invariant";
 import { namespace, ontologyDefinition } from "./defineOntology.js";
 import type { PropertyTypeType, SharedPropertyType } from "./types.js";
@@ -35,12 +34,9 @@
     array?: boolean;
     description?: string;
     displayName?: string;
-<<<<<<< HEAD
     valueType?: ApiNameValueTypeReference;
-=======
     typeClasses?: SharedPropertyType["typeClasses"];
     gothamMapping?: SharedPropertyTypeGothamMapping;
->>>>>>> eaed518e
   },
 ): SharedPropertyType {
   const apiName = namespace + opts.apiName;
