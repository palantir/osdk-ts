--- conflicted
+++ resolved
@@ -28,8 +28,7 @@
 
 describe("Ontology Defining", () => {
   beforeEach(() => {
-<<<<<<< HEAD
-    defineOntology("", () => {});
+    defineOntology("com.palantir.", () => {});
   });
 
   describe("ValueTypes", () => {
@@ -105,9 +104,7 @@
           }
         `);
     });
-=======
     defineOntology("com.palantir.", () => {});
->>>>>>> eaed518e
   });
 
   describe("Interfaces", () => {
