/*
 * Copyright 2024 Palantir Technologies, Inc. All rights reserved.
 *
 * Licensed under the Apache License, Version 2.0 (the "License");
 * you may not use this file except in compliance with the License.
 * You may obtain a copy of the License at
 *
 *     http://www.apache.org/licenses/LICENSE-2.0
 *
 * Unless required by applicable law or agreed to in writing, software
 * distributed under the License is distributed on an "AS IS" BASIS,
 * WITHOUT WARRANTIES OR CONDITIONS OF ANY KIND, either express or implied.
 * See the License for the specific language governing permissions and
 * limitations under the License.
 */

import * as fs from "fs";
import path from "path";
import { beforeEach, describe, expect, it } from "vitest";
import {
  defineAction,
  defineCreateInterfaceObjectAction,
  defineCreateObjectAction,
  defineDeleteObjectAction,
  defineModifyInterfaceObjectAction,
  defineModifyObjectAction,
} from "./defineAction.js";
import { importSharedPropertyType } from "./defineImportSpt.js";
import { defineInterface } from "./defineInterface.js";
import { defineInterfaceLinkConstraint } from "./defineInterfaceLinkConstraint.js";
import { defineLink } from "./defineLink.js";
import { defineObject } from "./defineObject.js";
import {
  defineOntology,
  dumpOntologyFullMetadata,
  dumpValueTypeWireType,
} from "./defineOntology.js";
import { defineSharedPropertyType } from "./defineSpt.js";
import { defineValueType } from "./defineValueType.js";
import { importOntologyEntity } from "./importOntologyEntity.js";
import {
  type InterfaceType,
  OntologyEntityTypeEnum,
  type SharedPropertyType,
} from "./types.js";

describe("Ontology Defining", () => {
  beforeEach(async () => {
    await defineOntology("com.palantir.", () => {}, "/tmp/");
  });

  describe("ValueTypes", () => {
    it("Fails to define value type with incorrect semver", () => {
      expect(() =>
        defineValueType({
          apiName: "apiName",
          displayName: "displayName",
          type: {
            "type": "boolean",
            constraints: [{ constraint: { "allowedValues": ["TRUE_VALUE"] } }],
          },
          version: "not a version",
        })
      ).toThrowErrorMatchingInlineSnapshot(
        "[Error: Invariant failed: Version is not a valid semver]",
      );
    });
    it("Correctly serializes a value type", () => {
      defineValueType({
        apiName: "apiName",
        displayName: "displayName",
        type: {
          "type": "boolean",
          constraints: [{ constraint: { "allowedValues": ["TRUE_VALUE"] } }],
        },
        version: "0.1.0",
      });
      expect(dumpValueTypeWireType()).toMatchInlineSnapshot(`
 {
   "valueTypes": [
     {
       "metadata": {
         "apiName": "apiName",
         "displayMetadata": {
           "description": "",
           "displayName": "displayName",
         },
         "status": {
           "active": {},
           "type": "active",
         },
       },
       "versions": [
         {
           "baseType": {
             "boolean": {},
             "type": "boolean",
           },
           "constraints": [
             {
               "constraint": {
                 "constraint": {
                   "boolean": {
                     "allowedValues": [
                       "TRUE_VALUE",
                     ],
                   },
                   "type": "boolean",
                 },
                 "failureMessage": undefined,
               },
             },
           ],
           "exampleValues": [],
           "version": "0.1.0",
         },
       ],
     },
   ],
 }
        `);
    });

    // N.B Not sure what this is for but I don't want to break anything so I added the eslint ignore
    // eslint-disable-next-line @typescript-eslint/no-floating-promises
    defineOntology("com.palantir.", () => {}, "/tmp/");
  });

  describe("Interfaces", () => {
    it("doesn't let you define the same interface twice", () => {
      defineInterface({ apiName: "Foo" });
      expect(() => {
        defineInterface({ apiName: "Foo" });
      }).toThrowErrorMatchingInlineSnapshot(
        `[Error: Invariant failed: Interface com.palantir.Foo already exists]`,
      );
    });

    it("defaults displayName to apiName", () => {
      const result = defineInterface({ apiName: "Foo" });
      expect(result.displayMetadata.displayName).toBe("Foo");
    });

    it("defaults description to displayName", () => {
      const result = defineInterface({ apiName: "Foo", displayName: "d" });
      expect(result.displayMetadata.description).toBe("d");
    });

    it("defaults description to displayName to apiName", () => {
      const result = defineInterface({ apiName: "Foo" });
      expect(result.displayMetadata.description).toBe("Foo");
    });

    describe("auto spts", () => {
      it("auto creates spts", () => {
        defineInterface({
          apiName: "Foo",
          properties: {
            foo: "string",
          },
        });

        expect(dumpOntologyFullMetadata().blockData).toMatchInlineSnapshot(`
          {
            "actionTypes": {},
            "blockPermissionInformation": {
              "actionTypes": {},
              "linkTypes": {},
              "objectTypes": {},
            },
            "interfaceTypes": {
              "com.palantir.Foo": {
                "interfaceType": {
                  "allExtendsInterfaces": [],
                  "allLinks": [],
                  "allProperties": [],
                  "allPropertiesV2": {},
                  "apiName": "com.palantir.Foo",
                  "displayMetadata": {
                    "description": "Foo",
                    "displayName": "Foo",
                    "icon": undefined,
                  },
                  "extendsInterfaces": [],
                  "links": [],
                  "properties": [],
                  "propertiesV2": {
                    "com.palantir.foo": {
                      "required": true,
                      "sharedPropertyType": {
                        "aliases": [],
                        "apiName": "com.palantir.foo",
                        "baseFormatter": undefined,
                        "dataConstraints": undefined,
                        "displayMetadata": {
                          "description": undefined,
                          "displayName": "foo",
                          "visibility": "NORMAL",
                        },
                        "gothamMapping": undefined,
                        "indexedForSearch": true,
                        "type": {
                          "string": {
                            "analyzerOverride": undefined,
                            "enableAsciiFolding": undefined,
                            "isLongText": false,
                            "supportsEfficientLeadingWildcard": false,
                            "supportsExactMatching": true,
                          },
                          "type": "string",
                        },
                        "typeClasses": [
                          {
                            "kind": "render_hint",
                            "name": "SELECTABLE",
                          },
                          {
                            "kind": "render_hint",
                            "name": "SORTABLE",
                          },
                        ],
                        "valueType": undefined,
                      },
                    },
                  },
                  "status": {
                    "active": {},
                    "type": "active",
                  },
                },
              },
            },
            "linkTypes": {},
            "objectTypes": {},
            "sharedPropertyTypes": {
              "com.palantir.foo": {
                "sharedPropertyType": {
                  "aliases": [],
                  "apiName": "com.palantir.foo",
                  "baseFormatter": undefined,
                  "dataConstraints": undefined,
                  "displayMetadata": {
                    "description": undefined,
                    "displayName": "foo",
                    "visibility": "NORMAL",
                  },
                  "gothamMapping": undefined,
                  "indexedForSearch": true,
                  "type": {
                    "string": {
                      "analyzerOverride": undefined,
                      "enableAsciiFolding": undefined,
                      "isLongText": false,
                      "supportsEfficientLeadingWildcard": false,
                      "supportsExactMatching": true,
                    },
                    "type": "string",
                  },
                  "typeClasses": [
                    {
                      "kind": "render_hint",
                      "name": "SELECTABLE",
                    },
                    {
                      "kind": "render_hint",
                      "name": "SORTABLE",
                    },
                  ],
                  "valueType": undefined,
                },
              },
            },
          }
        `);
      });

      it("does not let you conflict spts", () => {
        defineSharedPropertyType({
          apiName: "foo",
          type: "string",
        });

        expect(dumpOntologyFullMetadata().blockData).toMatchInlineSnapshot(`
          {
            "actionTypes": {},
            "blockPermissionInformation": {
              "actionTypes": {},
              "linkTypes": {},
              "objectTypes": {},
            },
            "interfaceTypes": {},
            "linkTypes": {},
            "objectTypes": {},
            "sharedPropertyTypes": {
              "com.palantir.foo": {
                "sharedPropertyType": {
                  "aliases": [],
                  "apiName": "com.palantir.foo",
                  "baseFormatter": undefined,
                  "dataConstraints": undefined,
                  "displayMetadata": {
                    "description": undefined,
                    "displayName": "foo",
                    "visibility": "NORMAL",
                  },
                  "gothamMapping": undefined,
                  "indexedForSearch": true,
                  "type": {
                    "string": {
                      "analyzerOverride": undefined,
                      "enableAsciiFolding": undefined,
                      "isLongText": false,
                      "supportsEfficientLeadingWildcard": false,
                      "supportsExactMatching": true,
                    },
                    "type": "string",
                  },
                  "typeClasses": [
                    {
                      "kind": "render_hint",
                      "name": "SELECTABLE",
                    },
                    {
                      "kind": "render_hint",
                      "name": "SORTABLE",
                    },
                  ],
                  "valueType": undefined,
                },
              },
            },
          }
        `);

        expect(() => {
          defineInterface({
            apiName: "Foo",
            properties: {
              foo: "string",
            },
          });
        }).toThrowErrorMatchingInlineSnapshot(
          `[Error: Invariant failed: Shared property type com.palantir.foo already exists]`,
        );
      });
    });

    it("allows extends interfaces with InterfaceType provided", () => {
      const parentInterface = defineInterface({
        apiName: "parentInterface",
        properties: {
          property1: "string",
        },
      });
      const childInterface = defineInterface({
        apiName: "childInterface",
        properties: {
          property2: "string",
        },
        extends: [parentInterface],
      });

      expect(dumpOntologyFullMetadata().blockData).toMatchInlineSnapshot(`
        {
          "actionTypes": {},
          "blockPermissionInformation": {
            "actionTypes": {},
            "linkTypes": {},
            "objectTypes": {},
          },
          "interfaceTypes": {
            "com.palantir.childInterface": {
              "interfaceType": {
                "allExtendsInterfaces": [],
                "allLinks": [],
                "allProperties": [],
                "allPropertiesV2": {},
                "apiName": "com.palantir.childInterface",
                "displayMetadata": {
                  "description": "childInterface",
                  "displayName": "childInterface",
                  "icon": undefined,
                },
                "extendsInterfaces": [
                  "com.palantir.parentInterface",
                ],
                "links": [],
                "properties": [],
                "propertiesV2": {
                  "com.palantir.property2": {
                    "required": true,
                    "sharedPropertyType": {
                      "aliases": [],
                      "apiName": "com.palantir.property2",
                      "baseFormatter": undefined,
                      "dataConstraints": undefined,
                      "displayMetadata": {
                        "description": undefined,
                        "displayName": "property2",
                        "visibility": "NORMAL",
                      },
                      "gothamMapping": undefined,
                      "indexedForSearch": true,
                      "type": {
                        "string": {
                          "analyzerOverride": undefined,
                          "enableAsciiFolding": undefined,
                          "isLongText": false,
                          "supportsEfficientLeadingWildcard": false,
                          "supportsExactMatching": true,
                        },
                        "type": "string",
                      },
                      "typeClasses": [
                        {
                          "kind": "render_hint",
                          "name": "SELECTABLE",
                        },
                        {
                          "kind": "render_hint",
                          "name": "SORTABLE",
                        },
                      ],
                      "valueType": undefined,
                    },
                  },
                },
                "status": {
                  "active": {},
                  "type": "active",
                },
              },
            },
            "com.palantir.parentInterface": {
              "interfaceType": {
                "allExtendsInterfaces": [],
                "allLinks": [],
                "allProperties": [],
                "allPropertiesV2": {},
                "apiName": "com.palantir.parentInterface",
                "displayMetadata": {
                  "description": "parentInterface",
                  "displayName": "parentInterface",
                  "icon": undefined,
                },
                "extendsInterfaces": [],
                "links": [],
                "properties": [],
                "propertiesV2": {
                  "com.palantir.property1": {
                    "required": true,
                    "sharedPropertyType": {
                      "aliases": [],
                      "apiName": "com.palantir.property1",
                      "baseFormatter": undefined,
                      "dataConstraints": undefined,
                      "displayMetadata": {
                        "description": undefined,
                        "displayName": "property1",
                        "visibility": "NORMAL",
                      },
                      "gothamMapping": undefined,
                      "indexedForSearch": true,
                      "type": {
                        "string": {
                          "analyzerOverride": undefined,
                          "enableAsciiFolding": undefined,
                          "isLongText": false,
                          "supportsEfficientLeadingWildcard": false,
                          "supportsExactMatching": true,
                        },
                        "type": "string",
                      },
                      "typeClasses": [
                        {
                          "kind": "render_hint",
                          "name": "SELECTABLE",
                        },
                        {
                          "kind": "render_hint",
                          "name": "SORTABLE",
                        },
                      ],
                      "valueType": undefined,
                    },
                  },
                },
                "status": {
                  "active": {},
                  "type": "active",
                },
              },
            },
          },
          "linkTypes": {},
          "objectTypes": {},
          "sharedPropertyTypes": {
            "com.palantir.property1": {
              "sharedPropertyType": {
                "aliases": [],
                "apiName": "com.palantir.property1",
                "baseFormatter": undefined,
                "dataConstraints": undefined,
                "displayMetadata": {
                  "description": undefined,
                  "displayName": "property1",
                  "visibility": "NORMAL",
                },
                "gothamMapping": undefined,
                "indexedForSearch": true,
                "type": {
                  "string": {
                    "analyzerOverride": undefined,
                    "enableAsciiFolding": undefined,
                    "isLongText": false,
                    "supportsEfficientLeadingWildcard": false,
                    "supportsExactMatching": true,
                  },
                  "type": "string",
                },
                "typeClasses": [
                  {
                    "kind": "render_hint",
                    "name": "SELECTABLE",
                  },
                  {
                    "kind": "render_hint",
                    "name": "SORTABLE",
                  },
                ],
                "valueType": undefined,
              },
            },
            "com.palantir.property2": {
              "sharedPropertyType": {
                "aliases": [],
                "apiName": "com.palantir.property2",
                "baseFormatter": undefined,
                "dataConstraints": undefined,
                "displayMetadata": {
                  "description": undefined,
                  "displayName": "property2",
                  "visibility": "NORMAL",
                },
                "gothamMapping": undefined,
                "indexedForSearch": true,
                "type": {
                  "string": {
                    "analyzerOverride": undefined,
                    "enableAsciiFolding": undefined,
                    "isLongText": false,
                    "supportsEfficientLeadingWildcard": false,
                    "supportsExactMatching": true,
                  },
                  "type": "string",
                },
                "typeClasses": [
                  {
                    "kind": "render_hint",
                    "name": "SELECTABLE",
                  },
                  {
                    "kind": "render_hint",
                    "name": "SORTABLE",
                  },
                ],
                "valueType": undefined,
              },
            },
          },
        }
      `);
    });

    it("supports optional properties", () => {
      const parentInterface = defineInterface({
        apiName: "parentInterface",
        properties: {
          property1: { required: false, propertyDefinition: "string" },
        },
      });

      expect(dumpOntologyFullMetadata().blockData).toMatchInlineSnapshot(`
          {
            "actionTypes": {},
            "blockPermissionInformation": {
              "actionTypes": {},
              "linkTypes": {},
              "objectTypes": {},
            },
            "interfaceTypes": {
              "com.palantir.parentInterface": {
                "interfaceType": {
                  "allExtendsInterfaces": [],
                  "allLinks": [],
                  "allProperties": [],
                  "allPropertiesV2": {},
                  "apiName": "com.palantir.parentInterface",
                  "displayMetadata": {
                    "description": "parentInterface",
                    "displayName": "parentInterface",
                    "icon": undefined,
                  },
                  "extendsInterfaces": [],
                  "links": [],
                  "properties": [],
                  "propertiesV2": {
                    "com.palantir.property1": {
                      "required": false,
                      "sharedPropertyType": {
                        "aliases": [],
                        "apiName": "com.palantir.property1",
                        "baseFormatter": undefined,
                        "dataConstraints": undefined,
                        "displayMetadata": {
                          "description": undefined,
                          "displayName": "property1",
                          "visibility": "NORMAL",
                        },
                        "gothamMapping": undefined,
                        "indexedForSearch": true,
                        "type": {
                          "string": {
                            "analyzerOverride": undefined,
                            "enableAsciiFolding": undefined,
                            "isLongText": false,
                            "supportsEfficientLeadingWildcard": false,
                            "supportsExactMatching": true,
                          },
                          "type": "string",
                        },
                        "typeClasses": [
                          {
                            "kind": "render_hint",
                            "name": "SELECTABLE",
                          },
                          {
                            "kind": "render_hint",
                            "name": "SORTABLE",
                          },
                        ],
                        "valueType": undefined,
                      },
                    },
                  },
                  "status": {
                    "active": {},
                    "type": "active",
                  },
                },
              },
            },
            "linkTypes": {},
            "objectTypes": {},
            "sharedPropertyTypes": {
              "com.palantir.property1": {
                "sharedPropertyType": {
                  "aliases": [],
                  "apiName": "com.palantir.property1",
                  "baseFormatter": undefined,
                  "dataConstraints": undefined,
                  "displayMetadata": {
                    "description": undefined,
                    "displayName": "property1",
                    "visibility": "NORMAL",
                  },
                  "gothamMapping": undefined,
                  "indexedForSearch": true,
                  "type": {
                    "string": {
                      "analyzerOverride": undefined,
                      "enableAsciiFolding": undefined,
                      "isLongText": false,
                      "supportsEfficientLeadingWildcard": false,
                      "supportsExactMatching": true,
                    },
                    "type": "string",
                  },
                  "typeClasses": [
                    {
                      "kind": "render_hint",
                      "name": "SELECTABLE",
                    },
                    {
                      "kind": "render_hint",
                      "name": "SORTABLE",
                    },
                  ],
                  "valueType": undefined,
                },
              },
            },
          }
        `);
    });

    it("allows extends interfaces with apiName provided", () => {
      const parentInterface = defineInterface({
        apiName: "parentInterface",
        properties: {
          property1: "string",
        },
      });
      const childInterface = defineInterface({
        apiName: "childInterface",
        properties: {
          property2: "string",
        },
        extends: ["parentInterface"],
      });

      expect(dumpOntologyFullMetadata().blockData).toMatchInlineSnapshot(`
        {
          "actionTypes": {},
          "blockPermissionInformation": {
            "actionTypes": {},
            "linkTypes": {},
            "objectTypes": {},
          },
          "interfaceTypes": {
            "com.palantir.childInterface": {
              "interfaceType": {
                "allExtendsInterfaces": [],
                "allLinks": [],
                "allProperties": [],
                "allPropertiesV2": {},
                "apiName": "com.palantir.childInterface",
                "displayMetadata": {
                  "description": "childInterface",
                  "displayName": "childInterface",
                  "icon": undefined,
                },
                "extendsInterfaces": [
                  "parentInterface",
                ],
                "links": [],
                "properties": [],
                "propertiesV2": {
                  "com.palantir.property2": {
                    "required": true,
                    "sharedPropertyType": {
                      "aliases": [],
                      "apiName": "com.palantir.property2",
                      "baseFormatter": undefined,
                      "dataConstraints": undefined,
                      "displayMetadata": {
                        "description": undefined,
                        "displayName": "property2",
                        "visibility": "NORMAL",
                      },
                      "gothamMapping": undefined,
                      "indexedForSearch": true,
                      "type": {
                        "string": {
                          "analyzerOverride": undefined,
                          "enableAsciiFolding": undefined,
                          "isLongText": false,
                          "supportsEfficientLeadingWildcard": false,
                          "supportsExactMatching": true,
                        },
                        "type": "string",
                      },
                      "typeClasses": [
                        {
                          "kind": "render_hint",
                          "name": "SELECTABLE",
                        },
                        {
                          "kind": "render_hint",
                          "name": "SORTABLE",
                        },
                      ],
                      "valueType": undefined,
                    },
                  },
                },
                "status": {
                  "active": {},
                  "type": "active",
                },
              },
            },
            "com.palantir.parentInterface": {
              "interfaceType": {
                "allExtendsInterfaces": [],
                "allLinks": [],
                "allProperties": [],
                "allPropertiesV2": {},
                "apiName": "com.palantir.parentInterface",
                "displayMetadata": {
                  "description": "parentInterface",
                  "displayName": "parentInterface",
                  "icon": undefined,
                },
                "extendsInterfaces": [],
                "links": [],
                "properties": [],
                "propertiesV2": {
                  "com.palantir.property1": {
                    "required": true,
                    "sharedPropertyType": {
                      "aliases": [],
                      "apiName": "com.palantir.property1",
                      "baseFormatter": undefined,
                      "dataConstraints": undefined,
                      "displayMetadata": {
                        "description": undefined,
                        "displayName": "property1",
                        "visibility": "NORMAL",
                      },
                      "gothamMapping": undefined,
                      "indexedForSearch": true,
                      "type": {
                        "string": {
                          "analyzerOverride": undefined,
                          "enableAsciiFolding": undefined,
                          "isLongText": false,
                          "supportsEfficientLeadingWildcard": false,
                          "supportsExactMatching": true,
                        },
                        "type": "string",
                      },
                      "typeClasses": [
                        {
                          "kind": "render_hint",
                          "name": "SELECTABLE",
                        },
                        {
                          "kind": "render_hint",
                          "name": "SORTABLE",
                        },
                      ],
                      "valueType": undefined,
                    },
                  },
                },
                "status": {
                  "active": {},
                  "type": "active",
                },
              },
            },
          },
          "linkTypes": {},
          "objectTypes": {},
          "sharedPropertyTypes": {
            "com.palantir.property1": {
              "sharedPropertyType": {
                "aliases": [],
                "apiName": "com.palantir.property1",
                "baseFormatter": undefined,
                "dataConstraints": undefined,
                "displayMetadata": {
                  "description": undefined,
                  "displayName": "property1",
                  "visibility": "NORMAL",
                },
                "gothamMapping": undefined,
                "indexedForSearch": true,
                "type": {
                  "string": {
                    "analyzerOverride": undefined,
                    "enableAsciiFolding": undefined,
                    "isLongText": false,
                    "supportsEfficientLeadingWildcard": false,
                    "supportsExactMatching": true,
                  },
                  "type": "string",
                },
                "typeClasses": [
                  {
                    "kind": "render_hint",
                    "name": "SELECTABLE",
                  },
                  {
                    "kind": "render_hint",
                    "name": "SORTABLE",
                  },
                ],
                "valueType": undefined,
              },
            },
            "com.palantir.property2": {
              "sharedPropertyType": {
                "aliases": [],
                "apiName": "com.palantir.property2",
                "baseFormatter": undefined,
                "dataConstraints": undefined,
                "displayMetadata": {
                  "description": undefined,
                  "displayName": "property2",
                  "visibility": "NORMAL",
                },
                "gothamMapping": undefined,
                "indexedForSearch": true,
                "type": {
                  "string": {
                    "analyzerOverride": undefined,
                    "enableAsciiFolding": undefined,
                    "isLongText": false,
                    "supportsEfficientLeadingWildcard": false,
                    "supportsExactMatching": true,
                  },
                  "type": "string",
                },
                "typeClasses": [
                  {
                    "kind": "render_hint",
                    "name": "SELECTABLE",
                  },
                  {
                    "kind": "render_hint",
                    "name": "SORTABLE",
                  },
                ],
                "valueType": undefined,
              },
            },
          },
        }
      `);
    });
  });

  describe("ILTs", () => {
    let a: InterfaceType;
    let b: InterfaceType;

    beforeEach(() => {
      a = defineInterface({ apiName: "A" });
      b = defineInterface({ apiName: "B" });
    });

    it("single link works", () => {
      expect(a).not.toBeUndefined();
      defineInterfaceLinkConstraint({
        from: a,
        toOne: b,
        apiName: "singleLink",
      });

      expect(dumpOntologyFullMetadata().blockData).toMatchInlineSnapshot(`
        {
          "actionTypes": {},
          "blockPermissionInformation": {
            "actionTypes": {},
            "linkTypes": {},
            "objectTypes": {},
          },
          "interfaceTypes": {
            "com.palantir.A": {
              "interfaceType": {
                "allExtendsInterfaces": [],
                "allLinks": [],
                "allProperties": [],
                "allPropertiesV2": {},
                "apiName": "com.palantir.A",
                "displayMetadata": {
                  "description": "A",
                  "displayName": "A",
                  "icon": undefined,
                },
                "extendsInterfaces": [],
                "links": [
                  {
                    "cardinality": "SINGLE",
                    "linkedEntityTypeId": {
                      "interfaceType": "com.palantir.B",
                      "type": "interfaceType",
                    },
                    "metadata": {
                      "apiName": "com.palantir.singleLink",
                      "description": "singleLink",
                      "displayName": "singleLink",
                    },
                    "required": true,
                  },
                ],
                "properties": [],
                "propertiesV2": {},
                "status": {
                  "active": {},
                  "type": "active",
                },
              },
            },
            "com.palantir.B": {
              "interfaceType": {
                "allExtendsInterfaces": [],
                "allLinks": [],
                "allProperties": [],
                "allPropertiesV2": {},
                "apiName": "com.palantir.B",
                "displayMetadata": {
                  "description": "B",
                  "displayName": "B",
                  "icon": undefined,
                },
                "extendsInterfaces": [],
                "links": [],
                "properties": [],
                "propertiesV2": {},
                "status": {
                  "active": {},
                  "type": "active",
                },
              },
            },
          },
          "linkTypes": {},
          "objectTypes": {},
          "sharedPropertyTypes": {},
        }
      `);
    });

    it("many link works", () => {
      defineInterfaceLinkConstraint({
        from: a,
        toMany: b,
        apiName: "manyLink",
      });

      expect(dumpOntologyFullMetadata().blockData).toMatchInlineSnapshot(`
        {
          "actionTypes": {},
          "blockPermissionInformation": {
            "actionTypes": {},
            "linkTypes": {},
            "objectTypes": {},
          },
          "interfaceTypes": {
            "com.palantir.A": {
              "interfaceType": {
                "allExtendsInterfaces": [],
                "allLinks": [],
                "allProperties": [],
                "allPropertiesV2": {},
                "apiName": "com.palantir.A",
                "displayMetadata": {
                  "description": "A",
                  "displayName": "A",
                  "icon": undefined,
                },
                "extendsInterfaces": [],
                "links": [
                  {
                    "cardinality": "MANY",
                    "linkedEntityTypeId": {
                      "interfaceType": "com.palantir.B",
                      "type": "interfaceType",
                    },
                    "metadata": {
                      "apiName": "com.palantir.manyLink",
                      "description": "manyLink",
                      "displayName": "manyLink",
                    },
                    "required": true,
                  },
                ],
                "properties": [],
                "propertiesV2": {},
                "status": {
                  "active": {},
                  "type": "active",
                },
              },
            },
            "com.palantir.B": {
              "interfaceType": {
                "allExtendsInterfaces": [],
                "allLinks": [],
                "allProperties": [],
                "allPropertiesV2": {},
                "apiName": "com.palantir.B",
                "displayMetadata": {
                  "description": "B",
                  "displayName": "B",
                  "icon": undefined,
                },
                "extendsInterfaces": [],
                "links": [],
                "properties": [],
                "propertiesV2": {},
                "status": {
                  "active": {},
                  "type": "active",
                },
              },
            },
          },
          "linkTypes": {},
          "objectTypes": {},
          "sharedPropertyTypes": {},
        }
      `);
    });
  });

  describe("SPTs", () => {
    it("doesn't let you create the same spt twice", () => {
      defineSharedPropertyType({
        apiName: "foo",
        type: "string",
      });

      expect(() => {
        defineSharedPropertyType({
          apiName: "foo",
          type: "string",
        });
      }).toThrowErrorMatchingInlineSnapshot(
        `[Error: Invariant failed: Shared property type com.palantir.foo already exists]`,
      );
    });
  });

  it("uses a predefined spt", () => {
    const fooSpt = defineSharedPropertyType({
      apiName: "fooSpt",
      type: "string",
    });

    const FooInterface = defineInterface({
      apiName: "FooInterface",
      displayName: "Foo Interface",
      properties: {
        fooSpt,
      },
      icon: { color: "#00000", locator: "airplane" },
    });

    expect(dumpOntologyFullMetadata().blockData).toMatchInlineSnapshot(`
      {
        "actionTypes": {},
        "blockPermissionInformation": {
          "actionTypes": {},
          "linkTypes": {},
          "objectTypes": {},
        },
        "interfaceTypes": {
          "com.palantir.FooInterface": {
            "interfaceType": {
              "allExtendsInterfaces": [],
              "allLinks": [],
              "allProperties": [],
              "allPropertiesV2": {},
              "apiName": "com.palantir.FooInterface",
              "displayMetadata": {
                "description": "Foo Interface",
                "displayName": "Foo Interface",
                "icon": {
                  "blueprint": {
                    "color": "#00000",
                    "locator": "airplane",
                  },
                  "type": "blueprint",
                },
              },
              "extendsInterfaces": [],
              "links": [],
              "properties": [],
              "propertiesV2": {
                "com.palantir.fooSpt": {
                  "required": true,
                  "sharedPropertyType": {
                    "aliases": [],
                    "apiName": "com.palantir.fooSpt",
                    "baseFormatter": undefined,
                    "dataConstraints": undefined,
                    "displayMetadata": {
                      "description": undefined,
                      "displayName": "fooSpt",
                      "visibility": "NORMAL",
                    },
                    "gothamMapping": undefined,
                    "indexedForSearch": true,
                    "type": {
                      "string": {
                        "analyzerOverride": undefined,
                        "enableAsciiFolding": undefined,
                        "isLongText": false,
                        "supportsEfficientLeadingWildcard": false,
                        "supportsExactMatching": true,
                      },
                      "type": "string",
                    },
                    "typeClasses": [
                      {
                        "kind": "render_hint",
                        "name": "SELECTABLE",
                      },
                      {
                        "kind": "render_hint",
                        "name": "SORTABLE",
                      },
                    ],
                    "valueType": undefined,
                  },
                },
              },
              "status": {
                "active": {},
                "type": "active",
              },
            },
          },
        },
        "linkTypes": {},
        "objectTypes": {},
        "sharedPropertyTypes": {
          "com.palantir.fooSpt": {
            "sharedPropertyType": {
              "aliases": [],
              "apiName": "com.palantir.fooSpt",
              "baseFormatter": undefined,
              "dataConstraints": undefined,
              "displayMetadata": {
                "description": undefined,
                "displayName": "fooSpt",
                "visibility": "NORMAL",
              },
              "gothamMapping": undefined,
              "indexedForSearch": true,
              "type": {
                "string": {
                  "analyzerOverride": undefined,
                  "enableAsciiFolding": undefined,
                  "isLongText": false,
                  "supportsEfficientLeadingWildcard": false,
                  "supportsExactMatching": true,
                },
                "type": "string",
              },
              "typeClasses": [
                {
                  "kind": "render_hint",
                  "name": "SELECTABLE",
                },
                {
                  "kind": "render_hint",
                  "name": "SORTABLE",
                },
              ],
              "valueType": undefined,
            },
          },
        },
      }
    `);
  });

  it("properly serializes both types of struct SPTs", () => {
    const fooSpt = defineSharedPropertyType({
      apiName: "fooSpt",
      type: {
        type: "struct",
        structDefinition: {
          "simpleProperty": "boolean",
          "complexProperty": {
            fieldType: "date",
            displayMetadata: {
              displayName: "complex property",
              description: undefined,
            },
          },
        },
      },
    });

    expect(dumpOntologyFullMetadata().blockData).toMatchInlineSnapshot(`
              {
                "actionTypes": {},
                "blockPermissionInformation": {
                  "actionTypes": {},
                  "linkTypes": {},
                  "objectTypes": {},
                },
                "interfaceTypes": {},
                "linkTypes": {},
                "objectTypes": {},
                "sharedPropertyTypes": {
                  "com.palantir.fooSpt": {
                    "sharedPropertyType": {
                      "aliases": [],
                      "apiName": "com.palantir.fooSpt",
                      "baseFormatter": undefined,
                      "dataConstraints": undefined,
                      "displayMetadata": {
                        "description": undefined,
                        "displayName": "fooSpt",
                        "visibility": "NORMAL",
                      },
                      "gothamMapping": undefined,
                      "indexedForSearch": true,
                      "type": {
                        "struct": {
                          "structFields": [
                            {
                              "aliases": [],
                              "apiName": "simpleProperty",
                              "displayMetadata": {
                                "description": undefined,
                                "displayName": "simpleProperty",
                              },
                              "fieldType": {
                                "boolean": {},
                                "type": "boolean",
                              },
                              "typeClasses": [],
                            },
                            {
                              "aliases": [],
                              "apiName": "complexProperty",
                              "displayMetadata": {
                                "description": undefined,
                                "displayName": "complex property",
                              },
                              "fieldType": {
                                "date": {},
                                "type": "date",
                              },
                              "typeClasses": [],
                            },
                          ],
                        },
                        "type": "struct",
                      },
                      "typeClasses": [],
                      "valueType": undefined,
                    },
                  },
                },
              }
      `);
  });

  it("Custom string fields properly set", () => {
    const spt = defineSharedPropertyType({
      apiName: "foo",
      type: {
        type: "string",
        isLongText: true,
        supportsEfficientLeadingWildcard: true,
        supportsExactMatching: false,
      },
    });

    defineInterface({
      apiName: "interface",
      properties: { foo: spt },
    });

    expect(dumpOntologyFullMetadata().blockData).toMatchInlineSnapshot(`
      {
        "actionTypes": {},
        "blockPermissionInformation": {
          "actionTypes": {},
          "linkTypes": {},
          "objectTypes": {},
        },
        "interfaceTypes": {
          "com.palantir.interface": {
            "interfaceType": {
              "allExtendsInterfaces": [],
              "allLinks": [],
              "allProperties": [],
              "allPropertiesV2": {},
              "apiName": "com.palantir.interface",
              "displayMetadata": {
                "description": "interface",
                "displayName": "interface",
                "icon": undefined,
              },
              "extendsInterfaces": [],
              "links": [],
              "properties": [],
              "propertiesV2": {
                "com.palantir.foo": {
                  "required": true,
                  "sharedPropertyType": {
                    "aliases": [],
                    "apiName": "com.palantir.foo",
                    "baseFormatter": undefined,
                    "dataConstraints": undefined,
                    "displayMetadata": {
                      "description": undefined,
                      "displayName": "foo",
                      "visibility": "NORMAL",
                    },
                    "gothamMapping": undefined,
                    "indexedForSearch": true,
                    "type": {
                      "string": {
                        "analyzerOverride": undefined,
                        "enableAsciiFolding": undefined,
                        "isLongText": true,
                        "supportsEfficientLeadingWildcard": true,
                        "supportsExactMatching": false,
                      },
                      "type": "string",
                    },
                    "typeClasses": [
                      {
                        "kind": "render_hint",
                        "name": "SELECTABLE",
                      },
                      {
                        "kind": "render_hint",
                        "name": "SORTABLE",
                      },
                    ],
                    "valueType": undefined,
                  },
                },
              },
              "status": {
                "active": {},
                "type": "active",
              },
            },
          },
        },
        "linkTypes": {},
        "objectTypes": {},
        "sharedPropertyTypes": {
          "com.palantir.foo": {
            "sharedPropertyType": {
              "aliases": [],
              "apiName": "com.palantir.foo",
              "baseFormatter": undefined,
              "dataConstraints": undefined,
              "displayMetadata": {
                "description": undefined,
                "displayName": "foo",
                "visibility": "NORMAL",
              },
              "gothamMapping": undefined,
              "indexedForSearch": true,
              "type": {
                "string": {
                  "analyzerOverride": undefined,
                  "enableAsciiFolding": undefined,
                  "isLongText": true,
                  "supportsEfficientLeadingWildcard": true,
                  "supportsExactMatching": false,
                },
                "type": "string",
              },
              "typeClasses": [
                {
                  "kind": "render_hint",
                  "name": "SELECTABLE",
                },
                {
                  "kind": "render_hint",
                  "name": "SORTABLE",
                },
              ],
              "valueType": undefined,
            },
          },
        },
      }
    `);
  });

  it("defaults interface status to active", () => {
    const result = defineInterface({ apiName: "Foo" });
    expect(result.status).toEqual({ type: "active", active: {} });
  });

  it("sets interface status as experimental from opts", () => {
    const experimentalStatus = {
      type: "experimental",
      experimental: {},
    };
    const result = defineInterface({
      apiName: "Foo",
      status: { type: "experimental" },
    });
    expect(result.status).toEqual(experimentalStatus);
  });

  it("sets interface status as deprecated from opts", () => {
    const deprecatedStatus = {
      type: "deprecated",
      deprecated: {
        message: "foo",
        deadline: "foo",
      },
    };
    const result = defineInterface({
      apiName: "Foo",
      status: { type: "deprecated", message: "foo", deadline: "foo" },
    });
    expect(result.status).toEqual(deprecatedStatus);
  });

  describe("Objects", () => {
    it("Fails if any property reference does not exist", () => {
      const spt = defineSharedPropertyType({
        apiName: "foo",
        type: "string",
      });

      const sample = defineInterface({
        apiName: "interface",
        properties: { foo: spt },
      });

      expect(() => {
        defineObject({
          titlePropertyApiName: "fizz",
          displayName: "Foo",
          pluralDisplayName: "Foo",
          apiName: "foo",
          primaryKeyPropertyApiName: "bar",
          properties: [{ apiName: "bar", type: "string", displayName: "Bar" }],
        });
      }).toThrowErrorMatchingInlineSnapshot(
        `[Error: Invariant failed: Title property fizz is not defined on object foo]`,
      );

      expect(() => {
        defineObject({
          titlePropertyApiName: "bar",
          displayName: "Foo",
          pluralDisplayName: "Foo",
          apiName: "foo",
          primaryKeyPropertyApiName: "fizz",
          properties: [{ apiName: "bar", type: "string", displayName: "Bar" }],
        });
      }).toThrowErrorMatchingInlineSnapshot(
        `[Error: Invariant failed: Primary key property fizz does not exist on object foo]`,
      );

      expect(() => {
        defineObject({
          titlePropertyApiName: "bar",
          displayName: "Foo",
          pluralDisplayName: "Foo",
          apiName: "foo",
          primaryKeyPropertyApiName: "bar",
          properties: [{ apiName: "bar", type: "string", displayName: "Bar" }],
          implementsInterfaces: [{
            implements: sample,
            propertyMapping: [{ interfaceProperty: "foo", mapsTo: "fizz" }],
          }],
        });
      }).toThrowErrorMatchingInlineSnapshot(
        `[Error: Invariant failed: \nOntology Definition Error: Object property mapped to interface does not exist. Object Property Mapped: fizz\n]`,
      );

      expect(() => {
        defineObject({
          titlePropertyApiName: "bar",
          displayName: "Foo",
          pluralDisplayName: "Foo",
          apiName: "foo",
          primaryKeyPropertyApiName: "bar",
          properties: [{ apiName: "bar", type: "string", displayName: "Bar" }],
          implementsInterfaces: [{
            implements: sample,
            propertyMapping: [{ interfaceProperty: "fizz", mapsTo: "bar" }, {
              interfaceProperty: "foo",
              mapsTo: "bar",
            }],
          }],
        });
      }).toThrowErrorMatchingInlineSnapshot(
        `[Error: Invariant failed: \nOntology Definition Error: Interface property com.palantir.interface.fizz referenced in foo object does not exist\n]`,
      );
    });

    it("Objects properly defined", () => {
      const spt = defineSharedPropertyType({
        apiName: "foo",
        type: "string",
      });

      const sample = defineInterface({
        apiName: "interface",
        properties: { foo: spt },
      });

      const object = defineObject({
        titlePropertyApiName: "bar",
        displayName: "Foo",
        pluralDisplayName: "Foo",
        apiName: "foo",
        primaryKeyPropertyApiName: "bar",
        properties: [
          { apiName: "bar", type: "string", displayName: "Bar" },
          {
            apiName: "geopoint",
            type: {
              type: "struct",
              structDefinition: {
                lat: "double",
                lng: "double",
              },
            },
            displayName: "geopoint",
          },
        ],
        implementsInterfaces: [{
          implements: sample,
          propertyMapping: [{ interfaceProperty: "foo", mapsTo: "bar" }],
        }],
      });

      expect(dumpOntologyFullMetadata().blockData).toMatchInlineSnapshot(`
        {
          "actionTypes": {},
          "blockPermissionInformation": {
            "actionTypes": {},
            "linkTypes": {},
            "objectTypes": {},
          },
          "interfaceTypes": {
            "com.palantir.interface": {
              "interfaceType": {
                "allExtendsInterfaces": [],
                "allLinks": [],
                "allProperties": [],
                "allPropertiesV2": {},
                "apiName": "com.palantir.interface",
                "displayMetadata": {
                  "description": "interface",
                  "displayName": "interface",
                  "icon": undefined,
                },
                "extendsInterfaces": [],
                "links": [],
                "properties": [],
                "propertiesV2": {
                  "com.palantir.foo": {
                    "required": true,
                    "sharedPropertyType": {
                      "aliases": [],
                      "apiName": "com.palantir.foo",
                      "baseFormatter": undefined,
                      "dataConstraints": undefined,
                      "displayMetadata": {
                        "description": undefined,
                        "displayName": "foo",
                        "visibility": "NORMAL",
                      },
                      "gothamMapping": undefined,
                      "indexedForSearch": true,
                      "type": {
                        "string": {
                          "analyzerOverride": undefined,
                          "enableAsciiFolding": undefined,
                          "isLongText": false,
                          "supportsEfficientLeadingWildcard": false,
                          "supportsExactMatching": true,
                        },
                        "type": "string",
                      },
                      "typeClasses": [
                        {
                          "kind": "render_hint",
                          "name": "SELECTABLE",
                        },
                        {
                          "kind": "render_hint",
                          "name": "SORTABLE",
                        },
                      ],
                      "valueType": undefined,
                    },
                  },
                },
                "status": {
                  "active": {},
                  "type": "active",
                },
              },
            },
          },
          "linkTypes": {},
          "objectTypes": {
            "com.palantir.foo": {
              "datasources": [
                {
                  "datasource": {
                    "datasetV2": {
                      "datasetRid": "com.palantir.foo",
                      "propertyMapping": {
                        "bar": {
                          "column": "bar",
                          "type": "column",
                        },
                        "geopoint": {
                          "struct": {
                            "column": "geopoint",
                            "mapping": {
                              "lat": {
                                "apiName": "lat",
                                "mappings": {},
                              },
                              "lng": {
                                "apiName": "lng",
                                "mappings": {},
                              },
                            },
                          },
                          "type": "struct",
                        },
                      },
                    },
                    "type": "datasetV2",
                  },
                  "editsConfiguration": {
                    "onlyAllowPrivilegedEdits": false,
                  },
                  "redacted": false,
                  "rid": "ri.ontology.main.datasource.com.palantir.foo",
                },
              ],
              "entityMetadata": {
                "arePatchesEnabled": false,
              },
              "objectType": {
                "allImplementsInterfaces": {},
                "apiName": "com.palantir.foo",
                "displayMetadata": {
                  "description": undefined,
                  "displayName": "Foo",
                  "groupDisplayName": undefined,
                  "icon": {
                    "blueprint": {
                      "color": "#2D72D2",
                      "locator": "cube",
                    },
                    "type": "blueprint",
                  },
                  "pluralDisplayName": "Foo",
                  "visibility": "NORMAL",
                },
                "implementsInterfaces2": [
                  {
                    "interfaceTypeApiName": "com.palantir.interface",
                    "properties": {
                      "com.palantir.foo": {
                        "propertyTypeRid": "bar",
                      },
                    },
                  },
                ],
                "primaryKeys": [
                  "bar",
                ],
                "propertyTypes": {
                  "bar": {
                    "apiName": "bar",
                    "baseFormatter": undefined,
                    "dataConstraints": undefined,
                    "displayMetadata": {
                      "description": undefined,
                      "displayName": "Bar",
                      "visibility": "NORMAL",
                    },
                    "indexedForSearch": true,
                    "inlineAction": undefined,
                    "ruleSetBinding": undefined,
                    "sharedPropertyTypeApiName": undefined,
                    "sharedPropertyTypeRid": undefined,
                    "status": {
                      "active": {},
                      "type": "active",
                    },
                    "type": {
                      "string": {
                        "analyzerOverride": undefined,
                        "enableAsciiFolding": undefined,
                        "isLongText": false,
                        "supportsEfficientLeadingWildcard": false,
                        "supportsExactMatching": true,
                      },
                      "type": "string",
                    },
                    "typeClasses": [
                      {
                        "kind": "render_hint",
                        "name": "SELECTABLE",
                      },
                      {
                        "kind": "render_hint",
                        "name": "SORTABLE",
                      },
                    ],
                    "valueType": undefined,
                  },
                  "geopoint": {
                    "apiName": "geopoint",
                    "baseFormatter": undefined,
                    "dataConstraints": undefined,
                    "displayMetadata": {
                      "description": undefined,
                      "displayName": "geopoint",
                      "visibility": "NORMAL",
                    },
                    "indexedForSearch": true,
                    "inlineAction": undefined,
                    "ruleSetBinding": undefined,
                    "sharedPropertyTypeApiName": undefined,
                    "sharedPropertyTypeRid": undefined,
                    "status": {
                      "active": {},
                      "type": "active",
                    },
                    "type": {
                      "struct": {
                        "structFields": [
                          {
                            "aliases": [],
                            "apiName": "lat",
                            "displayMetadata": {
                              "description": undefined,
                              "displayName": "lat",
                            },
                            "fieldType": {
                              "double": {},
                              "type": "double",
                            },
                            "typeClasses": [],
                          },
                          {
                            "aliases": [],
                            "apiName": "lng",
                            "displayMetadata": {
                              "description": undefined,
                              "displayName": "lng",
                            },
                            "fieldType": {
                              "double": {},
                              "type": "double",
                            },
                            "typeClasses": [],
                          },
                        ],
                      },
                      "type": "struct",
                    },
                    "typeClasses": [],
                    "valueType": undefined,
                  },
                },
                "redacted": false,
                "status": {
                  "active": {},
                  "type": "active",
                },
                "titlePropertyTypeRid": "bar",
              },
            },
          },
          "sharedPropertyTypes": {
            "com.palantir.foo": {
              "sharedPropertyType": {
                "aliases": [],
                "apiName": "com.palantir.foo",
                "baseFormatter": undefined,
                "dataConstraints": undefined,
                "displayMetadata": {
                  "description": undefined,
                  "displayName": "foo",
                  "visibility": "NORMAL",
                },
                "gothamMapping": undefined,
                "indexedForSearch": true,
                "type": {
                  "string": {
                    "analyzerOverride": undefined,
                    "enableAsciiFolding": undefined,
                    "isLongText": false,
                    "supportsEfficientLeadingWildcard": false,
                    "supportsExactMatching": true,
                  },
                  "type": "string",
                },
                "typeClasses": [
                  {
                    "kind": "render_hint",
                    "name": "SELECTABLE",
                  },
                  {
                    "kind": "render_hint",
                    "name": "SORTABLE",
                  },
                ],
                "valueType": undefined,
              },
            },
          },
        }
      `);
    });
    it("One To Many Links are properly defined", () => {
      const object = defineObject({
        titlePropertyApiName: "bar",
        displayName: "Foo",
        pluralDisplayName: "Foo",
        apiName: "foo",
        primaryKeyPropertyApiName: "bar",
        properties: [{ apiName: "bar", type: "string", displayName: "Bar" }],
      });

      const otherObject = defineObject({
        titlePropertyApiName: "fizz",
        displayName: "Fizz",
        pluralDisplayName: "Fizz",
        apiName: "fizz",
        primaryKeyPropertyApiName: "fizz",
        properties: [{ apiName: "fizz", type: "string", displayName: "Fizz" }, {
          apiName: "bar",
          type: "string",
          displayName: "Bar",
        }],
      });

      defineLink({
        apiName: "fizzToFoo",
        one: {
          object: object,
          metadata: {
            displayMetadata: {
              displayName: "Foo",
              groupDisplayName: "",
              pluralDisplayName: "Foos",
              visibility: "NORMAL",
            },
            typeClasses: [],
            apiName: "fizzes",
          },
        },
        toMany: {
          object: otherObject,
          metadata: {
            displayMetadata: {
              displayName: "Fizz",
              groupDisplayName: "",
              pluralDisplayName: "Fizzes",
              visibility: "NORMAL",
            },
            typeClasses: [],
            apiName: "foos",
          },
        },
        manyForeignKeyProperty: "bar",
        cardinality: "OneToMany",
      });

      expect(dumpOntologyFullMetadata().blockData).toMatchInlineSnapshot(`
        {
          "actionTypes": {},
          "blockPermissionInformation": {
            "actionTypes": {},
            "linkTypes": {},
            "objectTypes": {},
          },
          "interfaceTypes": {},
          "linkTypes": {
            "fizzToFoo": {
              "datasources": [],
              "entityMetadata": {
                "arePatchesEnabled": false,
              },
              "linkType": {
                "definition": {
                  "oneToMany": {
                    "cardinalityHint": "ONE_TO_ONE",
                    "manyToOneLinkMetadata": {
                      "apiName": "foos",
                      "displayMetadata": {
                        "displayName": "Fizz",
                        "groupDisplayName": "",
                        "pluralDisplayName": "Fizzes",
                        "visibility": "NORMAL",
                      },
                      "typeClasses": [],
                    },
                    "objectTypeRidManySide": "com.palantir.fizz",
                    "objectTypeRidOneSide": "com.palantir.foo",
                    "oneSidePrimaryKeyToManySidePropertyMapping": [
                      {
                        "from": {
                          "apiName": "bar",
                          "object": "com.palantir.foo",
                        },
                        "to": {
                          "apiName": "bar",
                          "object": "com.palantir.fizz",
                        },
                      },
                    ],
                    "oneToManyLinkMetadata": {
                      "apiName": "fizzes",
                      "displayMetadata": {
                        "displayName": "Foo",
                        "groupDisplayName": "",
                        "pluralDisplayName": "Foos",
                        "visibility": "NORMAL",
                      },
                      "typeClasses": [],
                    },
                  },
                  "type": "oneToMany",
                },
                "id": "fizzToFoo",
                "redacted": false,
                "status": {
                  "active": {},
                  "type": "active",
                },
              },
            },
          },
          "objectTypes": {
            "com.palantir.fizz": {
              "datasources": [
                {
                  "datasource": {
                    "datasetV2": {
                      "datasetRid": "com.palantir.fizz",
                      "propertyMapping": {
                        "bar": {
                          "column": "bar",
                          "type": "column",
                        },
                        "fizz": {
                          "column": "fizz",
                          "type": "column",
                        },
                      },
                    },
                    "type": "datasetV2",
                  },
                  "editsConfiguration": {
                    "onlyAllowPrivilegedEdits": false,
                  },
                  "redacted": false,
                  "rid": "ri.ontology.main.datasource.com.palantir.fizz",
                },
              ],
              "entityMetadata": {
                "arePatchesEnabled": false,
              },
              "objectType": {
                "allImplementsInterfaces": {},
                "apiName": "com.palantir.fizz",
                "displayMetadata": {
                  "description": undefined,
                  "displayName": "Fizz",
                  "groupDisplayName": undefined,
                  "icon": {
                    "blueprint": {
                      "color": "#2D72D2",
                      "locator": "cube",
                    },
                    "type": "blueprint",
                  },
                  "pluralDisplayName": "Fizz",
                  "visibility": "NORMAL",
                },
                "implementsInterfaces2": [],
                "primaryKeys": [
                  "fizz",
                ],
                "propertyTypes": {
                  "bar": {
                    "apiName": "bar",
                    "baseFormatter": undefined,
                    "dataConstraints": undefined,
                    "displayMetadata": {
                      "description": undefined,
                      "displayName": "Bar",
                      "visibility": "NORMAL",
                    },
                    "indexedForSearch": true,
                    "inlineAction": undefined,
                    "ruleSetBinding": undefined,
                    "sharedPropertyTypeApiName": undefined,
                    "sharedPropertyTypeRid": undefined,
                    "status": {
                      "active": {},
                      "type": "active",
                    },
                    "type": {
                      "string": {
                        "analyzerOverride": undefined,
                        "enableAsciiFolding": undefined,
                        "isLongText": false,
                        "supportsEfficientLeadingWildcard": false,
                        "supportsExactMatching": true,
                      },
                      "type": "string",
                    },
                    "typeClasses": [
                      {
                        "kind": "render_hint",
                        "name": "SELECTABLE",
                      },
                      {
                        "kind": "render_hint",
                        "name": "SORTABLE",
                      },
                    ],
                    "valueType": undefined,
                  },
                  "fizz": {
                    "apiName": "fizz",
                    "baseFormatter": undefined,
                    "dataConstraints": undefined,
                    "displayMetadata": {
                      "description": undefined,
                      "displayName": "Fizz",
                      "visibility": "NORMAL",
                    },
                    "indexedForSearch": true,
                    "inlineAction": undefined,
                    "ruleSetBinding": undefined,
                    "sharedPropertyTypeApiName": undefined,
                    "sharedPropertyTypeRid": undefined,
                    "status": {
                      "active": {},
                      "type": "active",
                    },
                    "type": {
                      "string": {
                        "analyzerOverride": undefined,
                        "enableAsciiFolding": undefined,
                        "isLongText": false,
                        "supportsEfficientLeadingWildcard": false,
                        "supportsExactMatching": true,
                      },
                      "type": "string",
                    },
                    "typeClasses": [
                      {
                        "kind": "render_hint",
                        "name": "SELECTABLE",
                      },
                      {
                        "kind": "render_hint",
                        "name": "SORTABLE",
                      },
                    ],
                    "valueType": undefined,
                  },
                },
                "redacted": false,
                "status": {
                  "active": {},
                  "type": "active",
                },
                "titlePropertyTypeRid": "fizz",
              },
            },
            "com.palantir.foo": {
              "datasources": [
                {
                  "datasource": {
                    "datasetV2": {
                      "datasetRid": "com.palantir.foo",
                      "propertyMapping": {
                        "bar": {
                          "column": "bar",
                          "type": "column",
                        },
                      },
                    },
                    "type": "datasetV2",
                  },
                  "editsConfiguration": {
                    "onlyAllowPrivilegedEdits": false,
                  },
                  "redacted": false,
                  "rid": "ri.ontology.main.datasource.com.palantir.foo",
                },
              ],
              "entityMetadata": {
                "arePatchesEnabled": false,
              },
              "objectType": {
                "allImplementsInterfaces": {},
                "apiName": "com.palantir.foo",
                "displayMetadata": {
                  "description": undefined,
                  "displayName": "Foo",
                  "groupDisplayName": undefined,
                  "icon": {
                    "blueprint": {
                      "color": "#2D72D2",
                      "locator": "cube",
                    },
                    "type": "blueprint",
                  },
                  "pluralDisplayName": "Foo",
                  "visibility": "NORMAL",
                },
                "implementsInterfaces2": [],
                "primaryKeys": [
                  "bar",
                ],
                "propertyTypes": {
                  "bar": {
                    "apiName": "bar",
                    "baseFormatter": undefined,
                    "dataConstraints": undefined,
                    "displayMetadata": {
                      "description": undefined,
                      "displayName": "Bar",
                      "visibility": "NORMAL",
                    },
                    "indexedForSearch": true,
                    "inlineAction": undefined,
                    "ruleSetBinding": undefined,
                    "sharedPropertyTypeApiName": undefined,
                    "sharedPropertyTypeRid": undefined,
                    "status": {
                      "active": {},
                      "type": "active",
                    },
                    "type": {
                      "string": {
                        "analyzerOverride": undefined,
                        "enableAsciiFolding": undefined,
                        "isLongText": false,
                        "supportsEfficientLeadingWildcard": false,
                        "supportsExactMatching": true,
                      },
                      "type": "string",
                    },
                    "typeClasses": [
                      {
                        "kind": "render_hint",
                        "name": "SELECTABLE",
                      },
                      {
                        "kind": "render_hint",
                        "name": "SORTABLE",
                      },
                    ],
                    "valueType": undefined,
                  },
                },
                "redacted": false,
                "status": {
                  "active": {},
                  "type": "active",
                },
                "titlePropertyTypeRid": "bar",
              },
            },
          },
          "sharedPropertyTypes": {},
        }
      `);
    });

    it("Many To Many Links are properly defined", () => {
      const object = defineObject({
        titlePropertyApiName: "bar",
        displayName: "Foo",
        pluralDisplayName: "Foo",
        apiName: "foo",
        primaryKeyPropertyApiName: "bar",
        properties: [{ apiName: "bar", type: "string", displayName: "Bar" }],
      });

      const otherObject = defineObject({
        titlePropertyApiName: "fizz",
        displayName: "Fizz",
        pluralDisplayName: "Fizz",
        apiName: "fizz",
        primaryKeyPropertyApiName: "fizz",
        properties: [{ apiName: "fizz", type: "string", displayName: "Fizz" }, {
          apiName: "bar",
          type: "string",
          displayName: "Bar",
        }],
      });

      defineLink({
        apiName: "fizzToFoo",
        many: {
          object: object,
          metadata: {
            displayMetadata: {
              displayName: "Foo",
              groupDisplayName: "",
              pluralDisplayName: "Foos",
              visibility: "NORMAL",
            },
            typeClasses: [],
            apiName: "fizzes",
          },
        },
        toMany: {
          object: otherObject,
          metadata: {
            displayMetadata: {
              displayName: "Fizz",
              groupDisplayName: "",
              pluralDisplayName: "Fizzes",
              visibility: "NORMAL",
            },
            typeClasses: [],
            apiName: "foos",
          },
        },
      });
      expect(dumpOntologyFullMetadata().blockData).toMatchInlineSnapshot(`
        {
          "actionTypes": {},
          "blockPermissionInformation": {
            "actionTypes": {},
            "linkTypes": {},
            "objectTypes": {},
          },
          "interfaceTypes": {},
          "linkTypes": {
            "fizzToFoo": {
              "datasources": [
                {
                  "datasource": {
                    "dataset": {
                      "datasetRid": "link-fizzToFoo",
                      "objectTypeAPrimaryKeyMapping": [
                        {
                          "column": "bar",
                          "property": {
                            "apiName": "bar",
                            "object": "com.palantir.foo",
                          },
                        },
                      ],
                      "objectTypeBPrimaryKeyMapping": [
                        {
                          "column": "bar",
                          "property": {
                            "apiName": "fizz",
                            "object": "com.palantir.fizz",
                          },
                        },
                      ],
                      "writebackDatasetRid": undefined,
                    },
                    "type": "dataset",
                  },
                  "editsConfiguration": {
                    "onlyAllowPrivilegedEdits": false,
                  },
                  "redacted": undefined,
                  "rid": "ri.ontology.main.datasource.link-fizzToFoo",
                },
              ],
              "entityMetadata": {
                "arePatchesEnabled": false,
              },
              "linkType": {
                "definition": {
                  "manyToMany": {
                    "objectTypeAPrimaryKeyPropertyMapping": [
                      {
                        "from": {
                          "apiName": "bar",
                          "object": "com.palantir.foo",
                        },
                        "to": {
                          "apiName": "bar",
                          "object": "com.palantir.foo",
                        },
                      },
                    ],
                    "objectTypeAToBLinkMetadata": {
                      "apiName": "fizzes",
                      "displayMetadata": {
                        "displayName": "Foo",
                        "groupDisplayName": "",
                        "pluralDisplayName": "Foos",
                        "visibility": "NORMAL",
                      },
                      "typeClasses": [],
                    },
                    "objectTypeBPrimaryKeyPropertyMapping": [
                      {
                        "from": {
                          "apiName": "fizz",
                          "object": "com.palantir.fizz",
                        },
                        "to": {
                          "apiName": "fizz",
                          "object": "com.palantir.fizz",
                        },
                      },
                    ],
                    "objectTypeBToALinkMetadata": {
                      "apiName": "foos",
                      "displayMetadata": {
                        "displayName": "Fizz",
                        "groupDisplayName": "",
                        "pluralDisplayName": "Fizzes",
                        "visibility": "NORMAL",
                      },
                      "typeClasses": [],
                    },
                    "objectTypeRidA": "com.palantir.foo",
                    "objectTypeRidB": "com.palantir.fizz",
                    "peeringMetadata": undefined,
                  },
                  "type": "manyToMany",
                },
                "id": "fizzToFoo",
                "redacted": false,
                "status": {
                  "active": {},
                  "type": "active",
                },
              },
            },
          },
          "objectTypes": {
            "com.palantir.fizz": {
              "datasources": [
                {
                  "datasource": {
                    "datasetV2": {
                      "datasetRid": "com.palantir.fizz",
                      "propertyMapping": {
                        "bar": {
                          "column": "bar",
                          "type": "column",
                        },
                        "fizz": {
                          "column": "fizz",
                          "type": "column",
                        },
                      },
                    },
                    "type": "datasetV2",
                  },
                  "editsConfiguration": {
                    "onlyAllowPrivilegedEdits": false,
                  },
                  "redacted": false,
                  "rid": "ri.ontology.main.datasource.com.palantir.fizz",
                },
              ],
              "entityMetadata": {
                "arePatchesEnabled": false,
              },
              "objectType": {
                "allImplementsInterfaces": {},
                "apiName": "com.palantir.fizz",
                "displayMetadata": {
                  "description": undefined,
                  "displayName": "Fizz",
                  "groupDisplayName": undefined,
                  "icon": {
                    "blueprint": {
                      "color": "#2D72D2",
                      "locator": "cube",
                    },
                    "type": "blueprint",
                  },
                  "pluralDisplayName": "Fizz",
                  "visibility": "NORMAL",
                },
                "implementsInterfaces2": [],
                "primaryKeys": [
                  "fizz",
                ],
                "propertyTypes": {
                  "bar": {
                    "apiName": "bar",
                    "baseFormatter": undefined,
                    "dataConstraints": undefined,
                    "displayMetadata": {
                      "description": undefined,
                      "displayName": "Bar",
                      "visibility": "NORMAL",
                    },
                    "indexedForSearch": true,
                    "inlineAction": undefined,
                    "ruleSetBinding": undefined,
                    "sharedPropertyTypeApiName": undefined,
                    "sharedPropertyTypeRid": undefined,
                    "status": {
                      "active": {},
                      "type": "active",
                    },
                    "type": {
                      "string": {
                        "analyzerOverride": undefined,
                        "enableAsciiFolding": undefined,
                        "isLongText": false,
                        "supportsEfficientLeadingWildcard": false,
                        "supportsExactMatching": true,
                      },
                      "type": "string",
                    },
                    "typeClasses": [
                      {
                        "kind": "render_hint",
                        "name": "SELECTABLE",
                      },
                      {
                        "kind": "render_hint",
                        "name": "SORTABLE",
                      },
                    ],
                    "valueType": undefined,
                  },
                  "fizz": {
                    "apiName": "fizz",
                    "baseFormatter": undefined,
                    "dataConstraints": undefined,
                    "displayMetadata": {
                      "description": undefined,
                      "displayName": "Fizz",
                      "visibility": "NORMAL",
                    },
                    "indexedForSearch": true,
                    "inlineAction": undefined,
                    "ruleSetBinding": undefined,
                    "sharedPropertyTypeApiName": undefined,
                    "sharedPropertyTypeRid": undefined,
                    "status": {
                      "active": {},
                      "type": "active",
                    },
                    "type": {
                      "string": {
                        "analyzerOverride": undefined,
                        "enableAsciiFolding": undefined,
                        "isLongText": false,
                        "supportsEfficientLeadingWildcard": false,
                        "supportsExactMatching": true,
                      },
                      "type": "string",
                    },
                    "typeClasses": [
                      {
                        "kind": "render_hint",
                        "name": "SELECTABLE",
                      },
                      {
                        "kind": "render_hint",
                        "name": "SORTABLE",
                      },
                    ],
                    "valueType": undefined,
                  },
                },
                "redacted": false,
                "status": {
                  "active": {},
                  "type": "active",
                },
                "titlePropertyTypeRid": "fizz",
              },
            },
            "com.palantir.foo": {
              "datasources": [
                {
                  "datasource": {
                    "datasetV2": {
                      "datasetRid": "com.palantir.foo",
                      "propertyMapping": {
                        "bar": {
                          "column": "bar",
                          "type": "column",
                        },
                      },
                    },
                    "type": "datasetV2",
                  },
                  "editsConfiguration": {
                    "onlyAllowPrivilegedEdits": false,
                  },
                  "redacted": false,
                  "rid": "ri.ontology.main.datasource.com.palantir.foo",
                },
              ],
              "entityMetadata": {
                "arePatchesEnabled": false,
              },
              "objectType": {
                "allImplementsInterfaces": {},
                "apiName": "com.palantir.foo",
                "displayMetadata": {
                  "description": undefined,
                  "displayName": "Foo",
                  "groupDisplayName": undefined,
                  "icon": {
                    "blueprint": {
                      "color": "#2D72D2",
                      "locator": "cube",
                    },
                    "type": "blueprint",
                  },
                  "pluralDisplayName": "Foo",
                  "visibility": "NORMAL",
                },
                "implementsInterfaces2": [],
                "primaryKeys": [
                  "bar",
                ],
                "propertyTypes": {
                  "bar": {
                    "apiName": "bar",
                    "baseFormatter": undefined,
                    "dataConstraints": undefined,
                    "displayMetadata": {
                      "description": undefined,
                      "displayName": "Bar",
                      "visibility": "NORMAL",
                    },
                    "indexedForSearch": true,
                    "inlineAction": undefined,
                    "ruleSetBinding": undefined,
                    "sharedPropertyTypeApiName": undefined,
                    "sharedPropertyTypeRid": undefined,
                    "status": {
                      "active": {},
                      "type": "active",
                    },
                    "type": {
                      "string": {
                        "analyzerOverride": undefined,
                        "enableAsciiFolding": undefined,
                        "isLongText": false,
                        "supportsEfficientLeadingWildcard": false,
                        "supportsExactMatching": true,
                      },
                      "type": "string",
                    },
                    "typeClasses": [
                      {
                        "kind": "render_hint",
                        "name": "SELECTABLE",
                      },
                      {
                        "kind": "render_hint",
                        "name": "SORTABLE",
                      },
                    ],
                    "valueType": undefined,
                  },
                },
                "redacted": false,
                "status": {
                  "active": {},
                  "type": "active",
                },
                "titlePropertyTypeRid": "bar",
              },
            },
          },
          "sharedPropertyTypes": {},
        }
      `);
    });

    it("Explicit datasource definitions are properly defined", () => {
      const datasetBackedObject = defineObject({
        titlePropertyApiName: "bar",
        displayName: "datasetBackedObject",
        pluralDisplayName: "datasetBackedObject",
        apiName: "foo",
        primaryKeyPropertyApiName: "bar",
        properties: [{ apiName: "bar", type: "string", displayName: "Bar" }],
        datasource: { type: "dataset" },
      });

      const streamBackedObjectNoRetention = defineObject({
        titlePropertyApiName: "fizz",
        displayName: "streamBackedObjectNoRetention",
        pluralDisplayName: "streamBackedObjectNoRetention",
        apiName: "fizz",
        primaryKeyPropertyApiName: "fizz",
        properties: [{ apiName: "fizz", type: "string", displayName: "Fizz" }, {
          apiName: "bar",
          type: "string",
          displayName: "Bar",
        }],
        datasource: { type: "stream" },
      });

      const streamBackedObjectWithRetention = defineObject({
        titlePropertyApiName: "buzz",
        displayName: "streamBackedObjectWithRetention",
        pluralDisplayName: "streamBackedObjectWithRetention",
        apiName: "buzz",
        primaryKeyPropertyApiName: "buzz",
        properties: [{ apiName: "buzz", type: "string", displayName: "Buzz" }],
        datasource: { type: "stream", retentionPeriod: "PT1H" },
      });

      expect(dumpOntologyFullMetadata().blockData).toMatchInlineSnapshot(`
        {
          "actionTypes": {},
          "blockPermissionInformation": {
            "actionTypes": {},
            "linkTypes": {},
            "objectTypes": {},
          },
          "interfaceTypes": {},
          "linkTypes": {},
          "objectTypes": {
            "com.palantir.buzz": {
              "datasources": [
                {
                  "datasource": {
                    "streamV2": {
                      "propertyMapping": {
                        "buzz": "buzz",
                      },
                      "propertySecurityGroups": undefined,
                      "retentionPolicy": {
                        "time": {
                          "window": "PT1H",
                        },
                        "type": "time",
                      },
                      "streamLocator": "com.palantir.buzz",
                    },
                    "type": "streamV2",
                  },
                  "editsConfiguration": {
                    "onlyAllowPrivilegedEdits": false,
                  },
                  "redacted": false,
                  "rid": "ri.ontology.main.datasource.com.palantir.buzz",
                },
              ],
              "entityMetadata": {
                "arePatchesEnabled": false,
              },
              "objectType": {
                "allImplementsInterfaces": {},
                "apiName": "com.palantir.buzz",
                "displayMetadata": {
                  "description": undefined,
                  "displayName": "streamBackedObjectWithRetention",
                  "groupDisplayName": undefined,
                  "icon": {
                    "blueprint": {
                      "color": "#2D72D2",
                      "locator": "cube",
                    },
                    "type": "blueprint",
                  },
                  "pluralDisplayName": "streamBackedObjectWithRetention",
                  "visibility": "NORMAL",
                },
                "implementsInterfaces2": [],
                "primaryKeys": [
                  "buzz",
                ],
                "propertyTypes": {
                  "buzz": {
                    "apiName": "buzz",
                    "baseFormatter": undefined,
                    "dataConstraints": undefined,
                    "displayMetadata": {
                      "description": undefined,
                      "displayName": "Buzz",
                      "visibility": "NORMAL",
                    },
                    "indexedForSearch": true,
                    "inlineAction": undefined,
                    "ruleSetBinding": undefined,
                    "sharedPropertyTypeApiName": undefined,
                    "sharedPropertyTypeRid": undefined,
                    "status": {
                      "active": {},
                      "type": "active",
                    },
                    "type": {
                      "string": {
                        "analyzerOverride": undefined,
                        "enableAsciiFolding": undefined,
                        "isLongText": false,
                        "supportsEfficientLeadingWildcard": false,
                        "supportsExactMatching": true,
                      },
                      "type": "string",
                    },
                    "typeClasses": [
                      {
                        "kind": "render_hint",
                        "name": "SELECTABLE",
                      },
                      {
                        "kind": "render_hint",
                        "name": "SORTABLE",
                      },
                    ],
                    "valueType": undefined,
                  },
                },
                "redacted": false,
                "status": {
                  "active": {},
                  "type": "active",
                },
                "titlePropertyTypeRid": "buzz",
              },
            },
            "com.palantir.fizz": {
              "datasources": [
                {
                  "datasource": {
                    "streamV2": {
                      "propertyMapping": {
                        "bar": "bar",
                        "fizz": "fizz",
                      },
                      "propertySecurityGroups": undefined,
                      "retentionPolicy": {
                        "none": {},
                        "type": "none",
                      },
                      "streamLocator": "com.palantir.fizz",
                    },
                    "type": "streamV2",
                  },
                  "editsConfiguration": {
                    "onlyAllowPrivilegedEdits": false,
                  },
                  "redacted": false,
                  "rid": "ri.ontology.main.datasource.com.palantir.fizz",
                },
              ],
              "entityMetadata": {
                "arePatchesEnabled": false,
              },
              "objectType": {
                "allImplementsInterfaces": {},
                "apiName": "com.palantir.fizz",
                "displayMetadata": {
                  "description": undefined,
                  "displayName": "streamBackedObjectNoRetention",
                  "groupDisplayName": undefined,
                  "icon": {
                    "blueprint": {
                      "color": "#2D72D2",
                      "locator": "cube",
                    },
                    "type": "blueprint",
                  },
                  "pluralDisplayName": "streamBackedObjectNoRetention",
                  "visibility": "NORMAL",
                },
<<<<<<< HEAD
                "implementsInterfaces2": [],
                "primaryKeys": [
                  "fizz",
                ],
                "propertyTypes": {
                  "bar": {
                    "apiName": "bar",
                    "baseFormatter": undefined,
                    "dataConstraints": undefined,
                    "displayMetadata": {
                      "description": undefined,
                      "displayName": "Bar",
                      "visibility": "NORMAL",
                    },
                    "indexedForSearch": true,
                    "inlineAction": undefined,
                    "ruleSetBinding": undefined,
                    "sharedPropertyTypeApiName": undefined,
                    "sharedPropertyTypeRid": undefined,
                    "status": {
                      "active": {},
                      "type": "active",
                    },
                    "type": {
                      "string": {
                        "analyzerOverride": undefined,
                        "enableAsciiFolding": undefined,
                        "isLongText": false,
                        "supportsEfficientLeadingWildcard": false,
                        "supportsExactMatching": true,
                      },
                      "type": "string",
                    },
                    "typeClasses": [
                      {
                        "kind": "render_hint",
                        "name": "SELECTABLE",
                      },
                      {
                        "kind": "render_hint",
                        "name": "SORTABLE",
                      },
                    ],
                    "valueType": undefined,
                  },
                  "fizz": {
                    "apiName": "fizz",
                    "baseFormatter": undefined,
                    "dataConstraints": undefined,
                    "displayMetadata": {
                      "description": undefined,
                      "displayName": "Fizz",
                      "visibility": "NORMAL",
                    },
                    "indexedForSearch": true,
                    "inlineAction": undefined,
                    "ruleSetBinding": undefined,
                    "sharedPropertyTypeApiName": undefined,
                    "sharedPropertyTypeRid": undefined,
                    "status": {
                      "active": {},
                      "type": "active",
                    },
                    "type": {
                      "string": {
                        "analyzerOverride": undefined,
                        "enableAsciiFolding": undefined,
                        "isLongText": false,
                        "supportsEfficientLeadingWildcard": false,
                        "supportsExactMatching": true,
                      },
                      "type": "string",
                    },
                    "typeClasses": [
                      {
                        "kind": "render_hint",
                        "name": "SELECTABLE",
                      },
                      {
                        "kind": "render_hint",
                        "name": "SORTABLE",
                      },
                    ],
                    "valueType": undefined,
                  },
                },
                "redacted": false,
                "status": {
                  "active": {},
                  "type": "active",
                },
                "titlePropertyTypeRid": "fizz",
              },
            },
            "com.palantir.foo": {
              "datasources": [
                {
                  "datasource": {
                    "datasetV2": {
                      "datasetRid": "com.palantir.foo",
                      "propertyMapping": {
                        "bar": {
                          "column": "bar",
                          "type": "column",
                        },
                      },
                    },
                    "type": "datasetV2",
                  },
                  "editsConfiguration": {
                    "onlyAllowPrivilegedEdits": false,
                  },
                  "redacted": false,
                  "rid": "ri.ontology.main.datasource.com.palantir.foo",
                },
              ],
              "entityMetadata": {
                "arePatchesEnabled": false,
              },
              "objectType": {
                "allImplementsInterfaces": {},
                "apiName": "com.palantir.foo",
                "displayMetadata": {
                  "description": undefined,
                  "displayName": "datasetBackedObject",
                  "groupDisplayName": undefined,
                  "icon": {
                    "blueprint": {
                      "color": "#2D72D2",
                      "locator": "cube",
                    },
                    "type": "blueprint",
                  },
                  "pluralDisplayName": "datasetBackedObject",
                  "visibility": "NORMAL",
                },
                "implementsInterfaces2": [],
                "primaryKeys": [
                  "bar",
                ],
                "propertyTypes": {
                  "bar": {
                    "apiName": "bar",
                    "baseFormatter": undefined,
                    "dataConstraints": undefined,
                    "displayMetadata": {
                      "description": undefined,
                      "displayName": "Bar",
                      "visibility": "NORMAL",
                    },
                    "indexedForSearch": true,
                    "inlineAction": undefined,
                    "ruleSetBinding": undefined,
                    "sharedPropertyTypeApiName": undefined,
                    "sharedPropertyTypeRid": undefined,
                    "status": {
                      "active": {},
                      "type": "active",
                    },
                    "type": {
                      "string": {
                        "analyzerOverride": undefined,
                        "enableAsciiFolding": undefined,
                        "isLongText": false,
                        "supportsEfficientLeadingWildcard": false,
                        "supportsExactMatching": true,
                      },
                      "type": "string",
                    },
                    "typeClasses": [
                      {
                        "kind": "render_hint",
                        "name": "SELECTABLE",
                      },
                      {
                        "kind": "render_hint",
                        "name": "SORTABLE",
                      },
                    ],
                    "valueType": undefined,
                  },
                },
                "redacted": false,
                "status": {
                  "active": {},
                  "type": "active",
                },
                "titlePropertyTypeRid": "bar",
              },
            },
          },
          "sharedPropertyTypes": {},
=======
              },
              "redacted": false,
              "status": {
                "active": {},
                "type": "active",
              },
              "titlePropertyTypeRid": "bar",
            },
          },
        },
        "sharedPropertyTypes": {},
      }
        `);
    });

    it("Edit only properties are properly defined", () => {
      const object = defineObject({
        titlePropertyApiName: "bar",
        displayName: "Foo",
        pluralDisplayName: "Foo",
        apiName: "foo",
        primaryKeyPropertyApiName: "bar",
        properties: [{
          apiName: "bar",
          type: "string",
          displayName: "Bar",
          editOnly: true,
        }],
      });
      expect(dumpOntologyFullMetadata()).toMatchInlineSnapshot(`
        {
          "blockData": {
            "actionTypes": {},
            "blockPermissionInformation": {
              "actionTypes": {},
              "linkTypes": {},
              "objectTypes": {},
            },
            "interfaceTypes": {},
            "linkTypes": {},
            "objectTypes": {
              "com.palantir.foo": {
                "datasources": [
                  {
                    "datasource": {
                      "datasetV2": {
                        "datasetRid": "com.palantir.foo",
                        "propertyMapping": {
                          "bar": {
                            "editOnly": {},
                            "type": "editOnly",
                          },
                        },
                      },
                      "type": "datasetV2",
                    },
                    "editsConfiguration": {
                      "onlyAllowPrivilegedEdits": false,
                    },
                    "redacted": false,
                    "rid": "ri.ontology.main.datasource.com.palantir.foo",
                  },
                ],
                "entityMetadata": {
                  "arePatchesEnabled": false,
                },
                "objectType": {
                  "allImplementsInterfaces": {},
                  "apiName": "com.palantir.foo",
                  "displayMetadata": {
                    "description": undefined,
                    "displayName": "Foo",
                    "groupDisplayName": undefined,
                    "icon": {
                      "blueprint": {
                        "color": "#2D72D2",
                        "locator": "cube",
                      },
                      "type": "blueprint",
                    },
                    "pluralDisplayName": "Foo",
                    "visibility": "NORMAL",
                  },
                  "implementsInterfaces2": [],
                  "primaryKeys": [
                    "bar",
                  ],
                  "propertyTypes": {
                    "bar": {
                      "apiName": "bar",
                      "baseFormatter": undefined,
                      "dataConstraints": undefined,
                      "displayMetadata": {
                        "description": undefined,
                        "displayName": "Bar",
                        "visibility": "NORMAL",
                      },
                      "indexedForSearch": true,
                      "inlineAction": undefined,
                      "ruleSetBinding": undefined,
                      "sharedPropertyTypeApiName": undefined,
                      "sharedPropertyTypeRid": undefined,
                      "status": {
                        "active": {},
                        "type": "active",
                      },
                      "type": {
                        "string": {
                          "analyzerOverride": undefined,
                          "enableAsciiFolding": undefined,
                          "isLongText": false,
                          "supportsEfficientLeadingWildcard": false,
                          "supportsExactMatching": true,
                        },
                        "type": "string",
                      },
                      "typeClasses": [],
                      "valueType": undefined,
                    },
                  },
                  "redacted": false,
                  "status": {
                    "active": {},
                    "type": "active",
                  },
                  "titlePropertyTypeRid": "bar",
                },
              },
            },
            "sharedPropertyTypes": {},
          },
          "importedTypes": {
            "actionTypes": [],
            "interfaceTypes": [],
            "linkTypes": [],
            "objectTypes": [],
            "sharedPropertyTypes": [],
          },
>>>>>>> b5f433c6
        }
      `);
    });

    it("Fail if stream retention period is not ISO 8601 compliant", () => {
      expect(() =>
        defineObject({
          titlePropertyApiName: "buzz",
          displayName: "streamBackedObjectWithRetention",
          pluralDisplayName: "streamBackedObjectWithRetention",
          apiName: "buzz",
          primaryKeyPropertyApiName: "buzz",
          properties: [{
            apiName: "buzz",
            type: "string",
            displayName: "Buzz",
          }],
          datasource: {
            type: "stream",
            retentionPeriod: "bad retention period string",
          },
        })
      ).toThrowErrorMatchingInlineSnapshot(
        `[Error: Invariant failed: Retention period "bad retention period string" on object "buzz" is not a valid ISO 8601 duration string]`,
      );
    });

    it("Property-level datasources are properly defined", () => {
      const exampleObject = defineObject({
        titlePropertyApiName: "bar",
        displayName: "exampleObject",
        pluralDisplayName: "exampleObject",
        apiName: "fizz",
        primaryKeyPropertyApiName: "bar",
        properties: [{
          apiName: "fizz",
          type: "mediaReference",
          displayName: "Fizz",
        }, {
          apiName: "bar",
          type: "string",
          displayName: "Bar",
        }],
        datasource: { type: "stream" },
      });

      expect(dumpOntologyFullMetadata()).toMatchInlineSnapshot(`
        {
          "blockData": {
            "actionTypes": {},
            "blockPermissionInformation": {
              "actionTypes": {},
              "linkTypes": {},
              "objectTypes": {},
            },
            "interfaceTypes": {},
            "linkTypes": {},
            "objectTypes": {
              "com.palantir.fizz": {
                "datasources": [
                  {
                    "datasource": {
                      "mediaSetView": {
                        "assumedMarkings": [],
                        "mediaSetViewLocator": "com.palantir.fizz.fizz",
                        "properties": [
                          "fizz",
                        ],
                      },
                      "type": "mediaSetView",
                    },
                    "editsConfiguration": {
                      "onlyAllowPrivilegedEdits": false,
                    },
                    "redacted": false,
                    "rid": "ri.ontology.main.datasource.fizz",
                  },
                  {
                    "datasource": {
                      "streamV2": {
                        "propertyMapping": {
                          "bar": "bar",
                          "fizz": "fizz",
                        },
                        "propertySecurityGroups": undefined,
                        "retentionPolicy": {
                          "none": {},
                          "type": "none",
                        },
                        "streamLocator": "com.palantir.fizz",
                      },
                      "type": "streamV2",
                    },
                    "editsConfiguration": {
                      "onlyAllowPrivilegedEdits": false,
                    },
                    "redacted": false,
                    "rid": "ri.ontology.main.datasource.com.palantir.fizz",
                  },
                ],
                "entityMetadata": {
                  "arePatchesEnabled": false,
                },
                "objectType": {
                  "allImplementsInterfaces": {},
                  "apiName": "com.palantir.fizz",
                  "displayMetadata": {
                    "description": undefined,
                    "displayName": "exampleObject",
                    "groupDisplayName": undefined,
                    "icon": {
                      "blueprint": {
                        "color": "#2D72D2",
                        "locator": "cube",
                      },
                      "type": "blueprint",
                    },
                    "pluralDisplayName": "exampleObject",
                    "visibility": "NORMAL",
                  },
                  "implementsInterfaces2": [],
                  "primaryKeys": [
                    "bar",
                  ],
                  "propertyTypes": {
                    "bar": {
                      "apiName": "bar",
                      "baseFormatter": undefined,
                      "dataConstraints": undefined,
                      "displayMetadata": {
                        "description": undefined,
                        "displayName": "Bar",
                        "visibility": "NORMAL",
                      },
                      "indexedForSearch": true,
                      "inlineAction": undefined,
                      "ruleSetBinding": undefined,
                      "sharedPropertyTypeApiName": undefined,
                      "sharedPropertyTypeRid": undefined,
                      "status": {
                        "active": {},
                        "type": "active",
                      },
                      "type": {
                        "string": {
                          "analyzerOverride": undefined,
                          "enableAsciiFolding": undefined,
                          "isLongText": false,
                          "supportsEfficientLeadingWildcard": false,
                          "supportsExactMatching": true,
                        },
                        "type": "string",
                      },
                      "typeClasses": [
                        {
                          "kind": "render_hint",
                          "name": "SELECTABLE",
                        },
                        {
                          "kind": "render_hint",
                          "name": "SORTABLE",
                        },
                      ],
                      "valueType": undefined,
                    },
                    "fizz": {
                      "apiName": "fizz",
                      "baseFormatter": undefined,
                      "dataConstraints": undefined,
                      "displayMetadata": {
                        "description": undefined,
                        "displayName": "Fizz",
                        "visibility": "NORMAL",
                      },
                      "indexedForSearch": true,
                      "inlineAction": undefined,
                      "ruleSetBinding": undefined,
                      "sharedPropertyTypeApiName": undefined,
                      "sharedPropertyTypeRid": undefined,
                      "status": {
                        "active": {},
                        "type": "active",
                      },
                      "type": {
                        "mediaReference": {},
                        "type": "mediaReference",
                      },
                      "typeClasses": [],
                      "valueType": undefined,
                    },
                  },
                  "redacted": false,
                  "status": {
                    "active": {},
                    "type": "active",
                  },
                  "titlePropertyTypeRid": "bar",
                },
              },
            },
            "sharedPropertyTypes": {},
          },
          "importedTypes": {
            "actionTypes": [],
            "interfaceTypes": [],
            "linkTypes": [],
            "objectTypes": [],
            "sharedPropertyTypes": [],
          },
        }
      `);
    });
  });

  describe("Actions", () => {
    it("Interface actions are properly defined", () => {
      const exampleAction = defineAction({
        apiName: "foo",
        displayName: "exampleAction",
        status: "active",
        rules: [{
          type: "addInterfaceRule",
          addInterfaceRule: {
            interfaceApiName: "foo",
            objectTypeParameter: "param1",
            sharedPropertyValues: {},
          },
        }],
        parameters: [{
          id: "param1",
          displayName: "param1",
          type: "boolean",
          validation: { required: true, allowedValues: { type: "boolean" } },
        }],
      });

      expect(dumpOntologyFullMetadata()).toMatchInlineSnapshot(`
      {
        "blockData": {
          "actionTypes": {
            "com.palantir.foo": {
              "actionType": {
                "actionTypeLogic": {
                  "logic": {
                    "rules": [
                      {
                        "addInterfaceRule": {
                          "interfaceApiName": "com.palantir.foo",
                          "objectTypeParameter": "param1",
                          "sharedPropertyValues": {},
                        },
                        "type": "addInterfaceRule",
                      },
                    ],
                  },
                  "validation": {
                    "actionTypeLevelValidation": {
                      "rules": {
                        "0": {
                          "condition": {
                            "true": {},
                            "type": "true",
                          },
                          "displayMetadata": {
                            "failureMessage": "",
                            "typeClasses": [],
                          },
                        },
                      },
                    },
                    "parameterValidations": {
                      "param1": {
                        "defaultValidation": {
                          "display": {
                            "renderHint": {
                              "checkbox": {},
                              "type": "checkbox",
                            },
                            "visibility": {
                              "editable": {},
                              "type": "editable",
                            },
                          },
                          "validation": {
                            "allowedValues": {
                              "boolean": {
                                "boolean": {},
                                "type": "boolean",
                              },
                              "type": "boolean",
                            },
                            "required": {
                              "required": {},
                              "type": "required",
                            },
                          },
                        },
                      },
                    },
                  },
                },
                "metadata": {
                  "apiName": "com.palantir.foo",
                  "displayMetadata": {
                    "configuration": {
                      "defaultLayout": "FORM",
                      "displayAndFormat": {
                        "table": {
                          "columnWidthByParameterRid": {},
                          "enableFileImport": true,
                          "fitHorizontally": false,
                          "frozenColumnCount": 0,
                          "rowHeightInLines": 1,
                        },
                      },
                      "enableLayoutUserSwitch": false,
                    },
                    "description": "",
                    "displayName": "exampleAction",
                    "icon": {
                      "blueprint": {
                        "color": "#000000",
                        "locator": "edit",
                      },
                      "type": "blueprint",
                    },
                    "successMessage": [],
                    "typeClasses": [],
                  },
                  "formContentOrdering": [],
                  "parameterOrdering": [
                    "param1",
                  ],
                  "parameters": {
                    "param1": {
                      "displayMetadata": {
                        "description": "",
                        "displayName": "param1",
                        "typeClasses": [],
                      },
                      "id": "param1",
                      "type": {
                        "boolean": {},
                        "type": "boolean",
                      },
                    },
                  },
                  "sections": {},
                  "status": {
                    "active": {},
                    "type": "active",
                  },
                },
              },
            },
          },
          "blockPermissionInformation": {
            "actionTypes": {},
            "linkTypes": {},
            "objectTypes": {},
          },
          "interfaceTypes": {},
          "linkTypes": {},
          "objectTypes": {},
          "sharedPropertyTypes": {},
        },
        "importedTypes": {
          "actionTypes": [],
          "interfaceTypes": [],
          "linkTypes": [],
          "objectTypes": [],
          "sharedPropertyTypes": [],
        },
      }
        `);
    });
    it("Simple interface actions (with object types) are properly defined", () => {
      const exampleInterface = defineInterface({
        apiName: "exampleInterface",
        properties: {
          property1: "string",
        },
      });

      const exampleObjectType = defineObject({
        titlePropertyApiName: "bar",
        displayName: "exampleObjectType",
        pluralDisplayName: "exampleObjectTypes",
        apiName: "foo",
        primaryKeyPropertyApiName: "bar",
        properties: [{
          apiName: "bar",
          type: "string",
          displayName: "Bar",
        }],
      });

      const createActionWithObjectType = defineCreateInterfaceObjectAction(
        exampleInterface,
        exampleObjectType,
      );

      const modifyAction = defineModifyInterfaceObjectAction(
        exampleInterface,
        exampleObjectType,
      );

      expect(dumpOntologyFullMetadata()).toMatchInlineSnapshot(`
        {
          "blockData": {
            "actionTypes": {
              "com.palantir.create-example-interface-foo": {
                "actionType": {
                  "actionTypeLogic": {
                    "logic": {
                      "rules": [
                        {
                          "addInterfaceRule": {
                            "interfaceApiName": "com.palantir.exampleInterface",
                            "objectTypeParameter": "objectTypeParameter",
                            "sharedPropertyValues": {
                              "com.palantir.property1": {
                                "parameterId": "property1",
                                "type": "parameterId",
                              },
                            },
                          },
                          "type": "addInterfaceRule",
                        },
                      ],
                    },
                    "validation": {
                      "actionTypeLevelValidation": {
                        "rules": {
                          "0": {
                            "condition": {
                              "true": {},
                              "type": "true",
                            },
                            "displayMetadata": {
                              "failureMessage": "",
                              "typeClasses": [],
                            },
                          },
                        },
                      },
                      "parameterValidations": {
                        "objectTypeParameter": {
                          "defaultValidation": {
                            "display": {
                              "renderHint": {
                                "dropdown": {},
                                "type": "dropdown",
                              },
                              "visibility": {
                                "editable": {},
                                "type": "editable",
                              },
                            },
                            "validation": {
                              "allowedValues": {
                                "oneOf": {
                                  "oneOf": {
                                    "labelledValues": [
                                      {
                                        "label": "exampleObjectType",
                                        "value": {
                                          "objectType": {
                                            "objectTypeId": "com.palantir.foo",
                                          },
                                          "type": "objectType",
                                        },
                                      },
                                    ],
                                    "otherValueAllowed": {
                                      "allowed": false,
                                    },
                                  },
                                  "type": "oneOf",
                                },
                                "type": "oneOf",
                              },
                              "required": {
                                "required": {},
                                "type": "required",
                              },
                            },
                          },
                        },
                        "property1": {
                          "defaultValidation": {
                            "display": {
                              "renderHint": {
                                "textInput": {},
                                "type": "textInput",
                              },
                              "visibility": {
                                "editable": {},
                                "type": "editable",
                              },
                            },
                            "validation": {
                              "allowedValues": {
                                "text": {
                                  "text": {},
                                  "type": "text",
                                },
                                "type": "text",
                              },
                              "required": {
                                "required": {},
                                "type": "required",
                              },
                            },
                          },
                        },
                      },
                    },
                  },
                  "metadata": {
                    "apiName": "com.palantir.create-example-interface-foo",
                    "displayMetadata": {
                      "configuration": {
                        "defaultLayout": "FORM",
                        "displayAndFormat": {
                          "table": {
                            "columnWidthByParameterRid": {},
                            "enableFileImport": true,
                            "fitHorizontally": false,
                            "frozenColumnCount": 0,
                            "rowHeightInLines": 1,
                          },
                        },
                        "enableLayoutUserSwitch": false,
                      },
                      "description": "",
                      "displayName": "Create exampleInterface",
                      "icon": {
                        "blueprint": {
                          "color": "#000000",
                          "locator": "edit",
                        },
                        "type": "blueprint",
                      },
                      "successMessage": [],
                      "typeClasses": [],
                    },
                    "formContentOrdering": [],
                    "parameterOrdering": [
                      "objectTypeParameter",
                      "property1",
                    ],
                    "parameters": {
                      "objectTypeParameter": {
                        "displayMetadata": {
                          "description": "",
                          "displayName": "Object type to create",
                          "typeClasses": [],
                        },
                        "id": "objectTypeParameter",
                        "type": {
                          "objectTypeReference": {
                            "interfaceTypeRids": [
                              "com.palantir.exampleInterface",
                            ],
                          },
                          "type": "objectTypeReference",
                        },
                      },
                      "property1": {
                        "displayMetadata": {
                          "description": "",
                          "displayName": "property1",
                          "typeClasses": [],
                        },
                        "id": "property1",
                        "type": {
                          "string": {},
                          "type": "string",
                        },
                      },
                    },
                    "sections": {},
                    "status": {
                      "active": {},
                      "type": "active",
                    },
                  },
                },
              },
              "com.palantir.modify-example-interface-foo": {
                "actionType": {
                  "actionTypeLogic": {
                    "logic": {
                      "rules": [
                        {
                          "modifyInterfaceRule": {
                            "interfaceObjectToModifyParameter": "interfaceObjectToModifyParameter",
                            "sharedPropertyValues": {
                              "com.palantir.property1": {
                                "parameterId": "property1",
                                "type": "parameterId",
                              },
                            },
                          },
                          "type": "modifyInterfaceRule",
                        },
                      ],
                    },
                    "validation": {
                      "actionTypeLevelValidation": {
                        "rules": {
                          "0": {
                            "condition": {
                              "true": {},
                              "type": "true",
                            },
                            "displayMetadata": {
                              "failureMessage": "",
                              "typeClasses": [],
                            },
                          },
                        },
                      },
                      "parameterValidations": {
                        "interfaceObjectToModifyParameter": {
                          "defaultValidation": {
                            "display": {
                              "renderHint": {
                                "dropdown": {},
                                "type": "dropdown",
                              },
                              "visibility": {
                                "editable": {},
                                "type": "editable",
                              },
                            },
                            "validation": {
                              "allowedValues": {
                                "oneOf": {
                                  "oneOf": {
                                    "labelledValues": [
                                      {
                                        "label": "exampleObjectType",
                                        "value": {
                                          "objectType": {
                                            "objectTypeId": "com.palantir.foo",
                                          },
                                          "type": "objectType",
                                        },
                                      },
                                    ],
                                    "otherValueAllowed": {
                                      "allowed": false,
                                    },
                                  },
                                  "type": "oneOf",
                                },
                                "type": "oneOf",
                              },
                              "required": {
                                "required": {},
                                "type": "required",
                              },
                            },
                          },
                        },
                        "property1": {
                          "defaultValidation": {
                            "display": {
                              "renderHint": {
                                "textInput": {},
                                "type": "textInput",
                              },
                              "visibility": {
                                "editable": {},
                                "type": "editable",
                              },
                            },
                            "validation": {
                              "allowedValues": {
                                "text": {
                                  "text": {},
                                  "type": "text",
                                },
                                "type": "text",
                              },
                              "required": {
                                "required": {},
                                "type": "required",
                              },
                            },
                          },
                        },
                      },
                    },
                  },
                  "metadata": {
                    "apiName": "com.palantir.modify-example-interface-foo",
                    "displayMetadata": {
                      "configuration": {
                        "defaultLayout": "FORM",
                        "displayAndFormat": {
                          "table": {
                            "columnWidthByParameterRid": {},
                            "enableFileImport": true,
                            "fitHorizontally": false,
                            "frozenColumnCount": 0,
                            "rowHeightInLines": 1,
                          },
                        },
                        "enableLayoutUserSwitch": false,
                      },
                      "description": "",
                      "displayName": "Modify exampleInterface",
                      "icon": {
                        "blueprint": {
                          "color": "#000000",
                          "locator": "edit",
                        },
                        "type": "blueprint",
                      },
                      "successMessage": [],
                      "typeClasses": [],
                    },
                    "formContentOrdering": [],
                    "parameterOrdering": [
                      "interfaceObjectToModifyParameter",
                      "property1",
                    ],
                    "parameters": {
                      "interfaceObjectToModifyParameter": {
                        "displayMetadata": {
                          "description": "",
                          "displayName": "Object type to modify",
                          "typeClasses": [],
                        },
                        "id": "interfaceObjectToModifyParameter",
                        "type": {
                          "interfaceReference": {
                            "interfaceTypeRid": "com.palantir.exampleInterface",
                          },
                          "type": "interfaceReference",
                        },
                      },
                      "property1": {
                        "displayMetadata": {
                          "description": "",
                          "displayName": "property1",
                          "typeClasses": [],
                        },
                        "id": "property1",
                        "type": {
                          "string": {},
                          "type": "string",
                        },
                      },
                    },
                    "sections": {},
                    "status": {
                      "active": {},
                      "type": "active",
                    },
                  },
                },
              },
            },
            "blockPermissionInformation": {
              "actionTypes": {},
              "linkTypes": {},
              "objectTypes": {},
            },
            "interfaceTypes": {
              "com.palantir.exampleInterface": {
                "interfaceType": {
                  "allExtendsInterfaces": [],
                  "allLinks": [],
                  "allProperties": [],
                  "allPropertiesV2": {},
                  "apiName": "com.palantir.exampleInterface",
                  "displayMetadata": {
                    "description": "exampleInterface",
                    "displayName": "exampleInterface",
                    "icon": undefined,
                  },
                  "extendsInterfaces": [],
                  "links": [],
                  "properties": [],
                  "propertiesV2": {
                    "com.palantir.property1": {
                      "required": true,
                      "sharedPropertyType": {
                        "aliases": [],
                        "apiName": "com.palantir.property1",
                        "baseFormatter": undefined,
                        "dataConstraints": undefined,
                        "displayMetadata": {
                          "description": undefined,
                          "displayName": "property1",
                          "visibility": "NORMAL",
                        },
                        "gothamMapping": undefined,
                        "indexedForSearch": true,
                        "type": {
                          "string": {
                            "analyzerOverride": undefined,
                            "enableAsciiFolding": undefined,
                            "isLongText": false,
                            "supportsEfficientLeadingWildcard": false,
                            "supportsExactMatching": true,
                          },
                          "type": "string",
                        },
                        "typeClasses": [
                          {
                            "kind": "render_hint",
                            "name": "SELECTABLE",
                          },
                          {
                            "kind": "render_hint",
                            "name": "SORTABLE",
                          },
                        ],
                        "valueType": undefined,
                      },
                    },
                  },
                  "status": {
                    "active": {},
                    "type": "active",
                  },
                },
              },
            },
            "linkTypes": {},
            "objectTypes": {
              "com.palantir.foo": {
                "datasources": [
                  {
                    "datasource": {
                      "datasetV2": {
                        "datasetRid": "com.palantir.foo",
                        "propertyMapping": {
                          "bar": {
                            "column": "bar",
                            "type": "column",
                          },
                        },
                      },
                      "type": "datasetV2",
                    },
                    "editsConfiguration": {
                      "onlyAllowPrivilegedEdits": false,
                    },
                    "redacted": false,
                    "rid": "ri.ontology.main.datasource.com.palantir.foo",
                  },
                ],
                "entityMetadata": {
                  "arePatchesEnabled": false,
                },
                "objectType": {
                  "allImplementsInterfaces": {},
                  "apiName": "com.palantir.foo",
                  "displayMetadata": {
                    "description": undefined,
                    "displayName": "exampleObjectType",
                    "groupDisplayName": undefined,
                    "icon": {
                      "blueprint": {
                        "color": "#2D72D2",
                        "locator": "cube",
                      },
                      "type": "blueprint",
                    },
                    "pluralDisplayName": "exampleObjectTypes",
                    "visibility": "NORMAL",
                  },
                  "implementsInterfaces2": [],
                  "primaryKeys": [
                    "bar",
                  ],
                  "propertyTypes": {
                    "bar": {
                      "apiName": "bar",
                      "baseFormatter": undefined,
                      "dataConstraints": undefined,
                      "displayMetadata": {
                        "description": undefined,
                        "displayName": "Bar",
                        "visibility": "NORMAL",
                      },
                      "indexedForSearch": true,
                      "inlineAction": undefined,
                      "ruleSetBinding": undefined,
                      "sharedPropertyTypeApiName": undefined,
                      "sharedPropertyTypeRid": undefined,
                      "status": {
                        "active": {},
                        "type": "active",
                      },
                      "type": {
                        "string": {
                          "analyzerOverride": undefined,
                          "enableAsciiFolding": undefined,
                          "isLongText": false,
                          "supportsEfficientLeadingWildcard": false,
                          "supportsExactMatching": true,
                        },
                        "type": "string",
                      },
                      "typeClasses": [
                        {
                          "kind": "render_hint",
                          "name": "SELECTABLE",
                        },
                        {
                          "kind": "render_hint",
                          "name": "SORTABLE",
                        },
                      ],
                      "valueType": undefined,
                    },
                  },
                  "redacted": false,
                  "status": {
                    "active": {},
                    "type": "active",
                  },
                  "titlePropertyTypeRid": "bar",
                },
              },
            },
            "sharedPropertyTypes": {
              "com.palantir.property1": {
                "sharedPropertyType": {
                  "aliases": [],
                  "apiName": "com.palantir.property1",
                  "baseFormatter": undefined,
                  "dataConstraints": undefined,
                  "displayMetadata": {
                    "description": undefined,
                    "displayName": "property1",
                    "visibility": "NORMAL",
                  },
                  "gothamMapping": undefined,
                  "indexedForSearch": true,
                  "type": {
                    "string": {
                      "analyzerOverride": undefined,
                      "enableAsciiFolding": undefined,
                      "isLongText": false,
                      "supportsEfficientLeadingWildcard": false,
                      "supportsExactMatching": true,
                    },
                    "type": "string",
                  },
                  "typeClasses": [
                    {
                      "kind": "render_hint",
                      "name": "SELECTABLE",
                    },
                    {
                      "kind": "render_hint",
                      "name": "SORTABLE",
                    },
                  ],
                  "valueType": undefined,
                },
              },
            },
          },
          "importedTypes": {
            "actionTypes": [],
            "interfaceTypes": [],
            "linkTypes": [],
            "objectTypes": [],
            "sharedPropertyTypes": [],
          },
        }
      `);
    });

    it("Concrete actions are properly defined", () => {
      const exampleAction = defineAction({
        apiName: "foo",
        displayName: "exampleAction",
        status: "active",
        rules: [{
          type: "addOrModifyObjectRuleV2",
          addOrModifyObjectRuleV2: {
            objectToModify: "objectToModifyParameter",
            propertyValues: {
              "bar": {
                type: "parameterId",
                parameterId: "param1",
              },
            },
            structFieldValues: {},
          },
        }],
        parameters: [{
          id: "param1",
          displayName: "param1",
          type: "boolean",
          validation: { required: true, allowedValues: { type: "boolean" } },
        }],
      });

      expect(dumpOntologyFullMetadata()).toMatchInlineSnapshot(`
        {
         "blockData": {
           "actionTypes": {
             "com.palantir.foo": {
               "actionType": {
                 "actionTypeLogic": {
                   "logic": {
                     "rules": [
                       {
                         "addOrModifyObjectRuleV2": {
                           "objectToModify": "objectToModifyParameter",
                           "propertyValues": {
                             "bar": {
                               "parameterId": "param1",
                               "type": "parameterId",
                             },
                           },
                           "structFieldValues": {},
                         },
                         "type": "addOrModifyObjectRuleV2",
                       },
                     ],
                   },
                   "validation": {
                     "actionTypeLevelValidation": {
                       "rules": {
                         "0": {
                           "condition": {
                             "true": {},
                             "type": "true",
                           },
                           "displayMetadata": {
                             "failureMessage": "",
                             "typeClasses": [],
                           },
                         },
                       },
                     },
                     "parameterValidations": {
                       "param1": {
                         "defaultValidation": {
                           "display": {
                             "renderHint": {
                               "checkbox": {},
                               "type": "checkbox",
                             },
                             "visibility": {
                               "editable": {},
                               "type": "editable",
                             },
                           },
                           "validation": {
                             "allowedValues": {
                               "boolean": {
                                 "boolean": {},
                                 "type": "boolean",
                               },
                               "type": "boolean",
                             },
                             "required": {
                               "required": {},
                               "type": "required",
                             },
                           },
                         },
                       },
                     },
                   },
                 },
                 "metadata": {
                   "apiName": "com.palantir.foo",
                   "displayMetadata": {
                     "configuration": {
                       "defaultLayout": "FORM",
                       "displayAndFormat": {
                         "table": {
                           "columnWidthByParameterRid": {},
                           "enableFileImport": true,
                           "fitHorizontally": false,
                           "frozenColumnCount": 0,
                           "rowHeightInLines": 1,
                         },
                       },
                       "enableLayoutUserSwitch": false,
                     },
                     "description": "",
                     "displayName": "exampleAction",
                     "icon": {
                       "blueprint": {
                         "color": "#000000",
                         "locator": "edit",
                       },
                       "type": "blueprint",
                     },
                     "successMessage": [],
                     "typeClasses": [],
                   },
                   "formContentOrdering": [],
                   "parameterOrdering": [
                     "param1",
                   ],
                   "parameters": {
                     "param1": {
                       "displayMetadata": {
                         "description": "",
                         "displayName": "param1",
                         "typeClasses": [],
                       },
                       "id": "param1",
                       "type": {
                         "boolean": {},
                         "type": "boolean",
                       },
                     },
                   },
                   "sections": {},
                   "status": {
                     "active": {},
                     "type": "active",
                   },
                 },
               },
             },
           },
           "blockPermissionInformation": {
             "actionTypes": {},
             "linkTypes": {},
             "objectTypes": {},
           },
           "interfaceTypes": {},
           "linkTypes": {},
           "objectTypes": {},
           "sharedPropertyTypes": {},
         },
         "importedTypes": {
           "actionTypes": [],
           "interfaceTypes": [],
           "linkTypes": [],
           "objectTypes": [],
           "sharedPropertyTypes": [],
         },
       }
`);
    });

    it("Simple concrete actions are properly defined", () => {
      const exampleObjectType = defineObject({
        titlePropertyApiName: "bar",
        displayName: "exampleObjectType",
        pluralDisplayName: "exampleObjectTypes",
        apiName: "foo",
        primaryKeyPropertyApiName: "bar",
        properties: [{
          apiName: "bar",
          type: "string",
          displayName: "Bar",
        }],
      });

      const createObjectActionType = defineCreateObjectAction(
        exampleObjectType,
      );
      const modifyObjectActionType = defineModifyObjectAction(
        exampleObjectType,
      );
      const deleteObjectActionType = defineDeleteObjectAction(
        exampleObjectType,
      );

      expect(dumpOntologyFullMetadata()).toMatchInlineSnapshot(`
        {
          "blockData": {
            "actionTypes": {
              "com.palantir.create-object-foo": {
                "actionType": {
                  "actionTypeLogic": {
                    "logic": {
                      "rules": [
                        {
                          "addObjectRule": {
                            "objectTypeId": "com.palantir.foo",
                            "propertyValues": {
                              "bar": {
                                "parameterId": "bar",
                                "type": "parameterId",
                              },
                            },
                            "structFieldValues": {},
                          },
                          "type": "addObjectRule",
                        },
                      ],
                    },
                    "validation": {
                      "actionTypeLevelValidation": {
                        "rules": {
                          "0": {
                            "condition": {
                              "true": {},
                              "type": "true",
                            },
                            "displayMetadata": {
                              "failureMessage": "",
                              "typeClasses": [],
                            },
                          },
                        },
                      },
                      "parameterValidations": {
                        "bar": {
                          "defaultValidation": {
                            "display": {
                              "renderHint": {
                                "textInput": {},
                                "type": "textInput",
                              },
                              "visibility": {
                                "editable": {},
                                "type": "editable",
                              },
                            },
                            "validation": {
                              "allowedValues": {
                                "text": {
                                  "text": {},
                                  "type": "text",
                                },
                                "type": "text",
                              },
                              "required": {
                                "required": {},
                                "type": "required",
                              },
                            },
                          },
                        },
                      },
                    },
                  },
                  "metadata": {
                    "apiName": "com.palantir.create-object-foo",
                    "displayMetadata": {
                      "configuration": {
                        "defaultLayout": "FORM",
                        "displayAndFormat": {
                          "table": {
                            "columnWidthByParameterRid": {},
                            "enableFileImport": true,
                            "fitHorizontally": false,
                            "frozenColumnCount": 0,
                            "rowHeightInLines": 1,
                          },
                        },
                        "enableLayoutUserSwitch": false,
                      },
                      "description": "",
                      "displayName": "Create exampleObjectType",
                      "icon": {
                        "blueprint": {
                          "color": "#000000",
                          "locator": "edit",
                        },
                        "type": "blueprint",
                      },
                      "successMessage": [],
                      "typeClasses": [],
                    },
                    "formContentOrdering": [],
                    "parameterOrdering": [
                      "bar",
                    ],
                    "parameters": {
                      "bar": {
                        "displayMetadata": {
                          "description": "",
                          "displayName": "Bar",
                          "typeClasses": [],
                        },
                        "id": "bar",
                        "type": {
                          "string": {},
                          "type": "string",
                        },
                      },
                    },
                    "sections": {},
                    "status": {
                      "active": {},
                      "type": "active",
                    },
                  },
                },
              },
              "com.palantir.delete-object-foo": {
                "actionType": {
                  "actionTypeLogic": {
                    "logic": {
                      "rules": [
                        {
                          "deleteObjectRule": {
                            "objectToDelete": "objectToDeleteParameter",
                          },
                          "type": "deleteObjectRule",
                        },
                      ],
                    },
                    "validation": {
                      "actionTypeLevelValidation": {
                        "rules": {
                          "0": {
                            "condition": {
                              "true": {},
                              "type": "true",
                            },
                            "displayMetadata": {
                              "failureMessage": "",
                              "typeClasses": [],
                            },
                          },
                        },
                      },
                      "parameterValidations": {
                        "objectToDeleteParameter": {
                          "defaultValidation": {
                            "display": {
                              "renderHint": {
                                "dropdown": {},
                                "type": "dropdown",
                              },
                              "visibility": {
                                "editable": {},
                                "type": "editable",
                              },
                            },
                            "validation": {
                              "allowedValues": {
                                "objectQuery": {
                                  "objectQuery": {},
                                  "type": "objectQuery",
                                },
                                "type": "objectQuery",
                              },
                              "required": {
                                "required": {},
                                "type": "required",
                              },
                            },
                          },
                        },
                      },
                    },
                  },
                  "metadata": {
                    "apiName": "com.palantir.delete-object-foo",
                    "displayMetadata": {
                      "configuration": {
                        "defaultLayout": "FORM",
                        "displayAndFormat": {
                          "table": {
                            "columnWidthByParameterRid": {},
                            "enableFileImport": true,
                            "fitHorizontally": false,
                            "frozenColumnCount": 0,
                            "rowHeightInLines": 1,
                          },
                        },
                        "enableLayoutUserSwitch": false,
                      },
                      "description": "",
                      "displayName": "Delete exampleObjectType",
                      "icon": {
                        "blueprint": {
                          "color": "#000000",
                          "locator": "edit",
                        },
                        "type": "blueprint",
                      },
                      "successMessage": [],
                      "typeClasses": [],
                    },
                    "formContentOrdering": [],
                    "parameterOrdering": [
                      "objectToDeleteParameter",
                    ],
                    "parameters": {
                      "objectToDeleteParameter": {
                        "displayMetadata": {
                          "description": "",
                          "displayName": "Delete object",
                          "typeClasses": [],
                        },
                        "id": "objectToDeleteParameter",
                        "type": {
                          "objectReference": {
                            "objectTypeId": "com.palantir.foo",
                          },
                          "type": "objectReference",
                        },
                      },
                    },
                    "sections": {},
                    "status": {
                      "active": {},
                      "type": "active",
                    },
                  },
                },
              },
              "com.palantir.modify-object-foo": {
                "actionType": {
                  "actionTypeLogic": {
                    "logic": {
                      "rules": [
                        {
                          "modifyObjectRule": {
                            "objectToModify": "objectToModifyParameter",
                            "propertyValues": {
                              "bar": {
                                "parameterId": "bar",
                                "type": "parameterId",
                              },
                            },
                            "structFieldValues": {},
                          },
                          "type": "modifyObjectRule",
                        },
                      ],
                    },
                    "validation": {
                      "actionTypeLevelValidation": {
                        "rules": {
                          "0": {
                            "condition": {
                              "true": {},
                              "type": "true",
                            },
                            "displayMetadata": {
                              "failureMessage": "",
                              "typeClasses": [],
                            },
                          },
                        },
                      },
                      "parameterValidations": {
                        "bar": {
                          "defaultValidation": {
                            "display": {
                              "renderHint": {
                                "textInput": {},
                                "type": "textInput",
                              },
                              "visibility": {
                                "editable": {},
                                "type": "editable",
                              },
                            },
                            "validation": {
                              "allowedValues": {
                                "text": {
                                  "text": {},
                                  "type": "text",
                                },
                                "type": "text",
                              },
                              "required": {
                                "required": {},
                                "type": "required",
                              },
                            },
                          },
                        },
                        "objectToModifyParameter": {
                          "defaultValidation": {
                            "display": {
                              "renderHint": {
                                "dropdown": {},
                                "type": "dropdown",
                              },
                              "visibility": {
                                "editable": {},
                                "type": "editable",
                              },
                            },
                            "validation": {
                              "allowedValues": {
                                "objectQuery": {
                                  "objectQuery": {},
                                  "type": "objectQuery",
                                },
                                "type": "objectQuery",
                              },
                              "required": {
                                "required": {},
                                "type": "required",
                              },
                            },
                          },
                        },
                      },
                    },
                  },
                  "metadata": {
                    "apiName": "com.palantir.modify-object-foo",
                    "displayMetadata": {
                      "configuration": {
                        "defaultLayout": "FORM",
                        "displayAndFormat": {
                          "table": {
                            "columnWidthByParameterRid": {},
                            "enableFileImport": true,
                            "fitHorizontally": false,
                            "frozenColumnCount": 0,
                            "rowHeightInLines": 1,
                          },
                        },
                        "enableLayoutUserSwitch": false,
                      },
                      "description": "",
                      "displayName": "Modify exampleObjectType",
                      "icon": {
                        "blueprint": {
                          "color": "#000000",
                          "locator": "edit",
                        },
                        "type": "blueprint",
                      },
                      "successMessage": [],
                      "typeClasses": [],
                    },
                    "formContentOrdering": [],
                    "parameterOrdering": [
                      "objectToModifyParameter",
                      "bar",
                    ],
                    "parameters": {
                      "bar": {
                        "displayMetadata": {
                          "description": "",
                          "displayName": "Bar",
                          "typeClasses": [],
                        },
                        "id": "bar",
                        "type": {
                          "string": {},
                          "type": "string",
                        },
                      },
                      "objectToModifyParameter": {
                        "displayMetadata": {
                          "description": "",
                          "displayName": "Modify object",
                          "typeClasses": [],
                        },
                        "id": "objectToModifyParameter",
                        "type": {
                          "objectReference": {
                            "objectTypeId": "com.palantir.foo",
                          },
                          "type": "objectReference",
                        },
                      },
                    },
                    "sections": {},
                    "status": {
                      "active": {},
                      "type": "active",
                    },
                  },
                },
              },
            },
            "blockPermissionInformation": {
              "actionTypes": {},
              "linkTypes": {},
              "objectTypes": {},
            },
            "interfaceTypes": {},
            "linkTypes": {},
            "objectTypes": {
              "com.palantir.foo": {
                "datasources": [
                  {
                    "datasource": {
                      "datasetV2": {
                        "datasetRid": "com.palantir.foo",
                        "propertyMapping": {
                          "bar": {
                            "column": "bar",
                            "type": "column",
                          },
                        },
                      },
                      "type": "datasetV2",
                    },
                    "editsConfiguration": {
                      "onlyAllowPrivilegedEdits": false,
                    },
                    "redacted": false,
                    "rid": "ri.ontology.main.datasource.com.palantir.foo",
                  },
                ],
                "entityMetadata": {
                  "arePatchesEnabled": false,
                },
                "objectType": {
                  "allImplementsInterfaces": {},
                  "apiName": "com.palantir.foo",
                  "displayMetadata": {
                    "description": undefined,
                    "displayName": "exampleObjectType",
                    "groupDisplayName": undefined,
                    "icon": {
                      "blueprint": {
                        "color": "#2D72D2",
                        "locator": "cube",
                      },
                      "type": "blueprint",
                    },
                    "pluralDisplayName": "exampleObjectTypes",
                    "visibility": "NORMAL",
                  },
                  "implementsInterfaces2": [],
                  "primaryKeys": [
                    "bar",
                  ],
                  "propertyTypes": {
                    "bar": {
                      "apiName": "bar",
                      "baseFormatter": undefined,
                      "dataConstraints": undefined,
                      "displayMetadata": {
                        "description": undefined,
                        "displayName": "Bar",
                        "visibility": "NORMAL",
                      },
                      "indexedForSearch": true,
                      "inlineAction": undefined,
                      "ruleSetBinding": undefined,
                      "sharedPropertyTypeApiName": undefined,
                      "sharedPropertyTypeRid": undefined,
                      "status": {
                        "active": {},
                        "type": "active",
                      },
                      "type": {
                        "string": {
                          "analyzerOverride": undefined,
                          "enableAsciiFolding": undefined,
                          "isLongText": false,
                          "supportsEfficientLeadingWildcard": false,
                          "supportsExactMatching": true,
                        },
                        "type": "string",
                      },
                      "typeClasses": [
                        {
                          "kind": "render_hint",
                          "name": "SELECTABLE",
                        },
                        {
                          "kind": "render_hint",
                          "name": "SORTABLE",
                        },
                      ],
                      "valueType": undefined,
                    },
                  },
                  "redacted": false,
                  "status": {
                    "active": {},
                    "type": "active",
                  },
                  "titlePropertyTypeRid": "bar",
                },
              },
            },
            "sharedPropertyTypes": {},
          },
          "importedTypes": {
            "actionTypes": [],
            "interfaceTypes": [],
            "linkTypes": [],
            "objectTypes": [],
            "sharedPropertyTypes": [],
          },
        }
      `);
    });

    it("ModifyObjectRule requires objectToModify parameter", () => {
      const sampleObject = defineObject({
        apiName: "sampleObject",
        displayName: "Test Object",
        description: "Sample object description",
        primaryKeyPropertyApiName: "id",
        pluralDisplayName: "tests",
        titlePropertyApiName: "name",
        properties: [{
          apiName: "name",
          type: "string",
          displayName: "Name",
          description: "The name of the test object",
        }, {
          apiName: "id",
          type: "string",
          displayName: "ID",
          description: "The ID of the test object",
        }],
      });
      expect(() =>
        defineAction({
          apiName: "foo",
          displayName: "exampleAction",
          status: "active",
          rules: [{
            type: "modifyObjectRule",
            modifyObjectRule: {
              objectToModify: "sampleObject",
              propertyValues: {
                "name": {
                  type: "parameterId",
                  parameterId: "name",
                },
              },
              structFieldValues: {},
            },
          }],
          parameters: [{
            id: "name",
            displayName: "Name",
            type: "string",
            validation: { required: true, allowedValues: { type: "text" } },
          }],
        })
      ).toThrowError(
        "Invariant failed: Object to modify parameter must be defined in parameters",
      );
    });

    it("Simple interface actions (without object types) are properly defined", () => {
      const exampleInterface = defineInterface({
        apiName: "exampleInterface",
        properties: {
          property1: "string",
        },
      });
      const createAction = defineCreateInterfaceObjectAction(exampleInterface);
      const modifyAction = defineModifyInterfaceObjectAction(exampleInterface);

      expect(dumpOntologyFullMetadata()).toMatchInlineSnapshot(`
      {
        "blockData": {
          "actionTypes": {
            "com.palantir.create-example-interface": {
              "actionType": {
                "actionTypeLogic": {
                  "logic": {
                    "rules": [
                      {
                        "addInterfaceRule": {
                          "interfaceApiName": "com.palantir.exampleInterface",
                          "objectTypeParameter": "objectTypeParameter",
                          "sharedPropertyValues": {
                            "com.palantir.property1": {
                              "parameterId": "property1",
                              "type": "parameterId",
                            },
                          },
                        },
                        "type": "addInterfaceRule",
                      },
                    ],
                  },
                  "validation": {
                    "actionTypeLevelValidation": {
                      "rules": {
                        "0": {
                          "condition": {
                            "true": {},
                            "type": "true",
                          },
                          "displayMetadata": {
                            "failureMessage": "",
                            "typeClasses": [],
                          },
                        },
                      },
                    },
                    "parameterValidations": {
                      "objectTypeParameter": {
                        "defaultValidation": {
                          "display": {
                            "renderHint": {
                              "dropdown": {},
                              "type": "dropdown",
                            },
                            "visibility": {
                              "editable": {},
                              "type": "editable",
                            },
                          },
                          "validation": {
                            "allowedValues": {
                              "objectTypeReference": {
                                "objectTypeReference": {
                                  "interfaceTypeRids": [
                                    "com.palantir.exampleInterface",
                                  ],
                                },
                                "type": "objectTypeReference",
                              },
                              "type": "objectTypeReference",
                            },
                            "required": {
                              "required": {},
                              "type": "required",
                            },
                          },
                        },
                      },
                      "property1": {
                        "defaultValidation": {
                          "display": {
                            "renderHint": {
                              "textInput": {},
                              "type": "textInput",
                            },
                            "visibility": {
                              "editable": {},
                              "type": "editable",
                            },
                          },
                          "validation": {
                            "allowedValues": {
                              "text": {
                                "text": {},
                                "type": "text",
                              },
                              "type": "text",
                            },
                            "required": {
                              "required": {},
                              "type": "required",
                            },
                          },
                        },
                      },
                    },
                  },
                },
                "metadata": {
                  "apiName": "com.palantir.create-example-interface",
                  "displayMetadata": {
                    "configuration": {
                      "defaultLayout": "FORM",
                      "displayAndFormat": {
                        "table": {
                          "columnWidthByParameterRid": {},
                          "enableFileImport": true,
                          "fitHorizontally": false,
                          "frozenColumnCount": 0,
                          "rowHeightInLines": 1,
                        },
                      },
                      "enableLayoutUserSwitch": false,
                    },
                    "description": "",
                    "displayName": "Create exampleInterface",
                    "icon": {
                      "blueprint": {
                        "color": "#000000",
                        "locator": "edit",
                      },
                      "type": "blueprint",
                    },
                    "successMessage": [],
                    "typeClasses": [],
                  },
                  "formContentOrdering": [],
                  "parameterOrdering": [
                    "objectTypeParameter",
                    "property1",
                  ],
                  "parameters": {
                    "objectTypeParameter": {
                      "displayMetadata": {
                        "description": "",
                        "displayName": "Object type to create",
                        "typeClasses": [],
                      },
                      "id": "objectTypeParameter",
                      "type": {
                        "objectTypeReference": {
                          "interfaceTypeRids": [
                            "com.palantir.exampleInterface",
                          ],
                        },
                        "type": "objectTypeReference",
                      },
                    },
                    "property1": {
                      "displayMetadata": {
                        "description": "",
                        "displayName": "property1",
                        "typeClasses": [],
                      },
                      "id": "property1",
                      "type": {
                        "string": {},
                        "type": "string",
                      },
                    },
                  },
                  "sections": {},
                  "status": {
                    "active": {},
                    "type": "active",
                  },
                },
              },
            },
            "com.palantir.modify-example-interface": {
              "actionType": {
                "actionTypeLogic": {
                  "logic": {
                    "rules": [
                      {
                        "modifyInterfaceRule": {
                          "interfaceObjectToModifyParameter": "interfaceObjectToModifyParameter",
                          "sharedPropertyValues": {
                            "com.palantir.property1": {
                              "parameterId": "property1",
                              "type": "parameterId",
                            },
                          },
                        },
                        "type": "modifyInterfaceRule",
                      },
                    ],
                  },
                  "validation": {
                    "actionTypeLevelValidation": {
                      "rules": {
                        "0": {
                          "condition": {
                            "true": {},
                            "type": "true",
                          },
                          "displayMetadata": {
                            "failureMessage": "",
                            "typeClasses": [],
                          },
                        },
                      },
                    },
                    "parameterValidations": {
                      "interfaceObjectToModifyParameter": {
                        "defaultValidation": {
                          "display": {
                            "renderHint": {
                              "dropdown": {},
                              "type": "dropdown",
                            },
                            "visibility": {
                              "editable": {},
                              "type": "editable",
                            },
                          },
                          "validation": {
                            "allowedValues": {
                              "interfaceObjectQuery": {
                                "interfaceObjectQuery": {},
                                "type": "interfaceObjectQuery",
                              },
                              "type": "interfaceObjectQuery",
                            },
                            "required": {
                              "required": {},
                              "type": "required",
                            },
                          },
                        },
                      },
                      "property1": {
                        "defaultValidation": {
                          "display": {
                            "renderHint": {
                              "textInput": {},
                              "type": "textInput",
                            },
                            "visibility": {
                              "editable": {},
                              "type": "editable",
                            },
                          },
                          "validation": {
                            "allowedValues": {
                              "text": {
                                "text": {},
                                "type": "text",
                              },
                              "type": "text",
                            },
                            "required": {
                              "required": {},
                              "type": "required",
                            },
                          },
                        },
                      },
                    },
                  },
                },
                "metadata": {
                  "apiName": "com.palantir.modify-example-interface",
                  "displayMetadata": {
                    "configuration": {
                      "defaultLayout": "FORM",
                      "displayAndFormat": {
                        "table": {
                          "columnWidthByParameterRid": {},
                          "enableFileImport": true,
                          "fitHorizontally": false,
                          "frozenColumnCount": 0,
                          "rowHeightInLines": 1,
                        },
                      },
                      "enableLayoutUserSwitch": false,
                    },
                    "description": "",
                    "displayName": "Modify exampleInterface",
                    "icon": {
                      "blueprint": {
                        "color": "#000000",
                        "locator": "edit",
                      },
                      "type": "blueprint",
                    },
                    "successMessage": [],
                    "typeClasses": [],
                  },
                  "formContentOrdering": [],
                  "parameterOrdering": [
                    "interfaceObjectToModifyParameter",
                    "property1",
                  ],
                  "parameters": {
                    "interfaceObjectToModifyParameter": {
                      "displayMetadata": {
                        "description": "",
                        "displayName": "Object type to modify",
                        "typeClasses": [],
                      },
                      "id": "interfaceObjectToModifyParameter",
                      "type": {
                        "interfaceReference": {
                          "interfaceTypeRid": "com.palantir.exampleInterface",
                        },
                        "type": "interfaceReference",
                      },
                    },
                    "property1": {
                      "displayMetadata": {
                        "description": "",
                        "displayName": "property1",
                        "typeClasses": [],
                      },
                      "id": "property1",
                      "type": {
                        "string": {},
                        "type": "string",
                      },
                    },
                  },
                  "sections": {},
                  "status": {
                    "active": {},
                    "type": "active",
                  },
                },
              },
            },
          },
          "blockPermissionInformation": {
            "actionTypes": {},
            "linkTypes": {},
            "objectTypes": {},
          },
          "interfaceTypes": {
            "com.palantir.exampleInterface": {
              "interfaceType": {
                "allExtendsInterfaces": [],
                "allLinks": [],
                "allProperties": [],
                "allPropertiesV2": {},
                "apiName": "com.palantir.exampleInterface",
                "displayMetadata": {
                  "description": "exampleInterface",
                  "displayName": "exampleInterface",
                  "icon": undefined,
                },
                "extendsInterfaces": [],
                "links": [],
                "properties": [],
                "propertiesV2": {
                  "com.palantir.property1": {
                    "required": true,
                    "sharedPropertyType": {
                      "aliases": [],
                      "apiName": "com.palantir.property1",
                      "baseFormatter": undefined,
                      "dataConstraints": undefined,
                      "displayMetadata": {
                        "description": undefined,
                        "displayName": "property1",
                        "visibility": "NORMAL",
                      },
                      "gothamMapping": undefined,
                      "indexedForSearch": true,
                      "type": {
                        "string": {
                          "analyzerOverride": undefined,
                          "enableAsciiFolding": undefined,
                          "isLongText": false,
                          "supportsEfficientLeadingWildcard": false,
                          "supportsExactMatching": true,
                        },
                        "type": "string",
                      },
                      "typeClasses": [
                        {
                          "kind": "render_hint",
                          "name": "SELECTABLE",
                        },
                        {
                          "kind": "render_hint",
                          "name": "SORTABLE",
                        },
                      ],
                      "valueType": undefined,
                    },
                  },
                },
                "status": {
                  "active": {},
                  "type": "active",
                },
              },
            },
          },
          "linkTypes": {},
          "objectTypes": {},
          "sharedPropertyTypes": {
            "com.palantir.property1": {
              "sharedPropertyType": {
                "aliases": [],
                "apiName": "com.palantir.property1",
                "baseFormatter": undefined,
                "dataConstraints": undefined,
                "displayMetadata": {
                  "description": undefined,
                  "displayName": "property1",
                  "visibility": "NORMAL",
                },
                "gothamMapping": undefined,
                "indexedForSearch": true,
                "type": {
                  "string": {
                    "analyzerOverride": undefined,
                    "enableAsciiFolding": undefined,
                    "isLongText": false,
                    "supportsEfficientLeadingWildcard": false,
                    "supportsExactMatching": true,
                  },
                  "type": "string",
                },
                "typeClasses": [
                  {
                    "kind": "render_hint",
                    "name": "SELECTABLE",
                  },
                  {
                    "kind": "render_hint",
                    "name": "SORTABLE",
                  },
                ],
                "valueType": undefined,
              },
            },
          },
        },
        "importedTypes": {
          "actionTypes": [],
          "interfaceTypes": [],
          "linkTypes": [],
          "objectTypes": [],
          "sharedPropertyTypes": [],
        },
      }
        `);
    });

    it("Actions with group permissions are properly defined", () => {
      const sampleObject = defineObject({
        apiName: "sampleObject",
        displayName: "Test Object",
        description: "Sample object description",
        primaryKeyPropertyApiName: "id",
        pluralDisplayName: "tests",
        titlePropertyApiName: "name",
        properties: [{
          apiName: "name",
          type: "string",
          displayName: "Name",
          description: "The name of the test object",
        }, {
          apiName: "id",
          type: "string",
          displayName: "ID",
          description: "The ID of the test object",
        }],
      });
      const createAction = defineCreateObjectAction(sampleObject, {
        type: "group",
        name: "testGroup",
      });

      expect(dumpOntologyFullMetadata()).toMatchInlineSnapshot(`
        {
          "blockData": {
            "actionTypes": {
              "com.palantir.create-object-sample-object": {
                "actionType": {
                  "actionTypeLogic": {
                    "logic": {
                      "rules": [
                        {
                          "addObjectRule": {
                            "objectTypeId": "com.palantir.sampleObject",
                            "propertyValues": {
                              "id": {
                                "parameterId": "id",
                                "type": "parameterId",
                              },
                              "name": {
                                "parameterId": "name",
                                "type": "parameterId",
                              },
                            },
                            "structFieldValues": {},
                          },
                          "type": "addObjectRule",
                        },
                      ],
                    },
                    "validation": {
                      "actionTypeLevelValidation": {
                        "rules": {
                          "0": {
                            "condition": {
                              "comparison": {
                                "left": {
                                  "type": "userProperty",
                                  "userProperty": {
                                    "propertyValue": {
                                      "groupIds": {},
                                      "type": "groupIds",
                                    },
                                    "userId": {
                                      "currentUser": {},
                                      "type": "currentUser",
                                    },
                                  },
                                },
                                "operator": "EQUALS",
                                "right": {
                                  "staticValue": {
                                    "stringList": {
                                      "strings": [
                                        "testGroup",
                                      ],
                                    },
                                    "type": "stringList",
                                  },
                                  "type": "staticValue",
                                },
                              },
                              "type": "comparison",
                            },
                            "displayMetadata": {
                              "failureMessage": "Insufficient permissions. Missing organization membership required to submit action",
                              "typeClasses": [],
                            },
                          },
                        },
                      },
                      "parameterValidations": {
                        "id": {
                          "defaultValidation": {
                            "display": {
                              "renderHint": {
                                "textInput": {},
                                "type": "textInput",
                              },
                              "visibility": {
                                "editable": {},
                                "type": "editable",
                              },
                            },
                            "validation": {
                              "allowedValues": {
                                "text": {
                                  "text": {},
                                  "type": "text",
                                },
                                "type": "text",
                              },
                              "required": {
                                "required": {},
                                "type": "required",
                              },
                            },
                          },
                        },
                        "name": {
                          "defaultValidation": {
                            "display": {
                              "renderHint": {
                                "textInput": {},
                                "type": "textInput",
                              },
                              "visibility": {
                                "editable": {},
                                "type": "editable",
                              },
                            },
                            "validation": {
                              "allowedValues": {
                                "text": {
                                  "text": {},
                                  "type": "text",
                                },
                                "type": "text",
                              },
                              "required": {
                                "required": {},
                                "type": "required",
                              },
                            },
                          },
                        },
                      },
                    },
                  },
                  "metadata": {
                    "apiName": "com.palantir.create-object-sample-object",
                    "displayMetadata": {
                      "configuration": {
                        "defaultLayout": "FORM",
                        "displayAndFormat": {
                          "table": {
                            "columnWidthByParameterRid": {},
                            "enableFileImport": true,
                            "fitHorizontally": false,
                            "frozenColumnCount": 0,
                            "rowHeightInLines": 1,
                          },
                        },
                        "enableLayoutUserSwitch": false,
                      },
                      "description": "",
                      "displayName": "Create Test Object",
                      "icon": {
                        "blueprint": {
                          "color": "#000000",
                          "locator": "edit",
                        },
                        "type": "blueprint",
                      },
                      "successMessage": [],
                      "typeClasses": [],
                    },
                    "formContentOrdering": [],
                    "parameterOrdering": [
                      "name",
                      "id",
                    ],
                    "parameters": {
                      "id": {
                        "displayMetadata": {
                          "description": "",
                          "displayName": "ID",
                          "typeClasses": [],
                        },
                        "id": "id",
                        "type": {
                          "string": {},
                          "type": "string",
                        },
                      },
                      "name": {
                        "displayMetadata": {
                          "description": "",
                          "displayName": "Name",
                          "typeClasses": [],
                        },
                        "id": "name",
                        "type": {
                          "string": {},
                          "type": "string",
                        },
                      },
                    },
                    "sections": {},
                    "status": {
                      "active": {},
                      "type": "active",
                    },
                  },
                },
              },
            },
            "blockPermissionInformation": {
              "actionTypes": {
                "com.palantir.create-object-sample-object": {
                  "restrictionStatus": {
                    "hasRolesApplied": true,
                    "ontologyPackageRid": null,
                    "publicProject": false,
                  },
                },
              },
              "linkTypes": {},
              "objectTypes": {},
            },
            "interfaceTypes": {},
            "linkTypes": {},
            "objectTypes": {
              "com.palantir.sampleObject": {
                "datasources": [
                  {
                    "datasource": {
                      "datasetV2": {
                        "datasetRid": "com.palantir.sampleObject",
                        "propertyMapping": {
                          "id": {
                            "column": "id",
                            "type": "column",
                          },
                          "name": {
                            "column": "name",
                            "type": "column",
                          },
                        },
                      },
                      "type": "datasetV2",
                    },
                    "editsConfiguration": {
                      "onlyAllowPrivilegedEdits": false,
                    },
                    "redacted": false,
                    "rid": "ri.ontology.main.datasource.com.palantir.sampleObject",
                  },
                ],
                "entityMetadata": {
                  "arePatchesEnabled": false,
                },
                "objectType": {
                  "allImplementsInterfaces": {},
                  "apiName": "com.palantir.sampleObject",
                  "displayMetadata": {
                    "description": "Sample object description",
                    "displayName": "Test Object",
                    "groupDisplayName": undefined,
                    "icon": {
                      "blueprint": {
                        "color": "#2D72D2",
                        "locator": "cube",
                      },
                      "type": "blueprint",
                    },
                    "pluralDisplayName": "tests",
                    "visibility": "NORMAL",
                  },
                  "implementsInterfaces2": [],
                  "primaryKeys": [
                    "id",
                  ],
                  "propertyTypes": {
                    "id": {
                      "apiName": "id",
                      "baseFormatter": undefined,
                      "dataConstraints": undefined,
                      "displayMetadata": {
                        "description": "The ID of the test object",
                        "displayName": "ID",
                        "visibility": "NORMAL",
                      },
                      "indexedForSearch": true,
                      "inlineAction": undefined,
                      "ruleSetBinding": undefined,
                      "sharedPropertyTypeApiName": undefined,
                      "sharedPropertyTypeRid": undefined,
                      "status": {
                        "active": {},
                        "type": "active",
                      },
                      "type": {
                        "string": {
                          "analyzerOverride": undefined,
                          "enableAsciiFolding": undefined,
                          "isLongText": false,
                          "supportsEfficientLeadingWildcard": false,
                          "supportsExactMatching": true,
                        },
                        "type": "string",
                      },
                      "typeClasses": [
                        {
                          "kind": "render_hint",
                          "name": "SELECTABLE",
                        },
                        {
                          "kind": "render_hint",
                          "name": "SORTABLE",
                        },
                      ],
                      "valueType": undefined,
                    },
                    "name": {
                      "apiName": "name",
                      "baseFormatter": undefined,
                      "dataConstraints": undefined,
                      "displayMetadata": {
                        "description": "The name of the test object",
                        "displayName": "Name",
                        "visibility": "NORMAL",
                      },
                      "indexedForSearch": true,
                      "inlineAction": undefined,
                      "ruleSetBinding": undefined,
                      "sharedPropertyTypeApiName": undefined,
                      "sharedPropertyTypeRid": undefined,
                      "status": {
                        "active": {},
                        "type": "active",
                      },
                      "type": {
                        "string": {
                          "analyzerOverride": undefined,
                          "enableAsciiFolding": undefined,
                          "isLongText": false,
                          "supportsEfficientLeadingWildcard": false,
                          "supportsExactMatching": true,
                        },
                        "type": "string",
                      },
                      "typeClasses": [
                        {
                          "kind": "render_hint",
                          "name": "SELECTABLE",
                        },
                        {
                          "kind": "render_hint",
                          "name": "SORTABLE",
                        },
                      ],
                      "valueType": undefined,
                    },
                  },
                  "redacted": false,
                  "status": {
                    "active": {},
                    "type": "active",
                  },
                  "titlePropertyTypeRid": "name",
                },
              },
            },
            "sharedPropertyTypes": {},
          },
          "importedTypes": {
            "actionTypes": [],
            "interfaceTypes": [],
            "linkTypes": [],
            "objectTypes": [],
            "sharedPropertyTypes": [],
          },
        }
      `);
    });

    it("Actions with custom permissions are properly defined", () => {
      const sampleObject = defineObject({
        apiName: "sampleObject",
        displayName: "Test Object",
        description: "Sample object description",
        primaryKeyPropertyApiName: "id",
        pluralDisplayName: "tests",
        titlePropertyApiName: "name",
        properties: [{
          apiName: "name",
          type: "string",
          displayName: "Name",
          description: "The name of the test object",
        }, {
          apiName: "id",
          type: "string",
          displayName: "ID",
          description: "The ID of the test object",
        }],
      });
      const createAction = defineCreateObjectAction(sampleObject, {
        displayMetadata: {
          failureMessage:
            "Insufficient permissions. Missing organization membership required to submit action",
          typeClasses: [],
        },
        condition: {
          type: "comparison",
          comparison: {
            operator: "INTERSECTS",
            left: {
              type: "userProperty",
              userProperty: {
                userId: {
                  type: "currentUser",
                  currentUser: {},
                },
                propertyValue: {
                  type: "organizationMarkingIds",
                  organizationMarkingIds: {},
                },
              },
            },
            right: {
              type: "staticValue",
              staticValue: {
                type: "stringList",
                stringList: {
                  strings: [
                    "87ef507e-f954-457e-ad68-e0df71ef7567",
                  ],
                },
              },
            },
            displayMetadata: null,
          },
        },
      });

      expect(dumpOntologyFullMetadata()).toMatchInlineSnapshot(`
        {
          "blockData": {
            "actionTypes": {
              "com.palantir.create-object-sample-object": {
                "actionType": {
                  "actionTypeLogic": {
                    "logic": {
                      "rules": [
                        {
                          "addObjectRule": {
                            "objectTypeId": "com.palantir.sampleObject",
                            "propertyValues": {
                              "id": {
                                "parameterId": "id",
                                "type": "parameterId",
                              },
                              "name": {
                                "parameterId": "name",
                                "type": "parameterId",
                              },
                            },
                            "structFieldValues": {},
                          },
                          "type": "addObjectRule",
                        },
                      ],
                    },
                    "validation": {
                      "actionTypeLevelValidation": {
                        "rules": {
                          "0": {
                            "condition": {
                              "comparison": {
                                "displayMetadata": null,
                                "left": {
                                  "type": "userProperty",
                                  "userProperty": {
                                    "propertyValue": {
                                      "organizationMarkingIds": {},
                                      "type": "organizationMarkingIds",
                                    },
                                    "userId": {
                                      "currentUser": {},
                                      "type": "currentUser",
                                    },
                                  },
                                },
                                "operator": "INTERSECTS",
                                "right": {
                                  "staticValue": {
                                    "stringList": {
                                      "strings": [
                                        "87ef507e-f954-457e-ad68-e0df71ef7567",
                                      ],
                                    },
                                    "type": "stringList",
                                  },
                                  "type": "staticValue",
                                },
                              },
                              "type": "comparison",
                            },
                            "displayMetadata": {
                              "failureMessage": "Insufficient permissions. Missing organization membership required to submit action",
                              "typeClasses": [],
                            },
                          },
                        },
                      },
                      "parameterValidations": {
                        "id": {
                          "defaultValidation": {
                            "display": {
                              "renderHint": {
                                "textInput": {},
                                "type": "textInput",
                              },
                              "visibility": {
                                "editable": {},
                                "type": "editable",
                              },
                            },
                            "validation": {
                              "allowedValues": {
                                "text": {
                                  "text": {},
                                  "type": "text",
                                },
                                "type": "text",
                              },
                              "required": {
                                "required": {},
                                "type": "required",
                              },
                            },
                          },
                        },
                        "name": {
                          "defaultValidation": {
                            "display": {
                              "renderHint": {
                                "textInput": {},
                                "type": "textInput",
                              },
                              "visibility": {
                                "editable": {},
                                "type": "editable",
                              },
                            },
                            "validation": {
                              "allowedValues": {
                                "text": {
                                  "text": {},
                                  "type": "text",
                                },
                                "type": "text",
                              },
                              "required": {
                                "required": {},
                                "type": "required",
                              },
                            },
                          },
                        },
                      },
                    },
                  },
                  "metadata": {
                    "apiName": "com.palantir.create-object-sample-object",
                    "displayMetadata": {
                      "configuration": {
                        "defaultLayout": "FORM",
                        "displayAndFormat": {
                          "table": {
                            "columnWidthByParameterRid": {},
                            "enableFileImport": true,
                            "fitHorizontally": false,
                            "frozenColumnCount": 0,
                            "rowHeightInLines": 1,
                          },
                        },
                        "enableLayoutUserSwitch": false,
                      },
                      "description": "",
                      "displayName": "Create Test Object",
                      "icon": {
                        "blueprint": {
                          "color": "#000000",
                          "locator": "edit",
                        },
                        "type": "blueprint",
                      },
                      "successMessage": [],
                      "typeClasses": [],
                    },
                    "formContentOrdering": [],
                    "parameterOrdering": [
                      "name",
                      "id",
                    ],
                    "parameters": {
                      "id": {
                        "displayMetadata": {
                          "description": "",
                          "displayName": "ID",
                          "typeClasses": [],
                        },
                        "id": "id",
                        "type": {
                          "string": {},
                          "type": "string",
                        },
                      },
                      "name": {
                        "displayMetadata": {
                          "description": "",
                          "displayName": "Name",
                          "typeClasses": [],
                        },
                        "id": "name",
                        "type": {
                          "string": {},
                          "type": "string",
                        },
                      },
                    },
                    "sections": {},
                    "status": {
                      "active": {},
                      "type": "active",
                    },
                  },
                },
              },
            },
            "blockPermissionInformation": {
              "actionTypes": {
                "com.palantir.create-object-sample-object": {
                  "restrictionStatus": {
                    "hasRolesApplied": true,
                    "ontologyPackageRid": null,
                    "publicProject": false,
                  },
                },
              },
              "linkTypes": {},
              "objectTypes": {},
            },
            "interfaceTypes": {},
            "linkTypes": {},
            "objectTypes": {
              "com.palantir.sampleObject": {
                "datasources": [
                  {
                    "datasource": {
                      "datasetV2": {
                        "datasetRid": "com.palantir.sampleObject",
                        "propertyMapping": {
                          "id": {
                            "column": "id",
                            "type": "column",
                          },
                          "name": {
                            "column": "name",
                            "type": "column",
                          },
                        },
                      },
                      "type": "datasetV2",
                    },
                    "editsConfiguration": {
                      "onlyAllowPrivilegedEdits": false,
                    },
                    "redacted": false,
                    "rid": "ri.ontology.main.datasource.com.palantir.sampleObject",
                  },
                ],
                "entityMetadata": {
                  "arePatchesEnabled": false,
                },
                "objectType": {
                  "allImplementsInterfaces": {},
                  "apiName": "com.palantir.sampleObject",
                  "displayMetadata": {
                    "description": "Sample object description",
                    "displayName": "Test Object",
                    "groupDisplayName": undefined,
                    "icon": {
                      "blueprint": {
                        "color": "#2D72D2",
                        "locator": "cube",
                      },
                      "type": "blueprint",
                    },
                    "pluralDisplayName": "tests",
                    "visibility": "NORMAL",
                  },
                  "implementsInterfaces2": [],
                  "primaryKeys": [
                    "id",
                  ],
                  "propertyTypes": {
                    "id": {
                      "apiName": "id",
                      "baseFormatter": undefined,
                      "dataConstraints": undefined,
                      "displayMetadata": {
                        "description": "The ID of the test object",
                        "displayName": "ID",
                        "visibility": "NORMAL",
                      },
                      "indexedForSearch": true,
                      "inlineAction": undefined,
                      "ruleSetBinding": undefined,
                      "sharedPropertyTypeApiName": undefined,
                      "sharedPropertyTypeRid": undefined,
                      "status": {
                        "active": {},
                        "type": "active",
                      },
                      "type": {
                        "string": {
                          "analyzerOverride": undefined,
                          "enableAsciiFolding": undefined,
                          "isLongText": false,
                          "supportsEfficientLeadingWildcard": false,
                          "supportsExactMatching": true,
                        },
                        "type": "string",
                      },
                      "typeClasses": [
                        {
                          "kind": "render_hint",
                          "name": "SELECTABLE",
                        },
                        {
                          "kind": "render_hint",
                          "name": "SORTABLE",
                        },
                      ],
                      "valueType": undefined,
                    },
                    "name": {
                      "apiName": "name",
                      "baseFormatter": undefined,
                      "dataConstraints": undefined,
                      "displayMetadata": {
                        "description": "The name of the test object",
                        "displayName": "Name",
                        "visibility": "NORMAL",
                      },
                      "indexedForSearch": true,
                      "inlineAction": undefined,
                      "ruleSetBinding": undefined,
                      "sharedPropertyTypeApiName": undefined,
                      "sharedPropertyTypeRid": undefined,
                      "status": {
                        "active": {},
                        "type": "active",
                      },
                      "type": {
                        "string": {
                          "analyzerOverride": undefined,
                          "enableAsciiFolding": undefined,
                          "isLongText": false,
                          "supportsEfficientLeadingWildcard": false,
                          "supportsExactMatching": true,
                        },
                        "type": "string",
                      },
                      "typeClasses": [
                        {
                          "kind": "render_hint",
                          "name": "SELECTABLE",
                        },
                        {
                          "kind": "render_hint",
                          "name": "SORTABLE",
                        },
                      ],
                      "valueType": undefined,
                    },
                  },
                  "redacted": false,
                  "status": {
                    "active": {},
                    "type": "active",
                  },
                  "titlePropertyTypeRid": "name",
                },
              },
            },
            "sharedPropertyTypes": {},
          },
          "importedTypes": {
            "actionTypes": [],
            "interfaceTypes": [],
            "linkTypes": [],
            "objectTypes": [],
            "sharedPropertyTypes": [],
          },
        }
      `);
    });
  });
  describe("Imports", () => {
    it("Legacy importing works", () => {
      const id = importSharedPropertyType({
        apiName: "id",
        packageName: "com.palantir.core.ontology.types",
        typeHint: "string",
      });
      const myInterface = defineInterface({
        apiName: "myInterface",
        properties: {
          id,
        },
      });
      expect(dumpOntologyFullMetadata()).toMatchInlineSnapshot(`
        {
          "blockData": {
            "actionTypes": {},
            "blockPermissionInformation": {
              "actionTypes": {},
              "linkTypes": {},
              "objectTypes": {},
            },
            "interfaceTypes": {
              "com.palantir.myInterface": {
                "interfaceType": {
                  "allExtendsInterfaces": [],
                  "allLinks": [],
                  "allProperties": [],
                  "allPropertiesV2": {},
                  "apiName": "com.palantir.myInterface",
                  "displayMetadata": {
                    "description": "myInterface",
                    "displayName": "myInterface",
                    "icon": undefined,
                  },
                  "extendsInterfaces": [],
                  "links": [],
                  "properties": [],
                  "propertiesV2": {
                    "com.palantir.core.ontology.types.id": {
                      "required": true,
                      "sharedPropertyType": {
                        "aliases": [],
                        "apiName": "com.palantir.core.ontology.types.id",
                        "baseFormatter": undefined,
                        "dataConstraints": undefined,
                        "displayMetadata": {
                          "description": undefined,
                          "displayName": "com.palantir.core.ontology.types.id",
                          "visibility": "NORMAL",
                        },
                        "gothamMapping": undefined,
                        "indexedForSearch": true,
                        "type": {
                          "string": {
                            "analyzerOverride": undefined,
                            "enableAsciiFolding": undefined,
                            "isLongText": false,
                            "supportsEfficientLeadingWildcard": false,
                            "supportsExactMatching": true,
                          },
                          "type": "string",
                        },
                        "typeClasses": [],
                        "valueType": undefined,
                      },
                    },
                  },
                  "status": {
                    "active": {},
                    "type": "active",
                  },
                },
              },
            },
            "linkTypes": {},
            "objectTypes": {},
            "sharedPropertyTypes": {},
          },
          "importedTypes": {
            "actionTypes": [],
            "interfaceTypes": [],
            "linkTypes": [],
            "objectTypes": [],
            "sharedPropertyTypes": [
              {
                "apiName": "com.palantir.core.ontology.types.id",
                "description": undefined,
                "displayName": "com.palantir.core.ontology.types.id",
                "type": {
                  "string": {
                    "analyzerOverride": undefined,
                    "enableAsciiFolding": undefined,
                    "isLongText": false,
                    "supportsEfficientLeadingWildcard": false,
                    "supportsExactMatching": true,
                  },
                  "type": "string",
                },
              },
            ],
          },
        }
      `);
    });
    it("Simple importing works", () => {
      // does the same as "import { spt } from '@other/package'"
      const spt: SharedPropertyType = {
        apiName: "com.other.package.spt",
        nonNameSpacedApiName: "spt",
        type: "string",
        __type: OntologyEntityTypeEnum.SHARED_PROPERTY_TYPE,
      };
      importOntologyEntity(spt);

      const myInterface = defineInterface({
        apiName: "myInterface",
        properties: {
          spt,
        },
      });
      expect(dumpOntologyFullMetadata()).toMatchInlineSnapshot(`
        {
          "blockData": {
            "actionTypes": {},
            "blockPermissionInformation": {
              "actionTypes": {},
              "linkTypes": {},
              "objectTypes": {},
            },
            "interfaceTypes": {
              "com.palantir.myInterface": {
                "interfaceType": {
                  "allExtendsInterfaces": [],
                  "allLinks": [],
                  "allProperties": [],
                  "allPropertiesV2": {},
                  "apiName": "com.palantir.myInterface",
                  "displayMetadata": {
                    "description": "myInterface",
                    "displayName": "myInterface",
                    "icon": undefined,
                  },
                  "extendsInterfaces": [],
                  "links": [],
                  "properties": [],
                  "propertiesV2": {
                    "com.other.package.spt": {
                      "required": true,
                      "sharedPropertyType": {
                        "aliases": [],
                        "apiName": "com.other.package.spt",
                        "baseFormatter": undefined,
                        "dataConstraints": undefined,
                        "displayMetadata": {
                          "description": undefined,
                          "displayName": "com.other.package.spt",
                          "visibility": "NORMAL",
                        },
                        "gothamMapping": undefined,
                        "indexedForSearch": true,
                        "type": {
                          "string": {
                            "analyzerOverride": undefined,
                            "enableAsciiFolding": undefined,
                            "isLongText": false,
                            "supportsEfficientLeadingWildcard": false,
                            "supportsExactMatching": true,
                          },
                          "type": "string",
                        },
                        "typeClasses": [],
                        "valueType": undefined,
                      },
                    },
                  },
                  "status": {
                    "active": {},
                    "type": "active",
                  },
                },
              },
            },
            "linkTypes": {},
            "objectTypes": {},
            "sharedPropertyTypes": {},
          },
          "importedTypes": {
            "actionTypes": [],
            "interfaceTypes": [],
            "linkTypes": [],
            "objectTypes": [],
            "sharedPropertyTypes": [
              {
                "apiName": "com.other.package.spt",
                "description": undefined,
                "displayName": "com.other.package.spt",
                "type": {
                  "string": {
                    "analyzerOverride": undefined,
                    "enableAsciiFolding": undefined,
                    "isLongText": false,
                    "supportsEfficientLeadingWildcard": false,
                    "supportsExactMatching": true,
                  },
                  "type": "string",
                },
              },
            ],
          },
        }
      `);
    });
    it("Export files are generated correctly", async () => {
      const generatedDir = path.resolve(path.join(
        __dirname,
        "..",
        "generatedNoCheck",
        "export_files_are_generated_correctly",
      ));
      await defineOntology("com.my.package.", () => {
        const mySpt = defineSharedPropertyType({
          apiName: "mySpt",
          type: "string",
        });
        const myInterface = defineInterface({
          apiName: "myInterface",
          properties: {
            mySpt,
          },
        });
        const myObject = defineObject({
          titlePropertyApiName: "bar",
          displayName: "My Object",
          pluralDisplayName: "myObjects",
          apiName: "myObject",
          primaryKeyPropertyApiName: "bar",
          properties: [{ apiName: "bar", type: "string", displayName: "Bar" }],
          implementsInterfaces: [{
            implements: myInterface,
            propertyMapping: [{ interfaceProperty: "mySpt", mapsTo: "bar" }],
          }],
        });
      }, generatedDir);

      expect(
        fs.readFileSync(
          path.join(generatedDir, "codegen/interface-types/myInterface.ts"),
          "utf8",
        ),
      ).toMatchInlineSnapshot(`
        "
        import { wrapWithProxy, OntologyEntityTypeEnum } from '@osdk/maker';
        import type { InterfaceType } from '@osdk/maker';

        const myInterface_base: InterfaceType = {
          "apiName": "com.my.package.myInterface",
          "displayMetadata": {
            "displayName": "myInterface",
            "description": "myInterface"
          },
          "extendsInterfaces": [],
          "links": [],
          "status": {
            "type": "active",
            "active": {}
          },
          "propertiesV2": {
            "mySpt": {
              "required": true,
              "sharedPropertyType": {
                "apiName": "com.my.package.mySpt",
                "type": "string",
                "nonNameSpacedApiName": "mySpt",
                "displayName": "mySpt",
                "typeClasses": [
                  {
                    "kind": "render_hint",
                    "name": "SELECTABLE"
                  },
                  {
                    "kind": "render_hint",
                    "name": "SORTABLE"
                  }
                ],
                "__type": OntologyEntityTypeEnum.SHARED_PROPERTY_TYPE
              }
            }
          },
          "__type": OntologyEntityTypeEnum.INTERFACE_TYPE
        } as unknown as InterfaceType;
                
        export const myInterface: InterfaceType = wrapWithProxy(myInterface_base);
                "
      `);

      expect(
        fs.readFileSync(
          path.join(generatedDir, "codegen/object-types/myObject.ts"),
          "utf8",
        ),
      ).toMatchInlineSnapshot(`
        "
        import { wrapWithProxy, OntologyEntityTypeEnum } from '@osdk/maker';
        import type { ObjectType } from '@osdk/maker';

        const myObject_base: ObjectType = {
          "titlePropertyApiName": "bar",
          "displayName": "My Object",
          "pluralDisplayName": "myObjects",
          "apiName": "com.my.package.myObject",
          "primaryKeyPropertyApiName": "bar",
          "properties": [
            {
              "apiName": "bar",
              "type": "string",
              "displayName": "Bar"
            }
          ],
          "implementsInterfaces": [
            {
              "implements": {
                "apiName": "com.my.package.myInterface",
                "displayMetadata": {
                  "displayName": "myInterface",
                  "description": "myInterface"
                },
                "extendsInterfaces": [],
                "links": [],
                "status": {
                  "type": "active",
                  "active": {}
                },
                "propertiesV2": {
                  "mySpt": {
                    "required": true,
                    "sharedPropertyType": {
                      "apiName": "com.my.package.mySpt",
                      "type": "string",
                      "nonNameSpacedApiName": "mySpt",
                      "displayName": "mySpt",
                      "typeClasses": [
                        {
                          "kind": "render_hint",
                          "name": "SELECTABLE"
                        },
                        {
                          "kind": "render_hint",
                          "name": "SORTABLE"
                        }
                      ],
                      "__type": OntologyEntityTypeEnum.SHARED_PROPERTY_TYPE
                    }
                  }
                },
                "__type": OntologyEntityTypeEnum.INTERFACE_TYPE
              },
              "propertyMapping": [
                {
                  "interfaceProperty": "com.my.package.mySpt",
                  "mapsTo": "bar"
                }
              ]
            }
          ],
          "__type": OntologyEntityTypeEnum.OBJECT_TYPE
        } as unknown as ObjectType;
                
        export const myObject: ObjectType = wrapWithProxy(myObject_base);
                "
      `);

      expect(
        fs.readFileSync(
          path.join(generatedDir, "codegen/shared-property-types/mySpt.ts"),
          "utf8",
        ),
      ).toMatchInlineSnapshot(`
        "
        import { wrapWithProxy, OntologyEntityTypeEnum } from '@osdk/maker';
        import type { SharedPropertyType } from '@osdk/maker';

        const mySpt_base: SharedPropertyType = {
          "apiName": "com.my.package.mySpt",
          "type": "string",
          "nonNameSpacedApiName": "mySpt",
          "displayName": "mySpt",
          "typeClasses": [
            {
              "kind": "render_hint",
              "name": "SELECTABLE"
            },
            {
              "kind": "render_hint",
              "name": "SORTABLE"
            }
          ],
          "__type": OntologyEntityTypeEnum.SHARED_PROPERTY_TYPE
        } as unknown as SharedPropertyType;
                
        export const mySpt: SharedPropertyType = wrapWithProxy(mySpt_base);
                "
      `);
      fs.rmSync(path.resolve(path.join(generatedDir, "..")), {
        recursive: true,
        force: true,
      });
    });
  });
});<|MERGE_RESOLUTION|>--- conflicted
+++ resolved
@@ -2858,7 +2858,6 @@
                   "pluralDisplayName": "streamBackedObjectNoRetention",
                   "visibility": "NORMAL",
                 },
-<<<<<<< HEAD
                 "implementsInterfaces2": [],
                 "primaryKeys": [
                   "fizz",
@@ -3051,20 +3050,8 @@
             },
           },
           "sharedPropertyTypes": {},
-=======
-              },
-              "redacted": false,
-              "status": {
-                "active": {},
-                "type": "active",
-              },
-              "titlePropertyTypeRid": "bar",
-            },
-          },
-        },
-        "sharedPropertyTypes": {},
-      }
-        `);
+        }
+      `);
     });
 
     it("Edit only properties are properly defined", () => {
@@ -3190,7 +3177,6 @@
             "objectTypes": [],
             "sharedPropertyTypes": [],
           },
->>>>>>> b5f433c6
         }
       `);
     });
