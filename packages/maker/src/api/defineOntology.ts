--- conflicted
+++ resolved
@@ -669,7 +669,6 @@
   return { subscribers: userScopedEffectsSubscribers, scopedTokenEffects };
 }
 
-<<<<<<< HEAD
 function convertOntologyToComputeModuleIr(
   ontology: OntologyDefinition,
 ): ComputeModuleIrBlockData {
@@ -723,16 +722,22 @@
 
 function updateFunctionEffect(
   effect: AutomationFunctionEffect,
-  effectId: string, 
-  nonScopedEffects: Record<string, MarketplaceEffect>, 
+  effectId: string,
+  nonScopedEffects: Record<string, MarketplaceEffect>,
   functionShapeDataCollector: NonNullable<AutomationIr["functionShapeData"]>,
 ) {
-  const functionReadableId = generateReadableId("function", effect.function.apiName)
+  const functionReadableId = generateReadableId(
+    "function",
+    effect.function.apiName,
+  );
   const functionBlockShapeId = toBlockShapeId(
     generateReadableId("function", effect.function.apiName),
   );
   functionShapeDataCollector.functionReadableId = functionReadableId;
-  functionShapeDataCollector.outputDataType = {type: "anonymousCustomType", anonymousCustomType: {fields: {}}};
+  functionShapeDataCollector.outputDataType = {
+    type: "anonymousCustomType",
+    anonymousCustomType: { fields: {} },
+  };
   if (effect.scoped) {
     throw new Error("Scoped function effects not supported");
   } else {
@@ -744,22 +749,29 @@
           functionLocator: functionBlockShapeId,
           functionInputs: Object.fromEntries(
             Object.entries(effect.parameters).map(([functionInputName, v]) => {
-              const readableId = generateReadableId(effect.function.apiName, "function-input", functionInputName);
-              functionShapeDataCollector.inputs[readableId] = convertInputType(v);
+              const readableId = generateReadableId(
+                effect.function.apiName,
+                "function-input",
+                functionInputName,
+              );
+              functionShapeDataCollector.inputs[readableId] = convertInputType(
+                v,
+              );
               // function input names are stable across marketplace deploys
               return convertFunctionEffectInput(v, functionInputName);
             }),
           ),
         },
       };
-      
   }
 }
 
 /**
  * Converts a function effect input to the appropriate type for the function shape data
  */
-function convertInputType(input: FunctionEffectInput): NonNullable<AutomationIr["functionShapeData"]>["outputDataType"] {
+function convertInputType(
+  input: FunctionEffectInput,
+): NonNullable<AutomationIr["functionShapeData"]>["outputDataType"] {
   if (input.type === "string") {
     return { type: "string", string: {} };
   } else if (input.type === "currentProperty") {
@@ -796,8 +808,6 @@
   }
 }
 
-=======
->>>>>>> 2634ad91
 function convertToWireOntologyIr(
   ontology: OntologyDefinition,
 ): OntologyIr {
