--- conflicted
+++ resolved
@@ -16,11 +16,7 @@
 
 import { OntologyIrToFullMetadataConverter } from "@osdk/generator-converters.ontologyir";
 import { consola } from "consola";
-<<<<<<< HEAD
 import { execa } from "execa";
-import { createJiti } from "jiti";
-=======
->>>>>>> bacb4010
 import * as fs from "node:fs/promises";
 import * as path from "node:path";
 import invariant from "tiny-invariant";
