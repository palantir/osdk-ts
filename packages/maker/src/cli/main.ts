--- conflicted
+++ resolved
@@ -37,13 +37,10 @@
     valueTypesOutput: string;
     outputDir?: string;
     dependencies?: string;
-<<<<<<< HEAD
     codeSnippetFiles?: boolean;
     codeSnippetPackageName?: string;
     snippetFileOutputDir?: string;
-=======
     randomnessKey?: string;
->>>>>>> c8ba6ea9
   } = await yargs(hideBin(args))
     .version(process.env.PACKAGE_VERSION ?? "")
     .wrap(Math.min(150, yargs().terminalWidth()))
@@ -93,7 +90,6 @@
         type: "string",
         coerce: path.resolve,
       },
-<<<<<<< HEAD
       codeSnippetFiles: {
         alias: "c",
         describe: "Enable code snippet files creation",
@@ -108,10 +104,11 @@
       snippetFileOutputDir: { // what should the default be?
         alias: "f",
         describe: "Directory for generated code snippet files",
-=======
+        type: "string",
+        coerce: path.resolve,
+      },
       randomnessKey: {
         describe: "Value used to assure uniqueness of entities",
->>>>>>> c8ba6ea9
         type: "string",
         coerce: path.resolve,
       },
@@ -142,13 +139,10 @@
     apiNamespace,
     commandLineOpts.outputDir,
     commandLineOpts.dependencies,
-<<<<<<< HEAD
     commandLineOpts.codeSnippetFiles,
     commandLineOpts.codeSnippetPackageName,
     commandLineOpts.snippetFileOutputDir,
-=======
     commandLineOpts.randomnessKey,
->>>>>>> c8ba6ea9
   );
 
   consola.info(`Saving ontology to ${commandLineOpts.output}`);
@@ -181,26 +175,20 @@
   apiNamespace: string,
   outputDir: string | undefined,
   dependencyFile: string | undefined,
-<<<<<<< HEAD
   codeSnippetFiles: boolean | undefined,
   snippetPackageName: string | undefined,
   snippetFileOutputDir: string | undefined,
-=======
   randomnessKey?: string,
->>>>>>> c8ba6ea9
 ) {
   const q = await defineOntology(
     apiNamespace,
     async () => await import(input),
     outputDir,
     dependencyFile,
-<<<<<<< HEAD
     codeSnippetFiles,
     snippetPackageName,
     snippetFileOutputDir,
-=======
     randomnessKey,
->>>>>>> c8ba6ea9
   );
   return q;
 }