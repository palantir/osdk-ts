{
  "name": "@osdk/maker",
  "version": "0.14.0-beta.7",
  "license": "Apache-2.0",
  "repository": {
    "type": "git",
    "url": "https://github.com/palantir/osdk-ts.git"
  },
  "exports": {
    ".": {
      "browser": "./build/browser/index.js",
      "import": {
        "types": "./build/types/index.d.ts",
        "default": "./build/esm/index.js"
      },
      "require": "./build/cjs/index.cjs",
      "default": "./build/browser/index.js"
    },
    "./*": {
      "browser": "./build/browser/public/*.js",
      "import": {
        "types": "./build/types/public/*.d.ts",
        "default": "./build/esm/public/*.js"
      },
      "require": "./build/cjs/public/*.cjs",
      "default": "./build/browser/public/*.js"
    }
  },
  "scripts": {
    "check-attw": "attw --pack .",
    "check-spelling": "cspell --quiet .",
    "clean": "rm -rf lib dist types build tsconfig.tsbuildinfo",
    "fix-lint": "eslint . --fix && dprint fmt --config $(find-up dprint.json)",
    "lint": "eslint . && dprint check  --config $(find-up dprint.json)",
    "test": "vitest run",
    "transpileBrowser": "monorepo.tool.transpile -f esm -m normal -t browser",
    "transpileCjs": "monorepo.tool.transpile -f cjs -m bundle -t node",
    "transpileEsm": "monorepo.tool.transpile -f esm -m normal -t node",
    "transpileTypes": "monorepo.tool.transpile -f esm -m types -t node",
    "typecheck": "tsc --noEmit --emitDeclarationOnly false"
  },
  "dependencies": {
    "@osdk/api": "workspace:~",
    "consola": "^3.4.2",
    "jiti": "^2.5.1",
    "semver-ts": "^1.0.3",
    "tiny-invariant": "^1.3.3",
    "ts-node": "^10.9.2",
    "yargs": "^17.7.2"
  },
  "devDependencies": {
    "@osdk/client.unstable": "workspace:~",
    "@osdk/monorepo.api-extractor": "workspace:~",
    "@osdk/monorepo.tsconfig": "workspace:~",
<<<<<<< HEAD
    "@osdk/typescript-sdk-docs": "^0.2.0",
    "@types/node": "^20.0.0",
    "@types/yargs": "^17.0.32",
=======
    "@types/node": "^20.19.13",
    "@types/yargs": "^17.0.33",
>>>>>>> c8ba6ea9
    "typescript": "~5.5.4",
    "vitest": "^3.2.4"
  },
  "publishConfig": {
    "access": "public"
  },
  "bin": "bin/maker.mjs",
  "files": [
    "build/cjs",
    "build/esm",
    "build/browser",
    "build/types",
    "CHANGELOG.md",
    "package.json",
    "templates",
    "*.d.ts"
  ],
  "main": "./build/cjs/index.cjs",
  "module": "./build/esm/index.js",
  "types": "./build/cjs/index.d.cts",
  "type": "module"
}<|MERGE_RESOLUTION|>--- conflicted
+++ resolved
@@ -52,14 +52,9 @@
     "@osdk/client.unstable": "workspace:~",
     "@osdk/monorepo.api-extractor": "workspace:~",
     "@osdk/monorepo.tsconfig": "workspace:~",
-<<<<<<< HEAD
     "@osdk/typescript-sdk-docs": "^0.2.0",
-    "@types/node": "^20.0.0",
-    "@types/yargs": "^17.0.32",
-=======
     "@types/node": "^20.19.13",
     "@types/yargs": "^17.0.33",
->>>>>>> c8ba6ea9
     "typescript": "~5.5.4",
     "vitest": "^3.2.4"
   },
