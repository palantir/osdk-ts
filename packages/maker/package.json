--- conflicted
+++ resolved
@@ -22,14 +22,8 @@
     "clean": "rm -rf lib dist types build tsconfig.tsbuildinfo",
     "fix-lint": "eslint . --fix && dprint fmt --config $(find-up dprint.json)",
     "lint": "eslint . && dprint check  --config $(find-up dprint.json)",
-<<<<<<< HEAD
-    "test": "vitest run --pool=forks",
-    "transpile": "monorepo.tool.transpile",
-    "typecheck": "monorepo.tool.typecheck esm"
-=======
     "test": "vitest run",
     "transpile": "monorepo.tool.transpile"
->>>>>>> eaed518e
   },
   "dependencies": {
     "@osdk/api": "workspace:~",
