{
  "name": "@osdk/maker",
<<<<<<< HEAD
  "version": "0.14.0-beta.1",
=======
  "version": "0.13.0-beta.18",
>>>>>>> f87be4de
  "license": "Apache-2.0",
  "repository": {
    "type": "git",
    "url": "https://github.com/palantir/osdk-ts.git"
  },
  "exports": {
    ".": {
      "browser": "./build/browser/index.js",
      "import": {
        "types": "./build/types/index.d.ts",
        "default": "./build/esm/index.js"
      },
      "require": "./build/cjs/index.cjs",
      "default": "./build/browser/index.js"
    },
    "./*": {
      "browser": "./build/browser/public/*.js",
      "import": {
        "types": "./build/types/public/*.d.ts",
        "default": "./build/esm/public/*.js"
      },
      "require": "./build/cjs/public/*.cjs",
      "default": "./build/browser/public/*.js"
    }
  },
  "scripts": {
    "check-attw": "attw --pack .",
    "check-spelling": "cspell --quiet .",
    "clean": "rm -rf lib dist types build tsconfig.tsbuildinfo",
    "fix-lint": "eslint . --fix && dprint fmt --config $(find-up dprint.json)",
    "lint": "eslint . && dprint check  --config $(find-up dprint.json)",
    "test": "vitest run",
    "transpileBrowser": "monorepo.tool.transpile -f esm -m normal -t browser",
    "transpileCjs": "monorepo.tool.transpile -f cjs -m bundle -t node",
    "transpileEsm": "monorepo.tool.transpile -f esm -m normal -t node",
    "transpileTypes": "monorepo.tool.transpile -f esm -m types -t node",
    "typecheck": "tsc --noEmit --emitDeclarationOnly false"
  },
  "dependencies": {
    "@osdk/api": "workspace:~",
    "consola": "^3.4.2",
    "jiti": "^2.5.1",
    "semver-ts": "^1.0.3",
    "tiny-invariant": "^1.3.3",
    "ts-node": "^10.9.2",
    "yargs": "^17.7.2"
  },
  "devDependencies": {
    "@osdk/client.unstable": "workspace:~",
    "@osdk/monorepo.api-extractor": "workspace:~",
    "@osdk/monorepo.tsconfig": "workspace:~",
    "@types/node": "^20.19.13",
    "@types/yargs": "^17.0.33",
    "typescript": "~5.5.4",
    "vitest": "^3.2.4"
  },
  "publishConfig": {
    "access": "public"
  },
  "bin": "bin/maker.mjs",
  "files": [
    "build/cjs",
    "build/esm",
    "build/browser",
    "build/types",
    "CHANGELOG.md",
    "package.json",
    "templates",
    "*.d.ts"
  ],
  "main": "./build/cjs/index.cjs",
  "module": "./build/esm/index.js",
  "types": "./build/cjs/index.d.cts",
  "type": "module"
}<|MERGE_RESOLUTION|>--- conflicted
+++ resolved
@@ -1,10 +1,6 @@
 {
   "name": "@osdk/maker",
-<<<<<<< HEAD
-  "version": "0.14.0-beta.1",
-=======
   "version": "0.13.0-beta.18",
->>>>>>> f87be4de
   "license": "Apache-2.0",
   "repository": {
     "type": "git",
