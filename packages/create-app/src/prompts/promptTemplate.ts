--- conflicted
+++ resolved
@@ -19,15 +19,9 @@
 import { type Template, TEMPLATES } from "../templates.js";
 
 export async function promptTemplate(
-<<<<<<< HEAD
-  parsed: { template?: string; useBeta?: boolean },
-): Promise<Template> {
-  let useBeta = parsed.useBeta ?? false;
-=======
   parsed: { template?: string; beta?: boolean },
 ): Promise<Template> {
   let useBeta = parsed.beta ?? false;
->>>>>>> 57e264b3
   let template = TEMPLATES.find((t) =>
     t.id === parsed.template || t.id === `template-${parsed.template}`
   );
@@ -52,16 +46,7 @@
         : "Select a framework:",
       {
         type: "select",
-<<<<<<< HEAD
-        options: TEMPLATES.filter(template =>
-          template.hidden !== true
-          && (useBeta
-            ? template.isBeta === true
-            : (template.isBeta === false || template.isBeta == null))
-        ).map((
-=======
         options: availableTemplates.map((
->>>>>>> 57e264b3
           template,
         ) => ({
           value: template.id,
