/*
 * Copyright 2023 Palantir Technologies, Inc. All rights reserved.
 *
 * Licensed under the Apache License, Version 2.0 (the "License");
 * you may not use this file except in compliance with the License.
 * You may obtain a copy of the License at
 *
 *     http://www.apache.org/licenses/LICENSE-2.0
 *
 * Unless required by applicable law or agreed to in writing, software
 * distributed under the License is distributed on an "AS IS" BASIS,
 * WITHOUT WARRANTIES OR CONDITIONS OF ANY KIND, either express or implied.
 * See the License for the specific language governing permissions and
 * limitations under the License.
 */

import type { BBox, Point, Polygon } from "geojson";
import type {
  DerivedObjectOrInterfaceDefinition,
  ObjectOrInterfaceDefinition,
} from "../ontology/ObjectOrInterface.js";
import type {
  CompileTimeMetadata,
  ObjectMetadata,
} from "../ontology/ObjectTypeDefinition.js";
import type { SimplePropertyDef } from "../ontology/SimplePropertyDef.js";
import type { BaseWirePropertyTypes } from "../ontology/WirePropertyTypes.js";
import type { IsNever } from "../OsdkObjectFrom.js";
import type { ArrayFilter } from "./ArrayFilter.js";
import type { BaseFilter, EqFilter } from "./BaseFilter.js";
import type { BooleanFilter } from "./BooleanFilter.js";
import type { DatetimeFilter } from "./DatetimeFilter.js";
import type { GeoFilter } from "./GeoFilter.js";
import type { Just } from "./Just.js";
import type { NumberFilter } from "./NumberFilter.js";
import type { StringFilter } from "./StringFilter.js";

export type PossibleWhereClauseFilters =
  | "$gt"
  | "$eq"
  | "$ne"
  | "$isNull"
  | "$contains"
  | "$gte"
  | "$lt"
  | "$lte"
  | "$within"
  | "$in"
  | "$intersects"
  | "$startsWith"
  | "$containsAllTermsInOrder"
  | "$containsAnyTerm"
  | "$containsAllTerms";

// the value side of this needs to match DistanceUnit from @osdk/foundry but we don't
// want the dependency
export const DistanceUnitMapping: {
  centimeter: "CENTIMETERS";
  centimeters: "CENTIMETERS";
  cm: "CENTIMETERS";
  meter: "METERS";
  meters: "METERS";
  m: "METERS";
  kilometer: "KILOMETERS";
  kilometers: "KILOMETERS";
  km: "KILOMETERS";
  inch: "INCHES";
  inches: "INCHES";
  foot: "FEET";
  feet: "FEET";
  yard: "YARDS";
  yards: "YARDS";
  mile: "MILES";
  miles: "MILES";
  nautical_mile: "NAUTICAL_MILES";
  nauticalMile: "NAUTICAL_MILES";
  "nautical miles": "NAUTICAL_MILES";
} = {
  "centimeter": "CENTIMETERS",
  "centimeters": "CENTIMETERS",
  "cm": "CENTIMETERS",
  "meter": "METERS",
  "meters": "METERS",
  "m": "METERS",
  "kilometer": "KILOMETERS",
  "kilometers": "KILOMETERS",
  "km": "KILOMETERS",
  "inch": "INCHES",
  "inches": "INCHES",
  "foot": "FEET",
  "feet": "FEET",
  "yard": "YARDS",
  "yards": "YARDS",
  "mile": "MILES",
  "miles": "MILES",
  "nautical_mile": "NAUTICAL_MILES",
  "nauticalMile": "NAUTICAL_MILES",
  "nautical miles": "NAUTICAL_MILES",
} satisfies Record<
  string,
  | "CENTIMETERS"
  | "METERS"
  | "KILOMETERS"
  | "INCHES"
  | "FEET"
  | "YARDS"
  | "MILES"
  | "NAUTICAL_MILES"
>;

export type GeoFilter_Within = {
  "$within":
    | {
      $distance: [number, keyof typeof DistanceUnitMapping];
      $of: [number, number] | Readonly<Point>;
      $bbox?: never;
      $polygon?: never;
    }
    | {
      $bbox: BBox;
      $distance?: never;
      $of?: never;
      $polygon?: never;
    }
    | BBox
    | {
      $polygon: Polygon["coordinates"];
      $bbox?: never;
      $distance?: never;
      $of?: never;
    }
    | Polygon;
};

export type GeoFilter_Intersects = {
  "$intersects":
    | {
      $bbox: BBox;
      $polygon?: never;
    }
    | BBox
    | {
      $polygon: Polygon["coordinates"];
      $bbox?: never;
    }
    | Polygon;
};

type FilterFor<PD extends ObjectMetadata.Property> = PD["multiplicity"] extends
  true
  ? (PD["type"] extends Record<string, BaseWirePropertyTypes>
    ? ArrayFilter<StructArrayFilterOpts<PD["type"]>>
    : PD["type"] extends PropertyTypesRepresentedAsStringsForArrayWhereClause
      ? ArrayFilter<string>
    : (PD["type"] extends boolean ? ArrayFilter<boolean>
      : ArrayFilter<number>))
  : PD["type"] extends Record<string, BaseWirePropertyTypes> ?
      | StructFilter<PD["type"]>
      | BaseFilter.$isNull<string>
  : (PD["type"] extends "string" ? StringFilter
    : PD["type"] extends "geopoint" | "geoshape" ? GeoFilter
    : PD["type"] extends "datetime" | "timestamp" ? DatetimeFilter
    : PD["type"] extends "boolean" ? BooleanFilter
    : PD["type"] extends WhereClauseNumberPropertyTypes ? NumberFilter
    : BaseFilter<string>); // FIXME we need to represent all types

type StructArrayFilterOpts<ST extends Record<string, BaseWirePropertyTypes>> = {
  [K in keyof ST]?: ST[K] extends
    PropertyTypesRepresentedAsStringsForArrayWhereClause ? EqFilter.$eq<string>
    : ST[K] extends boolean ? EqFilter.$eq<boolean>
    : ST[K] extends WhereClauseNumberPropertyTypes ? EqFilter.$eq<number>
    : never;
};

type StructFilterOpts<ST extends Record<string, BaseWirePropertyTypes>> = {
  [K in keyof ST]?: FilterFor<{ "type": ST[K] }>;
};
type StructFilter<ST extends Record<string, BaseWirePropertyTypes>> = {
  [K in keyof ST]: Just<K, StructFilterOpts<ST>>;
}[keyof ST];

<<<<<<< HEAD
export type AndWhereClause<
=======
type PropertyTypesRepresentedAsStringsForArrayWhereClause =
  | "string"
  | "geopoint"
  | "geoshape"
  | "datetime"
  | "timestamp";
type WhereClauseNumberPropertyTypes =
  | "double"
  | "integer"
  | "long"
  | "float"
  | "decimal"
  | "byte";

export interface AndWhereClause<
>>>>>>> af4f8e71
  T extends ObjectOrInterfaceDefinition,
  RDPs extends Record<string, SimplePropertyDef> = {},
> = {
  $and: WhereClause<T, RDPs>[];
};

export type OrWhereClause<
  T extends ObjectOrInterfaceDefinition,
  RDPs extends Record<string, SimplePropertyDef> = {},
> = {
  $or: WhereClause<T, RDPs>[];
};

export type NotWhereClause<
  T extends ObjectOrInterfaceDefinition,
  RDPs extends Record<string, SimplePropertyDef> = {},
> = {
  $not: WhereClause<T, RDPs>;
};

export type PropertyWhereClause<T extends ObjectOrInterfaceDefinition> = {
  [P in keyof CompileTimeMetadata<T>["properties"]]?: FilterFor<
    CompileTimeMetadata<T>["properties"][P]
  >;
};

type MergedPropertyWhereClause<
  T extends ObjectOrInterfaceDefinition,
  RDPs extends Record<string, SimplePropertyDef> = {},
> = PropertyWhereClause<
  DerivedObjectOrInterfaceDefinition.WithDerivedProperties<T, RDPs>
>;

export type WhereClause<
  T extends ObjectOrInterfaceDefinition,
  RDPs extends Record<string, SimplePropertyDef> = {},
> =
  | OrWhereClause<T, RDPs>
  | AndWhereClause<T, RDPs>
  | NotWhereClause<T, RDPs>
  | (IsNever<keyof CompileTimeMetadata<T>["properties"]> extends true
    ? Record<string, never>
    : MergedPropertyWhereClause<T, RDPs>);<|MERGE_RESOLUTION|>--- conflicted
+++ resolved
@@ -179,9 +179,6 @@
   [K in keyof ST]: Just<K, StructFilterOpts<ST>>;
 }[keyof ST];
 
-<<<<<<< HEAD
-export type AndWhereClause<
-=======
 type PropertyTypesRepresentedAsStringsForArrayWhereClause =
   | "string"
   | "geopoint"
@@ -196,8 +193,7 @@
   | "decimal"
   | "byte";
 
-export interface AndWhereClause<
->>>>>>> af4f8e71
+export type AndWhereClause<
   T extends ObjectOrInterfaceDefinition,
   RDPs extends Record<string, SimplePropertyDef> = {},
 > = {
