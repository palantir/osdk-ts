--- conflicted
+++ resolved
@@ -15,15 +15,12 @@
  */
 
 import type {
-<<<<<<< HEAD
   NumericDeriveAggregateOption,
   StringDeriveAggregateOption,
 } from "../derivedProperties/WithPropertyObjectSet.js";
-import type { PropertyValueClientToWire } from "../mapping/PropertyValueMapping.js";
-=======
+import type {
   GetWirePropertyValueFromClient,
 } from "../mapping/PropertyValueMapping.js";
->>>>>>> 3d2ba6f7
 import type {
   ObjectOrInterfaceDefinition,
   PropertyKeys,
@@ -54,12 +51,8 @@
       KK in AggregatableKeys<Q> as `${KK & string}:${AGG_FOR_TYPE<
         GetWirePropertyValueFromClient<
           CompileTimeMetadata<Q>["properties"][KK]["type"]
-<<<<<<< HEAD
-        ],
+        >,
         R extends "aggregate" ? true : false
-=======
-        >
->>>>>>> 3d2ba6f7
       >}`
     ]?: any;
   }
