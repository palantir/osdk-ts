/*
 * Copyright 2023 Palantir Technologies, Inc. All rights reserved.
 *
 * Licensed under the Apache License, Version 2.0 (the "License");
 * you may not use this file except in compliance with the License.
 * You may obtain a copy of the License at
 *
 *     http://www.apache.org/licenses/LICENSE-2.0
 *
 * Unless required by applicable law or agreed to in writing, software
 * distributed under the License is distributed on an "AS IS" BASIS,
 * WITHOUT WARRANTIES OR CONDITIONS OF ANY KIND, either express or implied.
 * See the License for the specific language governing permissions and
 * limitations under the License.
 */

import type { IncludeValuesExtending } from "../util/IncludeValuesExtending.js";
import type { InterfaceDefinition } from "./InterfaceDefinition.js";
import type {
  CompileTimeMetadata,
  ObjectTypeDefinition,
} from "./ObjectTypeDefinition.js";
import type { SimplePropertyDef } from "./SimplePropertyDef.js";
import type { WirePropertyTypes } from "./WirePropertyTypes.js";

export type ObjectOrInterfaceDefinition =
  | ObjectTypeDefinition
  | InterfaceDefinition;

export namespace DerivedObjectOrInterfaceDefinition {
  export type WithDerivedProperties<
    K extends ObjectOrInterfaceDefinition,
    D extends Record<string, SimplePropertyDef>,
  > = {
    __DefinitionMetadata: {
      properties: {
        [T in keyof D]: SimplePropertyDef.ToPropertyDef<D[T]>;
      };
      props: {
        [T in keyof D]: SimplePropertyDef.ToRuntimeProperty<D[T]>;
      };
    };
  } & K;
}

export type PropertyKeys<
  O extends ObjectOrInterfaceDefinition,
> =
<<<<<<< HEAD
  & (keyof CompileTimeMetadata<O>["properties"] | keyof RDPs)
  & string;

export namespace PropertyKeys {
  export type Filtered<
    Q extends ObjectOrInterfaceDefinition,
    T extends WirePropertyTypes,
  > = keyof IncludeValuesExtending<
    CompileTimeMetadata<Q>["properties"],
    { type: T }
  >;
}
=======
  & (keyof NonNullable<O["__DefinitionMetadata"]>["properties"])
  & string;
>>>>>>> 5745d3eb
<|MERGE_RESOLUTION|>--- conflicted
+++ resolved
@@ -46,8 +46,7 @@
 export type PropertyKeys<
   O extends ObjectOrInterfaceDefinition,
 > =
-<<<<<<< HEAD
-  & (keyof CompileTimeMetadata<O>["properties"] | keyof RDPs)
+  & (keyof CompileTimeMetadata<O>["properties"])
   & string;
 
 export namespace PropertyKeys {
@@ -58,8 +57,4 @@
     CompileTimeMetadata<Q>["properties"],
     { type: T }
   >;
-}
-=======
-  & (keyof NonNullable<O["__DefinitionMetadata"]>["properties"])
-  & string;
->>>>>>> 5745d3eb
+}