/*
 * Copyright 2023 Palantir Technologies, Inc. All rights reserved.
 *
 * Licensed under the Apache License, Version 2.0 (the "License");
 * you may not use this file except in compliance with the License.
 * You may obtain a copy of the License at
 *
 *     http://www.apache.org/licenses/LICENSE-2.0
 *
 * Unless required by applicable law or agreed to in writing, software
 * distributed under the License is distributed on an "AS IS" BASIS,
 * WITHOUT WARRANTIES OR CONDITIONS OF ANY KIND, either express or implied.
 * See the License for the specific language governing permissions and
 * limitations under the License.
 */

import type { ObjectOrInterfaceDefinition } from "..";
import type { OntologyDefinition } from "./OntologyDefinition";
import type { WirePropertyTypes } from "./WirePropertyTypes";

export type ObjectTypeDefinitionFrom<
  O extends OntologyDefinition<any>,
  K extends ObjectTypeKeysFrom<O>,
> = O["objects"][K];

export type ObjectTypeKeysFrom<O extends OntologyDefinition<string>> =
  keyof O["objects"];

export type ObjectTypePropertyKeysFrom<
  O extends OntologyDefinition<any>,
  K extends ObjectTypeKeysFrom<O>,
> = keyof ObjectTypeDefinitionFrom<O, K>["properties"] & string;

export type ObjectTypePropertyDefinitionsFrom<
  O extends OntologyDefinition<any>,
  K extends ObjectTypeKeysFrom<O>,
> = ObjectTypeDefinitionFrom<O, K>["properties"];

export type ObjectTypePropertyDefinitionFrom<
  O extends OntologyDefinition<any>,
  K extends ObjectTypeKeysFrom<O>,
  P extends ObjectTypePropertyKeysFrom<O, K>,
> = ObjectTypePropertyDefinitionsFrom<O, K>[P];

export type ObjectTypePropertyDefinitionFrom2<
  Q extends ObjectOrInterfaceDefinition<any, any>,
  P extends keyof Q["properties"] & string,
> = Q["properties"][P];

export interface ObjectInterfaceBaseDefinition<K extends string, N = unknown> {
  type: "object" | "interface";
  apiName: K & { __OsdkType?: N };
  description?: string;
<<<<<<< HEAD
  primaryKeyApiName: keyof this["properties"];
  primaryKeyType: keyof WirePropertyTypes;
=======
>>>>>>> 1dbf3026
  properties: Record<string, ObjectTypePropertyDefinition>;
  links: Record<
    string,
    ObjectTypeLinkDefinition<any, any>
  >;
}

export interface ObjectTypeDefinition<
  K extends string,
  N = unknown,
> extends ObjectInterfaceBaseDefinition<K, N> {
  type: "object";
  primaryKeyType: keyof WirePropertyTypes;
}

export type ObjectTypeLinkKeysFrom<
  O extends OntologyDefinition<any>,
  K extends ObjectTypeKeysFrom<O>,
> = keyof ObjectTypeDefinitionFrom<O, K>["links"];

export type ObjectTypeLinkKeysFrom2<O extends ObjectTypeDefinition<any>> =
  & keyof O["links"]
  & string;

export interface ObjectTypeLinkDefinition<
  O extends ObjectTypeDefinition<any, any>,
  M extends boolean,
> {
  __OsdkLinkTargetType?: O;
  targetType: O["apiName"];
  multiplicity: M;
}

export type ObjectTypeLinkDefinitionFrom<
  O extends OntologyDefinition<any>,
  K extends ObjectTypeKeysFrom<O>,
  L extends ObjectTypeLinkKeysFrom<O, K>,
> = ObjectTypeDefinitionFrom<O, K>["links"][L];

export type ObjectTypeLinkTargetTypeFrom<
  O extends OntologyDefinition<any>,
  K extends ObjectTypeKeysFrom<O>,
  L extends ObjectTypeLinkKeysFrom<O, K>,
> = ObjectTypeLinkDefinitionFrom<O, K, L>["targetType"];

export interface ObjectTypePropertyDefinition {
  readonly?: boolean;
  displayName?: string;
  description?: string;
  type: keyof WirePropertyTypes;
  multiplicity?: boolean;
  nullable?: boolean;
}

export type PropertyDef<
  T extends keyof WirePropertyTypes,
  N extends "nullable" | "non-nullable" = "nullable",
  M extends "array" | "single" = "single",
  E extends Record<string, any> = {},
> =
  & {
    type: T;
    multiplicity: M extends "array" ? true : false;
    nullable: N extends "nullable" ? true : false;
  }
  & E
  & ObjectTypePropertyDefinition;<|MERGE_RESOLUTION|>--- conflicted
+++ resolved
@@ -51,11 +51,6 @@
   type: "object" | "interface";
   apiName: K & { __OsdkType?: N };
   description?: string;
-<<<<<<< HEAD
-  primaryKeyApiName: keyof this["properties"];
-  primaryKeyType: keyof WirePropertyTypes;
-=======
->>>>>>> 1dbf3026
   properties: Record<string, ObjectTypePropertyDefinition>;
   links: Record<
     string,
@@ -68,6 +63,7 @@
   N = unknown,
 > extends ObjectInterfaceBaseDefinition<K, N> {
   type: "object";
+  primaryKeyApiName: keyof this["properties"];
   primaryKeyType: keyof WirePropertyTypes;
 }
 
