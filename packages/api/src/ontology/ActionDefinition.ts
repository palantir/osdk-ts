--- conflicted
+++ resolved
@@ -109,8 +109,5 @@
   | "timestamp"
   | "attachment"
   | "marking"
-<<<<<<< HEAD
-  | "mediaReference";
-=======
-  | "objectType";
->>>>>>> e6fbd94a
+  | "mediaReference"
+  | "objectType";