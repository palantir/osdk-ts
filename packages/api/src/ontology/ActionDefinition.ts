/*
 * Copyright 2023 Palantir Technologies, Inc. All rights reserved.
 *
 * Licensed under the Apache License, Version 2.0 (the "License");
 * you may not use this file except in compliance with the License.
 * You may obtain a copy of the License at
 *
 *     http://www.apache.org/licenses/LICENSE-2.0
 *
 * Unless required by applicable law or agreed to in writing, software
 * distributed under the License is distributed on an "AS IS" BASIS,
 * WITHOUT WARRANTIES OR CONDITIONS OF ANY KIND, either express or implied.
 * See the License for the specific language governing permissions and
 * limitations under the License.
 */

import type { OsdkMetadata } from "../OsdkMetadata.js";
import type { InterfaceDefinition } from "./InterfaceDefinition.js";
import type {
  ObjectTypeDefinition,
  ReleaseStatus,
} from "./ObjectTypeDefinition.js";

export interface ActionMetadata {
  type: "action";
  apiName: string;
  description?: string;
  displayName?: string;
  parameters: Record<any, ActionMetadata.Parameter<any>>;
  modifiedEntities?: Partial<
    Record<any, {
      created: boolean;
      modified: boolean;
    }>
  >;
  status: ReleaseStatus;
  rid: string;
}

export namespace ActionMetadata {
  export interface Parameter<
    T_Target extends ObjectTypeDefinition = never,
  > {
    type:
      | ValidBaseActionParameterTypes
      | DataType.Object<any>
      | DataType.ObjectSet<any>
<<<<<<< HEAD
      | DataType.Interface<any>;
=======
      | DataType.Struct<any>;
>>>>>>> c98b52d1
    description?: string;
    multiplicity?: boolean;
    nullable?: boolean;
  }

  export namespace DataType {
    export interface Object<
      T_Target extends ObjectTypeDefinition = never,
    > {
      __OsdkTargetType?: T_Target;
      type: "object";
      object: T_Target["apiName"];
    }

    export interface Interface<T_Target extends InterfaceDefinition = never> {
      __OsdkTargetType?: T_Target;
      type: "interface";
      interface: T_Target["apiName"];
    }

    export interface ObjectSet<
      T_Target extends ObjectTypeDefinition = never,
    > {
      __OsdkTargetType?: T_Target;
      type: "objectSet";
      objectSet: T_Target["apiName"];
    }

    export interface Struct<
      T extends Record<string, ValidBaseActionParameterTypes>,
    > {
      type: "struct";
      struct: T;
    }
  }
}

export interface ActionCompileTimeMetadata<T> {
  signatures: T;
}

export interface ActionDefinition<
  T_signatures = never,
> {
  type: "action";
  apiName: string;
  osdkMetadata?: OsdkMetadata;
  __DefinitionMetadata?:
    & ActionCompileTimeMetadata<T_signatures>
    & ActionMetadata;
}

export type ValidBaseActionParameterTypes =
  | "boolean"
  | "string"
  | "integer"
  | "long"
  | "double"
  | "datetime"
  | "timestamp"
  | "attachment"
  | "marking";<|MERGE_RESOLUTION|>--- conflicted
+++ resolved
@@ -45,11 +45,8 @@
       | ValidBaseActionParameterTypes
       | DataType.Object<any>
       | DataType.ObjectSet<any>
-<<<<<<< HEAD
-      | DataType.Interface<any>;
-=======
+      | DataType.Interface<any>
       | DataType.Struct<any>;
->>>>>>> c98b52d1
     description?: string;
     multiplicity?: boolean;
     nullable?: boolean;
