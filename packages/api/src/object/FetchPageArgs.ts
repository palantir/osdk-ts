/*
 * Copyright 2024 Palantir Technologies, Inc. All rights reserved.
 *
 * Licensed under the Apache License, Version 2.0 (the "License");
 * you may not use this file except in compliance with the License.
 * You may obtain a copy of the License at
 *
 *     http://www.apache.org/licenses/LICENSE-2.0
 *
 * Unless required by applicable law or agreed to in writing, software
 * distributed under the License is distributed on an "AS IS" BASIS,
 * WITHOUT WARRANTIES OR CONDITIONS OF ANY KIND, either express or implied.
 * See the License for the specific language governing permissions and
 * limitations under the License.
 */

import type { InterfaceDefinition } from "../ontology/InterfaceDefinition.js";
import type {
  ObjectOrInterfaceDefinition,
  PropertyKeys,
} from "../ontology/ObjectOrInterface.js";
import type { CompileTimeMetadata } from "../ontology/ObjectTypeDefinition.js";

export type NullabilityAdherence = false | "throw" | "drop";
export namespace NullabilityAdherence {
  export type Default = "throw";
}

export interface SelectArg<
  Q extends ObjectOrInterfaceDefinition,
  L extends PropertyKeys<Q> = PropertyKeys<Q>,
  R extends boolean = false,
  S extends NullabilityAdherence = NullabilityAdherence.Default,
> {
  $select?: readonly L[];
  $includeRid?: R;
}

export interface OrderByArg<
  Q extends ObjectOrInterfaceDefinition,
  L extends PropertyKeys<Q> = PropertyKeys<Q>,
> {
  $orderBy?: {
    [K in L]?: "asc" | "desc";
  };
}

export type SelectArgToKeys<
  Q extends ObjectOrInterfaceDefinition,
  A extends SelectArg<Q, any, any>,
> = A extends SelectArg<Q, never> ? PropertyKeys<Q>
  : A["$select"] extends readonly string[] ? A["$select"][number]
  : PropertyKeys<Q>;

export interface FetchPageArgs<
  Q extends ObjectOrInterfaceDefinition,
  K extends PropertyKeys<Q> = PropertyKeys<Q>,
  R extends boolean = false,
  A extends Augments = never,
  S extends NullabilityAdherence = NullabilityAdherence.Default,
> extends AsyncIterArgs<Q, K, R, A, S> {
  $nextPageToken?: string;
  $pageSize?: number;
}

export interface AsyncIterArgs<
  Q extends ObjectOrInterfaceDefinition,
  K extends PropertyKeys<Q> = PropertyKeys<Q>,
  R extends boolean = false,
  A extends Augments = never,
  S extends NullabilityAdherence = NullabilityAdherence.Default,
> extends SelectArg<Q, K, R, S>, OrderByArg<Q, PropertyKeys<Q>> {
<<<<<<< HEAD
  $__EXPERIMENTAL_selectedObjectTypes?: string[];
  $__UNSTABLE_useOldInterfaceApis?: boolean;
=======
>>>>>>> 9018dc21
}

export type Augment<
  X extends ObjectOrInterfaceDefinition,
  T extends string,
> = { [K in CompileTimeMetadata<X>["apiName"]]: T[] };

export type Augments = Record<string, string[]>;<|MERGE_RESOLUTION|>--- conflicted
+++ resolved
@@ -70,11 +70,7 @@
   A extends Augments = never,
   S extends NullabilityAdherence = NullabilityAdherence.Default,
 > extends SelectArg<Q, K, R, S>, OrderByArg<Q, PropertyKeys<Q>> {
-<<<<<<< HEAD
-  $__EXPERIMENTAL_selectedObjectTypes?: string[];
   $__UNSTABLE_useOldInterfaceApis?: boolean;
-=======
->>>>>>> 9018dc21
 }
 
 export type Augment<
