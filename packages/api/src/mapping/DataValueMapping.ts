/*
 * Copyright 2024 Palantir Technologies, Inc. All rights reserved.
 *
 * Licensed under the Apache License, Version 2.0 (the "License");
 * you may not use this file except in compliance with the License.
 * You may obtain a copy of the License at
 *
 *     http://www.apache.org/licenses/LICENSE-2.0
 *
 * Unless required by applicable law or agreed to in writing, software
 * distributed under the License is distributed on an "AS IS" BASIS,
 * WITHOUT WARRANTIES OR CONDITIONS OF ANY KIND, either express or implied.
 * See the License for the specific language governing permissions and
 * limitations under the License.
 */

import type { Attachment, AttachmentUpload } from "../object/Attachment.js";
<<<<<<< HEAD
import type { MediaReference } from "../object/Media.js";
import type { ObjectTypeDefinition } from "../ontology/ObjectTypeDefinition.js";
=======
import type { MediaReference, MediaUpload } from "../object/Media.js";
>>>>>>> 0335ab3d

/**
 * Map from the DataValue type to the typescript type that we return
 */
export interface DataValueWireToClient {
  attachment: Attachment;
  boolean: boolean;
  byte: number;
  datetime: string;
  date: string;
  decimal: string;
  float: number;
  double: number;
  integer: number;
  long: string;
  marking: string;
  null: null;
  short: number;
  string: string;
  timestamp: string;
  mediaReference: MediaReference;
  twoDimensionalAggregation: {
    key: AllowedBucketKeyTypes;
    value: AllowedBucketTypes;
  }[];
  threeDimensionalAggregation: {
    key: AllowedBucketKeyTypes;
    groups: { key: AllowedBucketKeyTypes; value: AllowedBucketTypes }[];
  }[];
  struct: Record<string, any>;
  set: Set<any>;
  objectType: string;
  geohash: GeoJSON.Point;
  geoshape: GeoJSON.GeoJSON;
}

/**
 * Map from the DataValue type to the typescript type that we accept
 */
export interface DataValueClientToWire {
  attachment: string | AttachmentUpload | Blob & { readonly name: string };
  boolean: boolean;
  byte: number;
  datetime: string;
  date: string;
  decimal: string | number;
  float: number;
  double: number;
  integer: number;
  long: string | number;
  marking: string;
  null: null;
  short: number;
  string: string;
  timestamp: string;
  set: Set<any>;
  mediaReference: MediaReference | MediaUpload;
  twoDimensionalAggregation: {
    key: AllowedBucketKeyTypes;
    value: AllowedBucketTypes;
  }[];
  threeDimensionalAggregation: {
    key: AllowedBucketKeyTypes;
    groups: { key: AllowedBucketKeyTypes; value: AllowedBucketTypes }[];
  }[];
  struct: Record<string, any>;
  objectType: string | ObjectTypeDefinition;
  geohash: GeoJSON.Point;
  geoshape: GeoJSON.GeoJSON;
}

export type AllowedBucketTypes = string | number | boolean;
export type AllowedBucketKeyTypes =
  | AllowedBucketTypes
  | {
    startValue: AllowedBucketTypes;
    endValue: AllowedBucketTypes;
  };<|MERGE_RESOLUTION|>--- conflicted
+++ resolved
@@ -15,12 +15,8 @@
  */
 
 import type { Attachment, AttachmentUpload } from "../object/Attachment.js";
-<<<<<<< HEAD
-import type { MediaReference } from "../object/Media.js";
+import type { MediaReference, MediaUpload } from "../object/Media.js";
 import type { ObjectTypeDefinition } from "../ontology/ObjectTypeDefinition.js";
-=======
-import type { MediaReference, MediaUpload } from "../object/Media.js";
->>>>>>> 0335ab3d
 
 /**
  * Map from the DataValue type to the typescript type that we return
