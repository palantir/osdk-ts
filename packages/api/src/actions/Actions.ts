/*
 * Copyright 2023 Palantir Technologies, Inc. All rights reserved.
 *
 * Licensed under the Apache License, Version 2.0 (the "License");
 * you may not use this file except in compliance with the License.
 * You may obtain a copy of the License at
 *
 *     http://www.apache.org/licenses/LICENSE-2.0
 *
 * Unless required by applicable law or agreed to in writing, software
 * distributed under the License is distributed on an "AS IS" BASIS,
 * WITHOUT WARRANTIES OR CONDITIONS OF ANY KIND, either express or implied.
 * See the License for the specific language governing permissions and
 * limitations under the License.
 */

import type { DataValueClientToWire } from "../mapping/DataValueMapping.js";
import type { ObjectSet } from "../objectSet/ObjectSet.js";
import type { InterfaceDefinition } from "../ontology/InterfaceDefinition.js";
import type { ObjectTypeDefinition } from "../ontology/ObjectTypeDefinition.js";
import type { OsdkBase } from "../OsdkBase.js";
import type { OsdkObjectPrimaryKeyType } from "../OsdkObjectPrimaryKeyType.js";

import type {
  ActionResults,
  ValidateActionResponseV2,
} from "./ActionResults.js";

export type ApplyActionOptions =
  | { $returnEdits?: true; $validateOnly?: false }
  | {
    $validateOnly?: true;
    $returnEdits?: false;
  };

export type ApplyBatchActionOptions = { $returnEdits?: boolean };

/**
 * Helper types for converting action definition parameter types to typescript types
 */
export namespace ActionParam {
  /**
   * Helper type to convert action definition parameter primitives to typescript types
   */
  export type PrimitiveType<T extends keyof DataValueClientToWire> =
    DataValueClientToWire[T];

  /**
   * Helper type to convert action definition parameter object types to typescript types
   */
  export type ObjectType<T extends ObjectTypeDefinition> =
    | OsdkBase<T>
    | OsdkObjectPrimaryKeyType<T>;

  /**
   * Helper type to convert action definition parameter object sets to typescript types
   */
  export type ObjectSetType<T extends ObjectTypeDefinition> = ObjectSet<T>;

<<<<<<< HEAD
  /**
   * Helper type to convert action definition parameter interface types to typescript types
   */
  export type InterfaceType<T extends InterfaceDefinition> = {
    $objectType: string;
    $primaryKey: string | number;
  };
=======
  export type StructType<
    T extends Record<string, keyof DataValueClientToWire>,
  > = { [K in keyof T]: DataValueClientToWire[T[K]] };
>>>>>>> c98b52d1
}

export type ActionEditResponse = ActionResults;
export type ActionValidationResponse = ValidateActionResponseV2;<|MERGE_RESOLUTION|>--- conflicted
+++ resolved
@@ -57,7 +57,6 @@
    */
   export type ObjectSetType<T extends ObjectTypeDefinition> = ObjectSet<T>;
 
-<<<<<<< HEAD
   /**
    * Helper type to convert action definition parameter interface types to typescript types
    */
@@ -65,11 +64,10 @@
     $objectType: string;
     $primaryKey: string | number;
   };
-=======
+
   export type StructType<
     T extends Record<string, keyof DataValueClientToWire>,
   > = { [K in keyof T]: DataValueClientToWire[T[K]] };
->>>>>>> c98b52d1
 }
 
 export type ActionEditResponse = ActionResults;
