--- conflicted
+++ resolved
@@ -237,25 +237,4 @@
       Result<Osdk.Instance<Q, ExtractOptions<R, S>, L>>
     >
     : never;
-<<<<<<< HEAD
-
-  /**
-   * WARNING. THIS METHOD IS EXPERIMENTAL AND NOT SUPPORTED YET.
-   *
-   * It may change at any time and does not follow semantic versioning. Use at your own risk.
-   *
-   * Subscribe to property changes on objects in the object set.
-   *
-   * @param properties - Properties to receive updates for. Updates may be triggered by properties not requested. Not all properties will be returned on every update.
-   *
-   *  @alpha
-   */
-  readonly [__EXPERIMENTAL__NOT_SUPPORTED_YET_subscribe]: <
-    const P extends PropertyKeys<Q>,
-  >(
-    properties: Array<P>,
-    listener: EXPERIMENTAL_ObjectSetListener<Q, P>,
-  ) => { unsubscribe: () => void };
-=======
->>>>>>> 1dc02281
 }