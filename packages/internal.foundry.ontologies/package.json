{
  "name": "@osdk/internal.foundry.ontologies",
<<<<<<< HEAD
  "version": "0.0.0",
=======
  "version": "0.2.0-beta.6",
>>>>>>> b86a60b0
  "license": "Apache-2.0",
  "repository": {
    "type": "git",
    "url": "https://github.com/palantir/osdk-ts.git"
  },
  "exports": {
    ".": {
      "browser": "./build/browser/index.js",
      "import": "./build/esm/index.js"
    },
    "./*": {
      "browser": "./build/browser/public/*.js",
      "import": "./build/esm/public/*.js"
    }
  },
  "scripts": {
    "check-attw": "monorepo.tool.attw esm",
    "check-spelling": "cspell --quiet .",
    "clean": "rm -rf lib dist types build tsconfig.tsbuildinfo",
    "fix-lint": "eslint . --fix && dprint fmt --config $(find-up dprint.json)",
    "lint": "eslint . && dprint check  --config $(find-up dprint.json)",
    "transpile": "monorepo.tool.transpile",
    "typecheck": "monorepo.tool.typecheck esm"
  },
  "dependencies": {
    "@osdk/internal.foundry.core": "workspace:*",
    "@osdk/shared.client": "workspace:~",
    "@osdk/shared.net.platformapi": "workspace:~"
  },
  "devDependencies": {
    "@osdk/monorepo.api-extractor": "workspace:~",
    "@osdk/monorepo.tsconfig": "workspace:~",
    "@osdk/monorepo.tsup": "workspace:~",
    "typescript": "^5.5.4"
  },
  "publishConfig": {
    "access": "public"
  },
  "files": [
    "build/cjs",
    "build/esm",
    "build/browser",
    "CHANGELOG.md",
    "package.json",
    "templates",
    "*.d.ts"
  ],
  "module": "./build/esm/index.js",
  "types": "./build/esm/index.d.ts",
  "sls": {
    "dependencies": {
      "com.palantir.foundry.api:api-gateway": {
        "minVersion": "1.927.0",
        "maxVersion": "1.x.x",
        "optional": true
      }
    }
  },
  "type": "module"
}<|MERGE_RESOLUTION|>--- conflicted
+++ resolved
@@ -1,10 +1,6 @@
 {
   "name": "@osdk/internal.foundry.ontologies",
-<<<<<<< HEAD
-  "version": "0.0.0",
-=======
   "version": "0.2.0-beta.6",
->>>>>>> b86a60b0
   "license": "Apache-2.0",
   "repository": {
     "type": "git",
