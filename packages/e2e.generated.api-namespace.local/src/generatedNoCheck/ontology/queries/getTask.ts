--- conflicted
+++ resolved
@@ -17,16 +17,10 @@
   }
 }
 
-<<<<<<< HEAD
 export interface getTask
-  extends MinQueryDef<'getTask', 'com.example.dep.Task', getTask.Signature>,
+  extends QueryDefinition<'getTask', 'com.example.dep.Task', getTask.Signature>,
     VersionBound<$ExpectedClientVersion> {
   __DefinitionMetadata?: {
-=======
-  export interface Definition
-    extends QueryDefinition<'getTask', 'com.example.dep.Task', getTask.Signature>,
-      VersionBound<$ExpectedClientVersion> {
->>>>>>> 6ab5d2e1
     apiName: 'getTask';
     rid: 'ri.a.b.c';
     type: 'query';
