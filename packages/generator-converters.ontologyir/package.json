--- conflicted
+++ resolved
@@ -44,11 +44,7 @@
   },
   "dependencies": {
     "@osdk/client.unstable": "workspace:~",
-<<<<<<< HEAD
     "@osdk/foundry.ontologies": "catalog:foundry-platform-typescript",
-=======
-    "@osdk/foundry.ontologies": "2.42.0",
->>>>>>> 907bc6a3
     "tiny-invariant": "^1.3.3"
   },
   "devDependencies": {
