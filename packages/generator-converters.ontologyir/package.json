--- conflicted
+++ resolved
@@ -44,11 +44,7 @@
   },
   "dependencies": {
     "@osdk/client.unstable": "workspace:~",
-<<<<<<< HEAD
     "@osdk/foundry.ontologies": "2.27.0",
-=======
-    "@osdk/foundry.ontologies": "2.26.0",
->>>>>>> 7cdab1d0
     "tiny-invariant": "^1.3.3"
   },
   "devDependencies": {
