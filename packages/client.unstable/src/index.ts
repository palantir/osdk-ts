/*
 * Copyright 2024 Palantir Technologies, Inc. All rights reserved.
 *
 * Licensed under the Apache License, Version 2.0 (the "License");
 * you may not use this file except in compliance with the License.
 * You may obtain a copy of the License at
 *
 *     http://www.apache.org/licenses/LICENSE-2.0
 *
 * Unless required by applicable law or agreed to in writing, software
 * distributed under the License is distributed on an "AS IS" BASIS,
 * WITHOUT WARRANTIES OR CONDITIONS OF ANY KIND, either express or implied.
 * See the License for the specific language governing permissions and
 * limitations under the License.
 */

export type {
  DirectedLinkTypeRid,
  FoundryObjectReference,
  GetBulkLinksPageRequest,
  ObjectIdentifier,
  ObjectSet,
  ObjectSetFilter,
} from "./generated/object-set-service/api/__components.js";

export { createTemporaryObjectSet } from "./generated/object-set-service/api/ObjectSetService.js";
export { getBulkLinksPage } from "./generated/object-set-service/api/ObjectSetServiceV2/getBulkLinksPage.js";

export { bulkLoadOntologyEntities } from "./generated/ontology-metadata/api/OntologyMetadataService/bulkLoadOntologyEntities.js";
export { getLinkTypesForObjectTypes } from "./generated/ontology-metadata/api/OntologyMetadataService/getLinkTypesForObjectTypes.js";
export { loadAllOntologies } from "./generated/ontology-metadata/api/OntologyMetadataService/loadAllOntologies.js";

export * from "./generated/ontology-metadata/api/__components.js";

export type {
  OntologyIrBaseParameterType,
  OntologyIrBaseParameterType_decimal,
  OntologyIrBaseParameterType_decimalList,
  OntologyIrBaseParameterType_interfaceReference,
  OntologyIrBaseParameterType_interfaceReferenceList,
  OntologyIrBaseParameterType_objectReference,
  OntologyIrBaseParameterType_objectReferenceList,
  OntologyIrBaseParameterType_objectSetRid,
  OntologyIrBaseParameterType_objectTypeReference,
  OntologyIrBaseParameterType_struct,
  OntologyIrBaseParameterType_structList,
  OntologyIrBaseParameterType_timestamp,
  OntologyIrBaseParameterType_timestampList,
  ParameterRenderHint,
  ParameterRequiredConfiguration,
} from "./generated/ontology-metadata/api/types/__components.js";

export type * from "./generated/ontology-metadata/api/blockdata/__components.ts";

export type { SharedPropertyTypeGothamMapping } from "./generated/ontology-metadata/api/typemapping/__components.ts";

export type { BaseType } from "./generated/type-registry/api/BaseType.js";
export type { DataConstraint } from "./generated/type-registry/api/DataConstraint.js";
export type { DataConstraintWrapper } from "./generated/type-registry/api/DataConstraintWrapper.js";
export type { ExampleValue } from "./generated/type-registry/api/ExampleValue.js";
export type { FailureMessage } from "./generated/type-registry/api/FailureMessage.js";
export type { ValueTypeApiName } from "./generated/type-registry/api/ValueTypeApiName.js";
export type { ValueTypeDataConstraint } from "./generated/type-registry/api/ValueTypeDataConstraint.js";
export type { ValueTypeDisplayMetadata } from "./generated/type-registry/api/ValueTypeDisplayMetadata.js";
export type { ValueTypeStatus } from "./generated/type-registry/api/ValueTypeStatus.js";
export type { ValueTypeVersion } from "./generated/type-registry/api/ValueTypeVersion.js";

export type {
  MarketplaceActionEffect,
  MarketplaceEffect,
  MarketplaceEffectInput,
  MarketplaceFunctionEffect,
  MarketplaceMonitor,
  MarketplaceScopedEffect,
} from "./generated/object-sentinel/api/__components.js";

export type {
  AllowedObjectPropertyType,
  ApiNameValueTypeReference,
<<<<<<< HEAD
  AutomationIr,
  AutomationShapeData,
  BaseParameterType,
  ObjectSetShapeData,
=======
  ComputeModuleIrBlockData,
  ComputeModuleIrBlockDataEntry,
>>>>>>> 41d64b1f
  OntologyIr,
  OntologyIrOntologyBlockDataV2,
  OntologyIrValueTypeBlockData,
  OntologyIrValueTypeBlockDataEntry,
<<<<<<< HEAD
  ReadableId,
  SingleObjectSetBlockData,
} from "./blockDataIr.js";
=======
} from "./blockDataIr.js";

export type {
  AnnotatedEndpoint,
  ComputeModuleAuthMode,
  DeployedAppMarketplaceBlockDataV1,
  DeployedAppsComputationParams,
  DeployedAppsRuntimeParams,
  HttpBody,
  HttpMethod,
  ScalingConfig,
  ServerEndpointsSpec,
  StringPart,
  StringParts,
} from "./generated/module-group/__components.js";
>>>>>>> 41d64b1f
<|MERGE_RESOLUTION|>--- conflicted
+++ resolved
@@ -77,24 +77,18 @@
 export type {
   AllowedObjectPropertyType,
   ApiNameValueTypeReference,
-<<<<<<< HEAD
   AutomationIr,
   AutomationShapeData,
   BaseParameterType,
-  ObjectSetShapeData,
-=======
   ComputeModuleIrBlockData,
   ComputeModuleIrBlockDataEntry,
->>>>>>> 41d64b1f
+  ObjectSetShapeData,
   OntologyIr,
   OntologyIrOntologyBlockDataV2,
   OntologyIrValueTypeBlockData,
   OntologyIrValueTypeBlockDataEntry,
-<<<<<<< HEAD
   ReadableId,
   SingleObjectSetBlockData,
-} from "./blockDataIr.js";
-=======
 } from "./blockDataIr.js";
 
 export type {
@@ -109,5 +103,4 @@
   ServerEndpointsSpec,
   StringPart,
   StringParts,
-} from "./generated/module-group/__components.js";
->>>>>>> 41d64b1f
+} from "./generated/module-group/__components.js";