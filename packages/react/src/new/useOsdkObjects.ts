--- conflicted
+++ resolved
@@ -14,37 +14,22 @@
  * limitations under the License.
  */
 
-import type { WhereClause } from "@osdk/api";
 import type {
   DerivedProperty,
-<<<<<<< HEAD
+  InterfaceDefinition,
   LinkedType,
   LinkNames,
-  WhereClause,
-} from "@osdk/api";
-import type {
-=======
->>>>>>> e7bf02ac
-  InterfaceDefinition,
   ObjectTypeDefinition,
   Osdk,
   PropertyKeys,
-} from "@osdk/client";
+  WhereClause,
+} from "@osdk/api";
 import type { ObserveObjectsArgs } from "@osdk/client/unstable-do-not-use";
 import React from "react";
 import { makeExternalStore } from "./makeExternalStore.js";
 import { OsdkContext2 } from "./OsdkContext2.js";
 import type { InferRdpTypes } from "./types.js";
 
-type InferRdpTypes<
-  Q extends ObjectTypeDefinition | InterfaceDefinition,
-  WP extends DerivedProperty.Clause<Q> | undefined,
-> = WP extends DerivedProperty.Clause<Q> ? {
-    [K in keyof WP]: WP[K] extends DerivedProperty.Creator<Q, infer T> ? T
-      : never;
-  }
-  : {};
-
 export interface UseOsdkObjectsOptions<
   T extends ObjectTypeDefinition | InterfaceDefinition,
   WithProps extends DerivedProperty.Clause<T> | undefined = undefined,
@@ -71,7 +56,6 @@
   withProperties?: WithProps;
 
   /**
-<<<<<<< HEAD
    * Intersect the results with additional object sets.
    * Each element defines a where clause for an object set to intersect with.
    * The final result will only include objects that match ALL conditions.
@@ -87,8 +71,6 @@
   pivotTo?: LinkNames<T>;
 
   /**
-=======
->>>>>>> e7bf02ac
    * Causes the list to automatically fetch more as soon as the previous page
    * has been loaded. If a number is provided, it will continue to automatically
    * fetch more until the list is at least that long.
@@ -177,11 +159,7 @@
 >(
   type: Q,
   options?: UseOsdkObjectsOptions<Q, WP>,
-<<<<<<< HEAD
 ): UseOsdkListResult<Q> | UseOsdkListResult<LinkedType<Q, LinkNames<Q>>> {
-=======
-): UseOsdkListResult<Q> {
->>>>>>> e7bf02ac
   const {
     pageSize,
     orderBy,
@@ -189,11 +167,8 @@
     where = {},
     streamUpdates,
     withProperties,
-<<<<<<< HEAD
     intersectWith,
     pivotTo,
-=======
->>>>>>> e7bf02ac
   } = options ?? {};
   const { observableClient } = React.useContext(OsdkContext2);
 
@@ -208,15 +183,12 @@
     () => withProperties,
     [JSON.stringify(withProperties)],
   );
-<<<<<<< HEAD
 
   // Memoize intersectWith for stability
   const stableIntersectWith = React.useMemo(
     () => intersectWith,
     [JSON.stringify(intersectWith)],
   );
-=======
->>>>>>> e7bf02ac
 
   const { subscribe, getSnapShot } = React.useMemo(
     () =>
@@ -230,13 +202,10 @@
             orderBy,
             streamUpdates,
             withProperties: stableWithProperties,
-<<<<<<< HEAD
             ...(stableIntersectWith
               ? { intersectWith: stableIntersectWith }
               : {}),
             ...(pivotTo ? { pivotTo: pivotTo as string } : {}),
-=======
->>>>>>> e7bf02ac
           }, observer),
         process.env.NODE_ENV !== "production"
           ? `list ${type.apiName} ${JSON.stringify(canonWhere)}`
@@ -247,16 +216,12 @@
       type,
       canonWhere,
       dedupeIntervalMs,
-<<<<<<< HEAD
       pageSize,
       orderBy,
       streamUpdates,
       stableWithProperties,
       stableIntersectWith,
       pivotTo,
-=======
-      stableWithProperties,
->>>>>>> e7bf02ac
     ],
   );
 
