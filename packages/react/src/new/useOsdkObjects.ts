--- conflicted
+++ resolved
@@ -186,12 +186,9 @@
     where = {},
     streamUpdates,
     withProperties,
-<<<<<<< HEAD
     intersectWith,
     pivotTo,
-=======
     enabled = true,
->>>>>>> 5e4aabd1
   } = options ?? {};
   const { observableClient } = React.useContext(OsdkContext2);
 
@@ -251,14 +248,11 @@
       orderBy,
       streamUpdates,
       stableWithProperties,
-<<<<<<< HEAD
       stableIntersectWith,
       pivotTo,
-=======
       pageSize,
       orderBy,
       streamUpdates,
->>>>>>> 5e4aabd1
     ],
   );
 
