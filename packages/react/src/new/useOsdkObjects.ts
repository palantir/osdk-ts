--- conflicted
+++ resolved
@@ -207,11 +207,8 @@
     where = {},
     streamUpdates,
     withProperties,
-<<<<<<< HEAD
     includeRid,
-=======
     autoFetchMore,
->>>>>>> c32c960b
     intersectWith,
     pivotTo,
     enabled = true,
@@ -259,11 +256,8 @@
             orderBy: stableOrderBy,
             streamUpdates,
             withProperties: stableWithProperties,
-<<<<<<< HEAD
             includeRid,
-=======
             autoFetchMore,
->>>>>>> c32c960b
             ...(stableIntersectWith
               ? { intersectWith: stableIntersectWith }
               : {}),
@@ -284,11 +278,8 @@
       stableOrderBy,
       streamUpdates,
       stableWithProperties,
-<<<<<<< HEAD
       includeRid,
-=======
       autoFetchMore,
->>>>>>> c32c960b
       stableIntersectWith,
       pivotTo,
     ],
