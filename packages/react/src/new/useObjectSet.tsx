/*
 * Copyright 2025 Palantir Technologies, Inc. All rights reserved.
 *
 * Licensed under the Apache License, Version 2.0 (the "License");
 * you may not use this file except in compliance with the License.
 * You may obtain a copy of the License at
 *
 *     http://www.apache.org/licenses/LICENSE-2.0
 *
 * Unless required by applicable law or agreed to in writing, software
 * distributed under the License is distributed on an "AS IS" BASIS,
 * WITHOUT WARRANTIES OR CONDITIONS OF ANY KIND, either express or implied.
 * See the License for the specific language governing permissions and
 * limitations under the License.
 */

import type {
  DerivedProperty,
  LinkNames,
  ObjectSet,
  ObjectTypeDefinition,
  Osdk,
  PropertyKeys,
  SimplePropertyDef,
  WhereClause,
} from "@osdk/api";

import {
  computeObjectSetCacheKey,
  type ObserveObjectSetArgs,
} from "@osdk/client/unstable-do-not-use";
import React from "react";
import { makeExternalStore } from "./makeExternalStore.js";
import { OsdkContext2 } from "./OsdkContext2.js";

export interface UseObjectSetOptions<
  Q extends ObjectTypeDefinition,
  RDPs extends Record<string, SimplePropertyDef> = {},
> {
  /**
   * Where clause for filtering
   */
  where?: WhereClause<Q, RDPs>;

  /**
   * Derived properties to add to the object set
   */
  withProperties?: { [K in keyof RDPs]: DerivedProperty.Creator<Q, RDPs[K]> };

  /**
   * Object sets to union with
   */
  union?: ObjectSet<Q>[];

  /**
   * Object sets to intersect with
   */
  intersect?: ObjectSet<Q>[];

  /**
   * Object sets to subtract from
   */
  subtract?: ObjectSet<Q>[];

  /**
   * Link to pivot to (changes the type)
   */
  pivotTo?: LinkNames<Q>;

  /**
   * The preferred page size for the list
   */
  pageSize?: number;

  /**
   * Sort order for the results
   */
  orderBy?: {
    [K in PropertyKeys<Q>]?: "asc" | "desc";
  };

  /**
   * Minimum time between fetch requests in milliseconds (defaults to 2000ms)
   */
  dedupeIntervalMs?: number;

  /**
<<<<<<< HEAD
   * Automatically fetch additional pages on initial load.
   *
   * - `true`: Fetch all available pages automatically
   * - `number`: Fetch pages until at least this many items are loaded
   * - `undefined` (default): Only fetch the first page, user must call fetchMore()
   */
  autoFetchMore?: boolean | number;
=======
   * Enable streaming updates via websocket subscription.
   * When true, the object set will automatically update when matching objects are
   * added, updated, or removed.
   *
   * @default false
   */
  streamUpdates?: boolean;
>>>>>>> c41ff458

  /**
   * Enable or disable the query.
   *
   * When `false`, the query will not automatically execute. It will still
   * return any cached data, but will not fetch from the server.
   *
   * This is useful for:
   * - Lazy/on-demand queries that should wait for user interaction
   * - Dependent queries that need data from another query first
   * - Conditional queries based on component state
   *
   * @default true
   * @example
   * // Dependent query - wait for filter selection
   * const { data: filteredObjects } = useObjectSet(MyObject.all(), {
   *   where: { status: selectedStatus },
   *   enabled: !!selectedStatus
   * });
   */
  enabled?: boolean;
}

export interface UseObjectSetResult<
  Q extends ObjectTypeDefinition,
  RDPs extends Record<string, SimplePropertyDef> = {},
> {
  /**
   * The fetched data with derived properties
   */
  data:
    | Osdk.Instance<Q, "$allBaseProperties", PropertyKeys<Q>, RDPs>[]
    | undefined;

  /**
   * Whether data is currently being loaded
   */
  isLoading: boolean;

  /**
   * Any error that occurred during fetching
   */
  error: Error | undefined;

  /**
   * Function to fetch more pages (undefined if no more pages)
   */
  fetchMore: (() => Promise<void>) | undefined;

  /**
   * The final ObjectSet after all transformations
   */
  objectSet: ObjectSet<Q, RDPs>;
}

declare const process: {
  env: {
    NODE_ENV: "development" | "production";
  };
};

/**
 * React hook for observing and interacting with OSDK object sets.
 *
 * @typeParam Q - The object type definition
 * @typeParam BaseRDPs - Derived properties that already exist on the input ObjectSet
 * @typeParam RDPs - New derived properties to be added via options.withProperties
 *
 * @param baseObjectSet - The ObjectSet to observe (may already have derived properties)
 * @param options - Options for filtering, sorting, and adding new derived properties
 * @returns Object set data with both existing and new derived properties
 */
export function useObjectSet<
  Q extends ObjectTypeDefinition,
  BaseRDPs extends Record<string, SimplePropertyDef> = never,
  RDPs extends Record<string, SimplePropertyDef> = {},
>(
  baseObjectSet: ObjectSet<Q, BaseRDPs>,
  options: UseObjectSetOptions<Q, RDPs> = {},
): UseObjectSetResult<Q, RDPs> {
  const { observableClient } = React.useContext(OsdkContext2);

  const { enabled = true, streamUpdates, ...otherOptions } = options;

  // Compute a stable cache key for the ObjectSet and options
  // dedupeIntervalMs and enabled are excluded as they don't affect the data
  const stableKey = computeObjectSetCacheKey(baseObjectSet, {
    where: otherOptions.where,
    withProperties: otherOptions.withProperties,
    union: otherOptions.union,
    intersect: otherOptions.intersect,
    subtract: otherOptions.subtract,
    pivotTo: otherOptions.pivotTo,
    pageSize: otherOptions.pageSize,
    orderBy: otherOptions.orderBy,
  });

  const { subscribe, getSnapShot } = React.useMemo(
    () => {
      if (!enabled) {
        return makeExternalStore<ObserveObjectSetArgs<Q, RDPs>>(
          () => ({ unsubscribe: () => {} }),
          process.env.NODE_ENV !== "production"
            ? `objectSet ${stableKey} [DISABLED]`
            : void 0,
        );
      }
      return makeExternalStore<ObserveObjectSetArgs<Q, RDPs>>(
        (observer) => {
          const subscription = observableClient.observeObjectSet(
            baseObjectSet as ObjectSet<Q>,
            {
              where: otherOptions.where,
              withProperties: otherOptions.withProperties,
              union: otherOptions.union,
              intersect: otherOptions.intersect,
              subtract: otherOptions.subtract,
              pivotTo: otherOptions.pivotTo,
              pageSize: otherOptions.pageSize,
              orderBy: otherOptions.orderBy,
              dedupeInterval: otherOptions.dedupeIntervalMs ?? 2_000,
<<<<<<< HEAD
              autoFetchMore: otherOptions.autoFetchMore,
=======
              streamUpdates,
>>>>>>> c41ff458
            },
            observer,
          );
          return subscription;
        },
        process.env.NODE_ENV !== "production"
          ? `objectSet ${stableKey}`
          : void 0,
      );
    },
    [enabled, observableClient, stableKey, streamUpdates],
  );

  const payload = React.useSyncExternalStore(subscribe, getSnapShot);

  return {
    data: payload?.resolvedList as Osdk.Instance<
      Q,
      "$allBaseProperties",
      PropertyKeys<Q>,
      RDPs
    >[],
    isLoading: payload?.status === "loading" || (!payload && true) || false,
    error: payload && "error" in payload
      ? payload.error
      : undefined,
    fetchMore: payload?.fetchMore,
    objectSet: payload?.objectSet as ObjectSet<Q, RDPs> || baseObjectSet,
  };
}<|MERGE_RESOLUTION|>--- conflicted
+++ resolved
@@ -85,7 +85,6 @@
   dedupeIntervalMs?: number;
 
   /**
-<<<<<<< HEAD
    * Automatically fetch additional pages on initial load.
    *
    * - `true`: Fetch all available pages automatically
@@ -93,7 +92,8 @@
    * - `undefined` (default): Only fetch the first page, user must call fetchMore()
    */
   autoFetchMore?: boolean | number;
-=======
+
+  /**
    * Enable streaming updates via websocket subscription.
    * When true, the object set will automatically update when matching objects are
    * added, updated, or removed.
@@ -101,7 +101,6 @@
    * @default false
    */
   streamUpdates?: boolean;
->>>>>>> c41ff458
 
   /**
    * Enable or disable the query.
@@ -223,11 +222,8 @@
               pageSize: otherOptions.pageSize,
               orderBy: otherOptions.orderBy,
               dedupeInterval: otherOptions.dedupeIntervalMs ?? 2_000,
-<<<<<<< HEAD
               autoFetchMore: otherOptions.autoFetchMore,
-=======
               streamUpdates,
->>>>>>> c41ff458
             },
             observer,
           );
