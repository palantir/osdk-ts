--- conflicted
+++ resolved
@@ -61,17 +61,11 @@
     "typecheck": "tsc --noEmit --emitDeclarationOnly false"
   },
   "dependencies": {
-<<<<<<< HEAD
-    "@osdk/foundry.core": "^2.30.0",
-    "@osdk/foundry.ontologies": "^2.35.0",
-    "@types/geojson": "^7946.0.16",
-    "yaml": "^2.8.1"
-=======
     "@osdk/foundry.core": "^2.38.0",
     "@osdk/foundry.mediasets": "^2.38.0",
     "@osdk/foundry.ontologies": "^2.38.0",
-    "@types/geojson": "^7946.0.16"
->>>>>>> e62c692b
+    "@types/geojson": "^7946.0.16",
+    "yaml": "^2.8.1"
   },
   "peerDependencies": {
     "@osdk/client": "workspace:^"
