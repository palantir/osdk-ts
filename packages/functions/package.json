{
<<<<<<< HEAD
  "name": "@osdk/functions",
  "version": "1.0.0-beta.13",
=======
  "name": "@osdk/functions.unstable",
  "version": "1.0.0-beta.14",
>>>>>>> e2255f06
  "description": "",
  "access": "public",
  "license": "Apache-2.0",
  "repository": {
    "type": "git",
    "url": "https://github.com/palantir/osdk-ts.git"
  },
  "exports": {
    ".": {
      "browser": "./build/browser/index.js",
      "import": {
        "types": "./build/types/index.d.ts",
        "default": "./build/esm/index.js"
      },
      "require": "./build/cjs/index.cjs",
      "default": "./build/browser/index.js"
    },
    "./internal": {
      "browser": "./build/browser/public/internal.js",
      "import": {
        "types": "./build/types/public/internal.d.ts",
        "default": "./build/esm/public/internal.js"
      },
      "require": "./build/cjs/public/internal.cjs",
      "default": "./build/browser/public/internal.js"
    },
    "./*": {
      "browser": "./build/browser/public/*.js",
      "import": {
        "types": "./build/types/public/*.d.ts",
        "default": "./build/esm/public/*.js"
      },
      "require": "./build/cjs/public/*.cjs",
      "default": "./build/browser/public/*.js"
    }
  },
  "scripts": {
    "check-api": "api-extractor run --verbose --local",
    "check-attw": "attw --pack .",
    "check-spelling": "cspell --quiet .",
    "clean": "rm -rf lib dist types build tsconfig.tsbuildinfo",
    "fix-lint": "eslint . --fix && dprint fmt --config $(find-up dprint.json)",
    "lint": "eslint . && dprint check  --config $(find-up dprint.json)",
    "test": "vitest run --pool=forks",
    "transpileBrowser": "monorepo.tool.transpile -f esm -m normal -t browser",
    "transpileCjs": "monorepo.tool.transpile -f cjs -m bundle -t node",
    "transpileEsm": "monorepo.tool.transpile -f esm -m normal -t node",
    "transpileTypes": "monorepo.tool.transpile -f esm -m types -t node",
    "typecheck": "tsc --noEmit --emitDeclarationOnly false"
  },
  "peerDependencies": {
    "@osdk/client": "workspace:^"
  },
  "devDependencies": {
    "@microsoft/api-documenter": "^7.26.5",
    "@microsoft/api-extractor": "^7.52.7",
    "@osdk/client.test.ontology": "workspace:~",
    "@osdk/monorepo.api-extractor": "workspace:~",
    "@osdk/monorepo.tsconfig": "workspace:~",
    "ts-expect": "^1.3.0",
    "typescript": "~5.5.4"
  },
  "publishConfig": {
    "access": "public"
  },
  "keywords": [],
  "files": [
    "build/cjs",
    "build/esm",
    "build/browser",
    "build/types",
    "CHANGELOG.md",
    "package.json",
    "templates",
    "*.d.ts"
  ],
  "main": "./build/cjs/index.cjs",
  "module": "./build/esm/index.js",
  "types": "./build/cjs/index.d.cts",
  "type": "module"
}<|MERGE_RESOLUTION|>--- conflicted
+++ resolved
@@ -1,11 +1,6 @@
 {
-<<<<<<< HEAD
   "name": "@osdk/functions",
-  "version": "1.0.0-beta.13",
-=======
-  "name": "@osdk/functions.unstable",
   "version": "1.0.0-beta.14",
->>>>>>> e2255f06
   "description": "",
   "access": "public",
   "license": "Apache-2.0",
