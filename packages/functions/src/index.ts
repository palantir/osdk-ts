/*
 * Copyright 2025 Palantir Technologies, Inc. All rights reserved.
 *
 * Licensed under the Apache License, Version 2.0 (the "License");
 * you may not use this file except in compliance with the License.
 * You may obtain a copy of the License at
 *
 *     http://www.apache.org/licenses/LICENSE-2.0
 *
 * Unless required by applicable law or agreed to in writing, software
 * distributed under the License is distributed on an "AS IS" BASIS,
 * WITHOUT WARRANTIES OR CONDITIONS OF ANY KIND, either express or implied.
 * See the License for the specific language governing permissions and
 * limitations under the License.
 */

export type {
  DateISOString,
  Double,
  Float,
  Integer,
  Long,
  TimestampISOString,
} from "./PrimitiveTypes.js";

export type {
  Attachment,
  Range,
  ThreeDimensionalAggregation,
  TwoDimensionalAggregation,
} from "@osdk/client";

export { createEditBatch } from "./edits/createEditBatch.js";
export type { EditBatch } from "./edits/EditBatch.js";
export type { Edits } from "./edits/types.js";
export { UserFacingError } from "./errors/UserFacingError.js";

export type {
  EmailNotification,
  Notification,
  NotificationLink,
  NotificationLinkTarget,
  ObjectLinkTarget,
  PlatformNotification,
  RidLinkTarget,
  UrlLinkTarget,
} from "./Notification.js";

<<<<<<< HEAD
export type { ClassificationMarking, MandatoryMarking } from "./Markings.js";
=======
export type { GroupId, Principal, UserId } from "./UserGroup.js";
>>>>>>> a00d2ed0
<|MERGE_RESOLUTION|>--- conflicted
+++ resolved
@@ -46,8 +46,5 @@
   UrlLinkTarget,
 } from "./Notification.js";
 
-<<<<<<< HEAD
 export type { ClassificationMarking, MandatoryMarking } from "./Markings.js";
-=======
-export type { GroupId, Principal, UserId } from "./UserGroup.js";
->>>>>>> a00d2ed0
+export type { GroupId, Principal, UserId } from "./UserGroup.js";