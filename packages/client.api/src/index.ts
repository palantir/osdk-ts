/*
 * Copyright 2024 Palantir Technologies, Inc. All rights reserved.
 *
 * Licensed under the Apache License, Version 2.0 (the "License");
 * you may not use this file except in compliance with the License.
 * You may obtain a copy of the License at
 *
 *     http://www.apache.org/licenses/LICENSE-2.0
 *
 * Unless required by applicable law or agreed to in writing, software
 * distributed under the License is distributed on an "AS IS" BASIS,
 * WITHOUT WARRANTIES OR CONDITIONS OF ANY KIND, either express or implied.
 * See the License for the specific language governing permissions and
 * limitations under the License.
 */

import { TimeseriesDurationMapping } from "./timeseries/timeseries.js";

export type { ActionReturnTypeForOptions } from "./actions/ActionReturnTypeForOptions.js";
export type {
  ActionEditResponse,
  ActionSignature,
  ActionSignatureFromDef,
  ActionValidationResponse,
  ApplyActionOptions,
  ApplyBatchActionOptions,
  OsdkActionParameters,
} from "./actions/Actions.js";
export type {
  AggregatableKeys,
  NumericAggregateOption,
  StringAggregateOption,
  ValidAggregationKeys,
} from "./aggregate/AggregatableKeys.js";
export type { AggregateOpts } from "./aggregate/AggregateOpts.js";
export type { AggregateOptsThatErrorsAndDisallowsOrderingWithMultipleGroupBy } from "./aggregate/AggregateOptsThatErrors.js";
export type { AggregationResultsWithGroups } from "./aggregate/AggregationResultsWithGroups.js";
export type { AggregationResultsWithoutGroups } from "./aggregate/AggregationResultsWithoutGroups.js";
export type {
  OrderedAggregationClause,
  UnorderedAggregationClause,
} from "./aggregate/AggregationsClause.js";
export type { AggregationsResults } from "./aggregate/AggregationsResults.js";
export { DistanceUnitMapping } from "./aggregate/WhereClause.js";
export type {
  AndWhereClause,
  GeoFilter,
  GeoFilter_Intersects,
  GeoFilter_Within,
  NotWhereClause,
  OrWhereClause,
  PossibleWhereClauseFilters,
  WhereClause,
} from "./aggregate/WhereClause.js";
export type { OsdkObjectPropertyType } from "./Definitions.js";
export type {
  DefaultToFalse,
  OsdkObjectLinksEntry,
  OsdkObjectLinksObject,
  SingleLinkAccessor,
} from "./definitions/LinkDefinitions.js";
export { DurationMapping } from "./groupby/GroupByClause.js";
export type {
  AllGroupByValues,
  GroupByClause,
  GroupByRange,
} from "./groupby/GroupByClause.js";
export type {
  AllowedBucketKeyTypes,
  AllowedBucketTypes,
  DataValueClientToWire,
  DataValueWireToClient,
} from "./mapping/DataValueMapping.js";
export type {
  PropertyValueClientToWire,
  PropertyValueWireToClient,
} from "./mapping/PropertyValueMapping.js";
export type {
  Attachment,
  AttachmentMetadata,
  AttachmentUpload,
} from "./object/Attachment.js";
export type {
  Augment,
  Augments,
  FetchInterfacePageArgs,
  FetchPageArgs,
  NullabilityAdherence,
  NullabilityAdherenceDefault,
  OrderByArg,
  SelectArg,
  SelectArgToKeys,
} from "./object/FetchPageArgs.js";
export type {
  FetchPageResult,
  RespectNullability,
  SingleOsdkResult,
  UnionIfFalse,
  UnionIfTrue,
} from "./object/FetchPageResult.js";
export { isOk } from "./object/Result.js";
export type { Result } from "./object/Result.js";
export type { BaseObjectSet } from "./objectSet/BaseObjectSet.js";
export type {
  InterfaceObjectSet,
  MinimalObjectSet,
  ObjectSet,
} from "./objectSet/ObjectSet.js";
export type { OsdkBase } from "./OsdkBase.js";
export type { OsdkObject } from "./OsdkObject.js";
export type {
  ConvertProps,
  Osdk,
  OsdkObjectOrInterfaceFrom,
  ValidToFrom,
} from "./OsdkObjectFrom.js";
export type { OsdkObjectPrimaryKeyType } from "./OsdkObjectPrimaryKeyType.js";
export type { PageResult } from "./PageResult.js";
export type {
<<<<<<< HEAD
  TimeSeriesPoint,
  TimeSeriesProperty,
  TimeSeriesQuery,
} from "./timeseries/timeseries.js";
export { TimeseriesDurationMapping } from "./timeseries/timeseries.js";
=======
  QueryParameterType,
  QueryReturnType,
  QuerySignatureFromDef,
} from "./queries/Queries.js";
>>>>>>> d8edf10f
export type { LinkedType, LinkNames } from "./util/LinkUtils.js";
export type { NOOP } from "./util/NOOP.js";

export {};<|MERGE_RESOLUTION|>--- conflicted
+++ resolved
@@ -117,18 +117,17 @@
 export type { OsdkObjectPrimaryKeyType } from "./OsdkObjectPrimaryKeyType.js";
 export type { PageResult } from "./PageResult.js";
 export type {
-<<<<<<< HEAD
+  QueryParameterType,
+  QueryReturnType,
+  QuerySignatureFromDef,
+} from "./queries/Queries.js";
+export type {
   TimeSeriesPoint,
   TimeSeriesProperty,
   TimeSeriesQuery,
 } from "./timeseries/timeseries.js";
 export { TimeseriesDurationMapping } from "./timeseries/timeseries.js";
-=======
-  QueryParameterType,
-  QueryReturnType,
-  QuerySignatureFromDef,
-} from "./queries/Queries.js";
->>>>>>> d8edf10f
+
 export type { LinkedType, LinkNames } from "./util/LinkUtils.js";
 export type { NOOP } from "./util/NOOP.js";
 
