--- conflicted
+++ resolved
@@ -33,21 +33,12 @@
   "dependencies": {
     "@osdk/api": "workspace:*",
     "@osdk/client": "workspace:*",
-<<<<<<< HEAD
-    "@osdk/foundry.core": "2.7.0",
-    "@osdk/foundry.thirdpartyapplications": "2.7.0",
-    "@osdk/generator": "workspace:*",
-    "@osdk/internal.foundry.core": "2.7.0",
-    "@osdk/internal.foundry.ontologies": "2.7.0",
-    "@osdk/internal.foundry.ontologiesv2": "2.7.0",
-=======
     "@osdk/foundry.core": "2.8.0",
     "@osdk/foundry.thirdpartyapplications": "2.8.0",
     "@osdk/generator": "workspace:*",
     "@osdk/internal.foundry.core": "2.8.0",
     "@osdk/internal.foundry.ontologies": "2.8.0",
     "@osdk/internal.foundry.ontologiesv2": "2.8.0",
->>>>>>> e86e91d7
     "@osdk/shared.client.impl": "workspace:*",
     "@rollup/plugin-commonjs": "28.0.0",
     "@rollup/plugin-node-resolve": "15.3.0",
