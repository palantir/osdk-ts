--- conflicted
+++ resolved
@@ -1,10 +1,6 @@
 {
   "name": "@osdk/foundry-sdk-generator",
-<<<<<<< HEAD
-  "version": "0.210.0",
-=======
   "version": "1.0.0",
->>>>>>> fdd1a237
   "description": "",
   "access": "public",
   "license": "Apache-2.0",
