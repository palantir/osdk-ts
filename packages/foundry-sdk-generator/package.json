--- conflicted
+++ resolved
@@ -32,10 +32,7 @@
   "dependencies": {
     "@osdk/api": "workspace:~",
     "@osdk/client": "workspace:~",
-<<<<<<< HEAD
     "@osdk/client.api": "workspace:~",
-=======
->>>>>>> 48244494
     "@osdk/gateway": "workspace:~",
     "@osdk/generator": "workspace:~",
     "@osdk/legacy-client": "workspace:~",
