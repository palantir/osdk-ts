--- conflicted
+++ resolved
@@ -36,17 +36,10 @@
     "@osdk/foundry.core": "2.7.0",
     "@osdk/foundry.thirdpartyapplications": "2.7.0",
     "@osdk/generator": "workspace:*",
-<<<<<<< HEAD
     "@osdk/internal.foundry.core": "2.7.0",
     "@osdk/internal.foundry.ontologies": "2.7.0",
     "@osdk/internal.foundry.ontologiesv2": "2.7.0",
-    "@osdk/shared.net": "workspace:*",
-=======
-    "@osdk/internal.foundry.core": "2.6.0-beta.1",
-    "@osdk/internal.foundry.ontologies": "2.6.0-beta.1",
-    "@osdk/internal.foundry.ontologiesv2": "2.6.0-beta.1",
     "@osdk/shared.client.impl": "workspace:*",
->>>>>>> 94726922
     "@rollup/plugin-commonjs": "28.0.0",
     "@rollup/plugin-node-resolve": "15.3.0",
     "consola": "3.2.3",
