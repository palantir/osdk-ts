{
  "name": "@osdk/e2e.sandbox.catchall",
  "version": "0.5.0-beta.1",
  "license": "Apache-2.0",
  "repository": {
    "type": "git",
    "url": "https://github.com/palantir/osdk-ts.git"
  },
  "exports": {
    ".": {
      "import": {
        "types": "./build/types/index.d.ts",
        "default": "./build/esm/index.js"
      },
      "default": "./build/esm/index.js"
    },
    "./checkUnstableBulkLinks": {
      "import": {
        "types": "./build/types/public/checkUnstableBulkLinks.d.ts",
        "default": "./build/esm/public/checkUnstableBulkLinks.js"
      },
      "default": "./build/esm/public/checkUnstableBulkLinks.js"
    },
    "./*": {
      "import": {
        "types": "./build/types/public/*.d.ts",
        "default": "./build/esm/public/*.js"
      },
      "default": "./build/esm/public/*.js"
    }
  },
  "scripts": {
    "check-spelling": "cspell --quiet .",
    "clean": "rm -rf lib dist types build tsconfig.tsbuildinfo",
    "fix-lint": "eslint . --fix && dprint fmt --config $(find-up dprint.json)",
    "lint": "eslint . && dprint check  --config $(find-up dprint.json)",
    "transpileEsm": "monorepo.tool.transpile -f esm -m normal -t node",
    "typecheck": "tsc --noEmit --emitDeclarationOnly false"
  },
  "dependencies": {
    "@osdk/api": "workspace:~",
    "@osdk/client": "workspace:~",
    "@osdk/e2e.generated.catchall": "workspace:~",
<<<<<<< HEAD
    "@osdk/foundry": "catalog:foundry-platform-typescript",
=======
    "@osdk/foundry": "2.42.0",
>>>>>>> 907bc6a3
    "@osdk/functions": "workspace:~",
    "chalk": "^5.6.2",
    "pino": "^9.9.4",
    "pino-pretty": "^11.3.0",
    "tiny-invariant": "^1.3.3"
  },
  "devDependencies": {
    "@osdk/cli": "workspace:~",
    "@osdk/monorepo.api-extractor": "workspace:~",
    "@osdk/monorepo.tsconfig": "workspace:~",
    "@types/node": "^18.19.124",
    "ts-expect": "^1.3.0",
    "typescript": "~5.5.4"
  },
  "publishConfig": {
    "access": "public"
  },
  "files": [
    "src/",
    "CHANGELOG.md",
    "package.json",
    "templates",
    "*.d.ts"
  ],
  "module": "./build/esm/index.js",
  "types": "./build/esm/index.d.ts",
  "type": "module"
}<|MERGE_RESOLUTION|>--- conflicted
+++ resolved
@@ -41,11 +41,7 @@
     "@osdk/api": "workspace:~",
     "@osdk/client": "workspace:~",
     "@osdk/e2e.generated.catchall": "workspace:~",
-<<<<<<< HEAD
     "@osdk/foundry": "catalog:foundry-platform-typescript",
-=======
-    "@osdk/foundry": "2.42.0",
->>>>>>> 907bc6a3
     "@osdk/functions": "workspace:~",
     "chalk": "^5.6.2",
     "pino": "^9.9.4",
