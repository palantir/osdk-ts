{
  "name": "@osdk/e2e.sandbox.catchall",
  "version": "0.3.0-beta.1",
  "license": "Apache-2.0",
  "repository": {
    "type": "git",
    "url": "https://github.com/palantir/osdk-ts.git"
  },
  "exports": {
    ".": {
      "import": {
        "types": "./build/types/index.d.ts",
        "default": "./build/esm/index.js"
      },
      "default": "./build/esm/index.js"
    },
    "./checkUnstableBulkLinks": {
      "import": {
        "types": "./build/types/public/checkUnstableBulkLinks.d.ts",
        "default": "./build/esm/public/checkUnstableBulkLinks.js"
      },
      "default": "./build/esm/public/checkUnstableBulkLinks.js"
    },
    "./*": {
      "import": {
        "types": "./build/types/public/*.d.ts",
        "default": "./build/esm/public/*.js"
      },
      "default": "./build/esm/public/*.js"
    }
  },
  "scripts": {
    "check-spelling": "cspell --quiet .",
    "clean": "rm -rf lib dist types build tsconfig.tsbuildinfo",
    "fix-lint": "eslint . --fix && dprint fmt --config $(find-up dprint.json)",
    "lint": "eslint . && dprint check  --config $(find-up dprint.json)",
    "transpileEsm": "monorepo.tool.transpile -f esm -m normal -t node",
    "typecheck": "tsc --noEmit --emitDeclarationOnly false"
  },
  "dependencies": {
    "@osdk/api": "workspace:~",
    "@osdk/client": "workspace:~",
    "@osdk/e2e.generated.catchall": "workspace:~",
<<<<<<< HEAD
    "@osdk/foundry": "2.26.0",
    "chalk": "^5.4.1",
    "pino": "^9.1.0",
    "pino-pretty": "^11.2.1",
    "tiny-invariant": "^1.3.1"
=======
    "@osdk/foundry": "2.30.0",
    "@osdk/functions": "workspace:~",
    "chalk": "^5.6.2",
    "pino": "^9.9.4",
    "pino-pretty": "^11.3.0",
    "tiny-invariant": "^1.3.3"
>>>>>>> a41b62a9
  },
  "devDependencies": {
    "@osdk/cli": "workspace:~",
    "@osdk/monorepo.api-extractor": "workspace:~",
    "@osdk/monorepo.tsconfig": "workspace:~",
    "@types/node": "^18.19.124",
    "ts-expect": "^1.3.0",
    "typescript": "~5.5.4"
  },
  "publishConfig": {
    "access": "public"
  },
  "files": [
    "src/",
    "CHANGELOG.md",
    "package.json",
    "templates",
    "*.d.ts"
  ],
  "module": "./build/esm/index.js",
  "types": "./build/esm/index.d.ts",
  "type": "module"
}<|MERGE_RESOLUTION|>--- conflicted
+++ resolved
@@ -41,20 +41,12 @@
     "@osdk/api": "workspace:~",
     "@osdk/client": "workspace:~",
     "@osdk/e2e.generated.catchall": "workspace:~",
-<<<<<<< HEAD
-    "@osdk/foundry": "2.26.0",
-    "chalk": "^5.4.1",
-    "pino": "^9.1.0",
-    "pino-pretty": "^11.2.1",
-    "tiny-invariant": "^1.3.1"
-=======
     "@osdk/foundry": "2.30.0",
     "@osdk/functions": "workspace:~",
     "chalk": "^5.6.2",
     "pino": "^9.9.4",
     "pino-pretty": "^11.3.0",
     "tiny-invariant": "^1.3.3"
->>>>>>> a41b62a9
   },
   "devDependencies": {
     "@osdk/cli": "workspace:~",
