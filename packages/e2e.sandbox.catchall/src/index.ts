--- conflicted
+++ resolved
@@ -37,50 +37,45 @@
 
 async function runTests() {
   try {
-    // await checkUnstableBulkLinks();
+    await checkUnstableBulkLinks();
 
-    // if (runOld) {
-    //   await runLegacyExamples();
-    // }
-    // if (testSubscriptions) {
-    //   await runSubscriptionsTest();
+    if (runOld) {
+      await runLegacyExamples();
+    }
+    if (testSubscriptions) {
+      await runSubscriptionsTest();
 
-    //   // we don't need the console flooded with additional things
-    //   return;
-    // }
+      // we don't need the console flooded with additional things
+      return;
+    }
 
-    // const datasetRid =
-    //   "ri.foundry.main.dataset.58070dbb-dd3b-4c82-b012-9c2f8a13dd83";
-    // await runFoundrySdkClientVerificationTest(datasetRid);
+    const datasetRid =
+      "ri.foundry.main.dataset.58070dbb-dd3b-4c82-b012-9c2f8a13dd83";
+    await runFoundrySdkClientVerificationTest(datasetRid);
 
-    // await runInterfacesTest();
+    await runInterfacesTest();
 
-    // // only works in default ontology
-    // await runGeoQueriesTest();
+    // only works in default ontology
+    await runGeoQueriesTest();
 
-    // await runAssignEmployeeToVentureTest();
+    await runAssignEmployeeToVentureTest();
 
-    // await runAggregationsTest();
+    await runAggregationsTest();
 
-    // await runAggregationGroupByDatesTest();
+    await runAggregationGroupByDatesTest();
 
-    // await runQueriesTest();
+    await runQueriesTest();
 
-    // if (runOld) await typeChecks(client);
+    if (runOld) await typeChecks(client);
 
-    // await runTimeseriesTest();
+    await runTimeseriesTest();
 
-    // await runGeotimeSeriesReferenceTests();
+    await runGeotimeSeriesReferenceTests();
 
     await runMediaTest();
 
-<<<<<<< HEAD
-    // await runStructsTest();
-    // await runFetchByRidTest();
-=======
     await runStructsTest();
     await runFetchByRidTest();
->>>>>>> 7a956180
   } catch (e) {
     console.error(`Caught an error we did not expect, type: ${typeof e}`);
     console.error(e);
