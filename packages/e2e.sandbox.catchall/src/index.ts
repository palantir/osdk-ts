--- conflicted
+++ resolved
@@ -71,11 +71,9 @@
 
     await runGeotimeSeriesReferenceTests();
 
-<<<<<<< HEAD
     await runMediaTest();
-=======
+
     await runStructsTest();
->>>>>>> e86e91d7
   } catch (e) {
     console.error(`Caught an error we did not expect, type: ${typeof e}`);
     console.error(e);
