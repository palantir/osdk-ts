/*
 * Copyright 2024 Palantir Technologies, Inc. All rights reserved.
 *
 * Licensed under the Apache License, Version 2.0 (the "License");
 * you may not use this file except in compliance with the License.
 * You may obtain a copy of the License at
 *
 *     http://www.apache.org/licenses/LICENSE-2.0
 *
 * Unless required by applicable law or agreed to in writing, software
 * distributed under the License is distributed on an "AS IS" BASIS,
 * WITHOUT WARRANTIES OR CONDITIONS OF ANY KIND, either express or implied.
 * See the License for the specific language governing permissions and
 * limitations under the License.
 */
<<<<<<< HEAD
import { __EXPERIMENTAL__NOT_SUPPORTED_YET_subscribe } from "@osdk/api/unstable";
=======

import type { ObjectOrInterfaceDefinition } from "@osdk/api";
import type { EXPERIMENTAL_ObjectSetListener } from "@osdk/api/unstable";
import {
  __EXPERIMENTAL__NOT_SUPPORTED_YET__getBulkLinks,
  __EXPERIMENTAL__NOT_SUPPORTED_YET__preexistingObjectSet,
  __EXPERIMENTAL__NOT_SUPPORTED_YET_subscribe,
} from "@osdk/api/unstable";
>>>>>>> c170ecdf
import { $Actions, MtaBus, OsdkTestObject } from "@osdk/e2e.generated.catchall";
import { client, dsClient } from "./client.js";

export async function runSubscriptionsTest() {
<<<<<<< HEAD
  client(OsdkTestObject)[__EXPERIMENTAL__NOT_SUPPORTED_YET_subscribe](
    [
      "primaryKey_",
      "stringProperty",
    ],
    {
      onChange(object) {
        console.log(
          "Object with primaryKey ",
          object.object.primaryKey_,
          " changed stringProperty to ",
          object.object.stringProperty,
        );
      },
      onError(err) {
        console.error("Error in subscription: ", err);
      },
      onOutOfDate() {
        console.log("Out of date");
      },
    },
  );

  await client($Actions.createOsdkTestObject).applyAction({
    string_property: "test",
    osdk_object_name: "test",
    description: "test",
  });

  const objectArray = await client(OsdkTestObject).fetchPage();

  await client($Actions.editOsdkTestObject).applyAction({
    OsdkTestObject: objectArray.data[0],
    string_property: "a",
  });

  await client($Actions.deleteOsdkTestObject).applyAction({
    OsdkTestObject: objectArray.data[0],
  });

  dsClient(MtaBus)
    [__EXPERIMENTAL__NOT_SUPPORTED_YET_subscribe](
=======
  const subscription = client(__EXPERIMENTAL__NOT_SUPPORTED_YET_subscribe)
    .subscribe(
      client(OsdkTestObject),
>>>>>>> c170ecdf
      [
        "primaryKey_",
        "stringProperty",
      ],
      {
        onChange(object) {
          console.log(
            "Object with primaryKey ",
            object.object.primaryKey_,
            " changed stringProperty to ",
            object.object.stringProperty,
          );
        },
        onError(err) {
          console.error("Error in subscription: ", err);
        },
        onOutOfDate() {
          console.log("Out of date");
        },
        async onSuccessfulSubscription() {
          await client($Actions.createOsdkTestObject).applyAction({
            string_property: "test",
          });

          const objectArray = await client(OsdkTestObject).fetchPage();

          await client($Actions.editOsdkTestObject).applyAction({
            OsdkTestObject: objectArray.data[0],
            string_property: "a",
          });

          await client($Actions.deleteOsdkTestObject).applyAction({
            OsdkTestObject: objectArray.data[0],
          });
        },
      },
    );

  const mtaBusSubscription = dsClient(
    __EXPERIMENTAL__NOT_SUPPORTED_YET_subscribe,
  ).subscribe(
    dsClient(MtaBus),
    [
      "nextStopId",
      "positionId",
      "routeId",
      "vehicleId",
    ],
    {
      onChange(object) {
        if (object.object.positionId != null) {
          console.log(
            "Bus with positionId ",
            object.object.vehicleId,
            " changed location to ",
            object.object.positionId.lastFetchedValue?.value,
          );
        } else {
          console.log(
            "Bus with vehicleId ",
            object.object.vehicleId,
            " changed nextStop to ",
            object.object.nextStopId,
          );
        }
      },
      onError(err) {
        console.error("Error in subscription: ", err);
      },
      onOutOfDate() {
        console.log("Out of date");
      },
      onSuccessfulSubscription() {
        setTimeout(mtaBusSubscription.unsubscribe, 10000);
      },
    },
  );
}<|MERGE_RESOLUTION|>--- conflicted
+++ resolved
@@ -13,70 +13,14 @@
  * See the License for the specific language governing permissions and
  * limitations under the License.
  */
-<<<<<<< HEAD
 import { __EXPERIMENTAL__NOT_SUPPORTED_YET_subscribe } from "@osdk/api/unstable";
-=======
-
-import type { ObjectOrInterfaceDefinition } from "@osdk/api";
-import type { EXPERIMENTAL_ObjectSetListener } from "@osdk/api/unstable";
-import {
-  __EXPERIMENTAL__NOT_SUPPORTED_YET__getBulkLinks,
-  __EXPERIMENTAL__NOT_SUPPORTED_YET__preexistingObjectSet,
-  __EXPERIMENTAL__NOT_SUPPORTED_YET_subscribe,
-} from "@osdk/api/unstable";
->>>>>>> c170ecdf
 import { $Actions, MtaBus, OsdkTestObject } from "@osdk/e2e.generated.catchall";
 import { client, dsClient } from "./client.js";
 
 export async function runSubscriptionsTest() {
-<<<<<<< HEAD
-  client(OsdkTestObject)[__EXPERIMENTAL__NOT_SUPPORTED_YET_subscribe](
-    [
-      "primaryKey_",
-      "stringProperty",
-    ],
-    {
-      onChange(object) {
-        console.log(
-          "Object with primaryKey ",
-          object.object.primaryKey_,
-          " changed stringProperty to ",
-          object.object.stringProperty,
-        );
-      },
-      onError(err) {
-        console.error("Error in subscription: ", err);
-      },
-      onOutOfDate() {
-        console.log("Out of date");
-      },
-    },
-  );
-
-  await client($Actions.createOsdkTestObject).applyAction({
-    string_property: "test",
-    osdk_object_name: "test",
-    description: "test",
-  });
-
-  const objectArray = await client(OsdkTestObject).fetchPage();
-
-  await client($Actions.editOsdkTestObject).applyAction({
-    OsdkTestObject: objectArray.data[0],
-    string_property: "a",
-  });
-
-  await client($Actions.deleteOsdkTestObject).applyAction({
-    OsdkTestObject: objectArray.data[0],
-  });
-
-  dsClient(MtaBus)
-    [__EXPERIMENTAL__NOT_SUPPORTED_YET_subscribe](
-=======
   const subscription = client(__EXPERIMENTAL__NOT_SUPPORTED_YET_subscribe)
     .subscribe(
       client(OsdkTestObject),
->>>>>>> c170ecdf
       [
         "primaryKey_",
         "stringProperty",
