/*
 * Copyright 2023 Palantir Technologies, Inc. All rights reserved.
 *
 * Licensed under the Apache License, Version 2.0 (the "License");
 * you may not use this file except in compliance with the License.
 * You may obtain a copy of the License at
 *
 *     http://www.apache.org/licenses/LICENSE-2.0
 *
 * Unless required by applicable law or agreed to in writing, software
 * distributed under the License is distributed on an "AS IS" BASIS,
 * WITHOUT WARRANTIES OR CONDITIONS OF ANY KIND, either express or implied.
 * See the License for the specific language governing permissions and
 * limitations under the License.
 */

import type { ActionMetadata, ValidBaseActionParameterTypes } from "@osdk/api";
import type {
  ActionParameterType,
  ActionParameterV2,
  ActionTypeV2,
} from "@osdk/internal.foundry.core";
import { getModifiedEntityTypes } from "./getEditedEntities.js";

export function wireActionTypeV2ToSdkActionMetadata(
  input: ActionTypeV2,
): ActionMetadata {
  const modifiedEntityTypes = getModifiedEntityTypes(input);
  return {
    type: "action",
    apiName: input.apiName,
    parameters: Object.fromEntries(
      Object.entries(input.parameters).map((
        [key, value],
      ) => [key, wireActionParameterV2ToSdkParameterDefinition(value)]),
    ),
    displayName: input.displayName,
    description: input.description,
    modifiedEntities: createModifiedEntities(
      modifiedEntityTypes.addedObjects,
      modifiedEntityTypes.modifiedObjects,
    ),
    rid: input.rid,
    status: input.status,
  };
}

function wireActionParameterV2ToSdkParameterDefinition(
  value: ActionParameterV2,
): ActionMetadata.Parameter<any> {
  return {
    multiplicity: value.dataType.type === "array",
    type: actionPropertyToSdkPropertyDefinition(
      value.dataType.type === "array" ? value.dataType.subType : value.dataType,
    ),
    nullable: !value.required,
    description: value.description,
  };
}

function actionPropertyToSdkPropertyDefinition(
  parameterType: ActionParameterType,
): ActionMetadata.Parameter["type"] {
  switch (parameterType.type) {
    case "string":
    case "boolean":
    case "attachment":
    case "double":
    case "integer":
    case "long":
    case "timestamp":
    case "marking":
      return parameterType.type;
    case "date":
      return "datetime";
    case "objectSet":
      return { type: "objectSet", objectSet: parameterType.objectTypeApiName! };
    case "object":
      return { type: "object", object: parameterType.objectTypeApiName };
    case "array":
      return actionPropertyToSdkPropertyDefinition(parameterType.subType);
<<<<<<< HEAD
    case "interfaceObject":
      return {
        type: "interface",
        interface: parameterType.interfaceTypeApiName,
=======
    case "struct":
      return {
        type: "struct",
        struct: parameterType.fields.reduce(
          (
            structMap: Record<string, ValidBaseActionParameterTypes>,
            structField,
          ) => {
            structMap[structField.name] = actionPropertyToSdkPropertyDefinition(
              structField.fieldType as ActionParameterType,
            ) as ValidBaseActionParameterTypes;
            return structMap;
          },
          {},
        ),
>>>>>>> c98b52d1
      };
    default:
      throw new Error(
        `Unsupported action parameter type: ${parameterType.type}`,
      );
  }
}

function createModifiedEntities<K extends string>(
  addedObjects: Set<K>,
  modifiedObjects: Set<K>,
): ActionMetadata["modifiedEntities"] {
  const entities = {} as Record<
    K,
    {
      created: boolean;
      modified: boolean;
    }
  >;

  for (const key of addedObjects) {
    entities[key] = { created: true, modified: false };
  }

  for (const key of modifiedObjects) {
    if (entities[key]) {
      entities[key].modified = true;
    } else {
      entities[key] = { created: false, modified: true };
    }
  }

  return entities;
}<|MERGE_RESOLUTION|>--- conflicted
+++ resolved
@@ -79,12 +79,11 @@
       return { type: "object", object: parameterType.objectTypeApiName };
     case "array":
       return actionPropertyToSdkPropertyDefinition(parameterType.subType);
-<<<<<<< HEAD
     case "interfaceObject":
       return {
         type: "interface",
         interface: parameterType.interfaceTypeApiName,
-=======
+      };
     case "struct":
       return {
         type: "struct",
@@ -100,7 +99,6 @@
           },
           {},
         ),
->>>>>>> c98b52d1
       };
     default:
       throw new Error(
