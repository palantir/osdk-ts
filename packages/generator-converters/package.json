--- conflicted
+++ resolved
@@ -44,12 +44,7 @@
   },
   "dependencies": {
     "@osdk/api": "workspace:~",
-<<<<<<< HEAD
-    "@osdk/internal.foundry.core": "2.11.0"
-=======
-    "@osdk/foundry.ontologies": "2.13.0",
-    "consola": "^3.2.3"
->>>>>>> bb8b2190
+    "@osdk/foundry.ontologies": "2.13.0"
   },
   "devDependencies": {
     "@osdk/monorepo.api-extractor": "workspace:~",
