--- conflicted
+++ resolved
@@ -44,11 +44,7 @@
   },
   "dependencies": {
     "@osdk/api": "workspace:~",
-<<<<<<< HEAD
     "@osdk/foundry.ontologies": "2.27.0"
-=======
-    "@osdk/foundry.ontologies": "2.26.0"
->>>>>>> 7cdab1d0
   },
   "devDependencies": {
     "@osdk/monorepo.api-extractor": "workspace:~",
