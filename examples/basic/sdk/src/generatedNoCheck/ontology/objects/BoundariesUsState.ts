import type { ObjectTypeDefinition, PropertyDef } from '@osdk/api';

export interface BoundariesUsState extends ObjectTypeDefinition<'BoundariesUsState', BoundariesUsState> {
  description: 'Boundaries US State';
  primaryKeyApiName: 'usState';
  primaryKeyType: 'string';
  links: {};
  properties: {
<<<<<<< HEAD
    usState: {
      multiplicity: false;
      type: 'string';
      nullable: false;
    };
    latitude: {
      multiplicity: false;
      type: 'double';
      nullable: true;
    };
    longitude: {
      multiplicity: false;
      type: 'double';
      nullable: true;
    };
    geometry10M: {
      multiplicity: false;
      description: 'geoshape';
      type: 'geoshape';
      nullable: true;
    };
=======
    usState: PropertyDef<'string', 'non-nullable', 'single'>;
    geometry10M: PropertyDef<'geoshape', 'nullable', 'single'>;
>>>>>>> 7e67bb1b
  };
}

export const BoundariesUsState: BoundariesUsState = {
  type: 'object',
  apiName: 'BoundariesUsState',
  description: 'Boundaries US State',
  primaryKeyApiName: 'usState',
  primaryKeyType: 'string',
  links: {},
  properties: {
    usState: {
      multiplicity: false,
      type: 'string',
      nullable: false,
    },
    latitude: {
      multiplicity: false,
      type: 'double',
      nullable: true,
    },
    longitude: {
      multiplicity: false,
      type: 'double',
      nullable: true,
    },
    geometry10M: {
      multiplicity: false,
      description: 'geoshape',
      type: 'geoshape',
      nullable: true,
    },
  },
};<|MERGE_RESOLUTION|>--- conflicted
+++ resolved
@@ -6,32 +6,10 @@
   primaryKeyType: 'string';
   links: {};
   properties: {
-<<<<<<< HEAD
-    usState: {
-      multiplicity: false;
-      type: 'string';
-      nullable: false;
-    };
-    latitude: {
-      multiplicity: false;
-      type: 'double';
-      nullable: true;
-    };
-    longitude: {
-      multiplicity: false;
-      type: 'double';
-      nullable: true;
-    };
-    geometry10M: {
-      multiplicity: false;
-      description: 'geoshape';
-      type: 'geoshape';
-      nullable: true;
-    };
-=======
     usState: PropertyDef<'string', 'non-nullable', 'single'>;
+    latitude: PropertyDef<'double', 'nullable', 'single'>;
+    longitude: PropertyDef<'double', 'nullable', 'single'>;
     geometry10M: PropertyDef<'geoshape', 'nullable', 'single'>;
->>>>>>> 7e67bb1b
   };
 }
 
