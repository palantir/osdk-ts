/*
 * Copyright 2023 Palantir Technologies, Inc. All rights reserved.
 *
 * Licensed under the Apache License, Version 2.0 (the "License");
 * you may not use this file except in compliance with the License.
 * You may obtain a copy of the License at
 *
 *     http://www.apache.org/licenses/LICENSE-2.0
 *
 * Unless required by applicable law or agreed to in writing, software
 * distributed under the License is distributed on an "AS IS" BASIS,
 * WITHOUT WARRANTIES OR CONDITIONS OF ANY KIND, either express or implied.
 * See the License for the specific language governing permissions and
 * limitations under the License.
 */

<<<<<<< HEAD
export { Ontology } from "./Ontology.js";
=======
export * from "./generatedNoCheck";
>>>>>>> 472733dd
<|MERGE_RESOLUTION|>--- conflicted
+++ resolved
@@ -14,8 +14,4 @@
  * limitations under the License.
  */
 
-<<<<<<< HEAD
-export { Ontology } from "./Ontology.js";
-=======
-export * from "./generatedNoCheck";
->>>>>>> 472733dd
+export * from "./generatedNoCheck/index.js";