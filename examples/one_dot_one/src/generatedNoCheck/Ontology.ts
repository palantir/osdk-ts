--- conflicted
+++ resolved
@@ -25,19 +25,13 @@
     actionTakesAllParameterTypes,
     createTodo,
   },
-<<<<<<< HEAD
   queries: {
     queryTakesAllParameterTypes,
   },
 } satisfies OntologyDefinition<
   'Todo' | 'Person' | 'ObjectTypeWithAllPropertyTypes',
-  'actionTakesAllParameterTypes',
+  'actionTakesAllParameterTypes' | 'createTodo',
   'queryTakesAllParameterTypes'
-=======
-} satisfies OntologyDefinition<
-  'Todo' | 'Person' | 'ObjectTypeWithAllPropertyTypes',
-  'actionTakesAllParameterTypes' | 'createTodo'
->>>>>>> fe4759c2
 >;
 
 export interface Ontology extends ClientOntology<typeof Ontology> {
